{-# LANGUAGE DataKinds #-}
--matching on type constructors
{-# LANGUAGE GADTs #-}
--kind signature
{-# LANGUAGE KindSignatures #-}
--type family definitions
{-# LANGUAGE TypeFamilies #-}
{-# LANGUAGE TypeFamilyDependencies #-}
{-# LANGUAGE UndecidableInstances #-}
--infix type plus and mult
{-# LANGUAGE TypeOperators #-}

{-# LANGUAGE ScopedTypeVariables #-}
{-# LANGUAGE TypeApplications #-}

{-# LANGUAGE StandaloneDeriving #-}

{-# LANGUAGE AllowAmbiguousTypes #-}

{-# OPTIONS_GHC -fplugin GHC.TypeLits.Normalise #-}

{-# OPTIONS_GHC -fplugin-opt GHC.TypeLits.Normalise:allow-negated-numbers #-}



module PerturbationTree2_2 (
    AnsatzForestEpsilon(..), AnsatzForestEta(..),
    getEtaForest, getEpsForest, getForestLabels, getForestLabelsEpsilon, epsMap, evalAnsatzForestEta, evalAnsatzForestEpsilon, flattenForestEpsilon,
    filterList4, symList4, areaEvalMap4,
    filterList6, symList6, areaEvalMap6,
    filterList8, symList8, areaEvalMap8,
    filterList10_1, symList10_1, areaEvalMap10_1,
    filterList10_2, symList10_2, areaEvalMap10_2,
    filterList12, symList12, areaEvalMap12,
    filterList12_1, symList12_1, areaEvalMap12_1,
    filterList14_1, symList14_1, areaEvalMap14_1,
    filterList14_2, symList14_2, areaEvalMap14_2,
    filterList16_1, symList16_1, areaEvalMap16_1,
    filterList16_2, symList16_2, areaEvalMap16_2,
    filterList18, symList18, areaEvalMap18,
    trianMapArea, trianMapDerivative,
    triangleMap2P, triangleMap3P,
     evalAllListEta, evalAllListEpsilon, reduceAnsList, ansatzRank, getRows, getPivots, rmDepVarsAnsList, rmDepVarsTensList,
     getTensor, mkAnsatzTensor,
     areaEvalMap4Inds, areaEvalMap6Inds, areaEvalMap8Inds, areaEvalMap10_1Inds, areaEvalMap10_2Inds, areaEvalMap12Inds, areaEvalMap14_1Inds, areaEvalMap14_2Inds, areaEvalMap12_1Inds,
     doubleCheckAnsatzEta, doubleCheckAnsatzEpsilon, areaEvalMap16_1Inds, areaEvalMap16_2Inds, areaEvalMap18Inds, flattenForest,
     filterList18_2, symList18_2, areaEvalMap18_2, areaEvalMap18_2Inds,
     filterList18_3, symList18_3, areaEvalMap18_3, areaEvalMap18_3Inds,
     filterList16, symList16, areaEvalMap16, areaEvalMap16Inds,
     filterList20, symList20, areaEvalMap20, areaEvalMap20Inds,
<<<<<<< HEAD
     generic4Ansatz, generic6Ansatz, generic8Ansatz,
     etaEps4Ansatz, etaEps8Ansatz
=======
     generic4Ansatz, generic6Ansatz, redAnsatzForestEta, redAnsatzForestEps
>>>>>>> b2e92e9b






    


) where

    import TensorTreeNumeric4
    import qualified Data.IntMap.Strict as I
    import qualified Data.IntSet as ISet 
    import qualified Data.Map.Strict as M
    import Data.Foldable
    import Data.List
    import Data.Maybe
    import Data.List
    import Numeric.Natural
    import GHC.TypeLits
    import Data.Proxy
    import GHC.TypeLits.Normalise
    import qualified Data.Eigen.Matrix as Mat 
    import qualified Data.Eigen.SparseMatrix as Sparse
    import qualified Data.Eigen.LA as Sol 
    import qualified Data.Eigen.SparseLA as SpSol
    import Control.Parallel.Strategies
    import Control.Monad.ST (runST)
    import qualified Data.HashTable.Class as HT (toList)
    import qualified Data.HashTable.ST.Cuckoo as HTC (newSized, insert)
    import Data.Hashable (Hashable)
    --import qualified Data.Matrix as HasMat 
    --import qualified Data.Vector as Vec
    --import qualified Numeric.LinearAlgebra as Lin 
    --import qualified Numeric.LinearAlgebra.Data as LinDat

    

    getAllIndsEta :: [Int] -> [[Int]]
    getAllIndsEta [a,b] = [[a,b]]
    getAllIndsEta (x:xs) = res
            where
                l = map (\y -> ([x,y],delete y xs)) xs 
                res = concat $ map (\(a,b) -> (++) a <$> (getAllIndsEta b)) l
    getAllIndsEta [] = [[]]
    getAllInds x = error "wrong list length"

    getIndsEpsilon :: Int -> [[Int]]
    getIndsEpsilon i = [ [a,b,c,d] | a <- [1..i-3], b <- [a+1..i-2], c <- [b+1..i-1], d <- [c+1..i] ]

    getAllIndsEpsilon :: [Int] -> [[Int]]
    getAllIndsEpsilon l = l3
            where
                s = length l
                l2 = getIndsEpsilon s
                l3 = concat $ map (\x -> (++) x <$> (getAllIndsEta (foldr delete l x))) l2

    --filter the are metric symmetries

    filter1Sym :: [Int] -> (Int,Int) -> Bool 
    filter1Sym l (i,j)   
            | first == i = True
            | otherwise = False  
             where
               first = fromJust $ find (\x -> x == i || x == j) l

    filterSym :: [Int] -> [(Int,Int)] -> Bool
    filterSym l inds = and boolList 
            where
               boolList = map (filter1Sym l) inds 

    getEtaInds :: [Int] -> [(Int,Int)] -> [[Int]]
    getEtaInds l sym = filter (\x -> filterSym x sym) $ getAllIndsEta l

    getEpsilonInds :: [Int] -> [(Int,Int)] -> [[Int]]
    getEpsilonInds l sym = filter (\x -> filterSym x sym) $ getAllIndsEpsilon l

    data Epsilon = Epsilon {-# UNPACK #-} !Int {-# UNPACK #-} !Int {-# UNPACK #-} !Int {-# UNPACK #-} !Int deriving (Show, Read, Eq, Ord)

    data Eta = Eta {-# UNPACK #-} !Int {-# UNPACK #-} !Int deriving (Show, Read, Eq, Ord)

    data Var = Var {-# UNPACK #-} !Rational {-# UNPACK #-} !Int deriving (Show, Read, Eq, Ord)

    mkAllVars :: [Var] 
    mkAllVars = map (Var 1) [1..]

    sortList :: Ord a => [a] -> [a]
    sortList [] = [] 
    sortList (x:xs) = insert x $ sortList xs 

    sortEta :: Eta -> Eta 
    sortEta (Eta x y) = Eta (min x y) (max x y)
    {-# INLINEABLE sortEta #-}

    sortEpsilon :: Epsilon -> Epsilon 
    sortEpsilon (Epsilon i j k l) = Epsilon i' j' k' l'
             where
                [i',j',k',l'] = sortList [i,j,k,l]
    
    getEpsSign :: Epsilon -> Rational 
    getEpsSign (Epsilon i j k l) = (-1)^(length $  filter (==True) [j>i,k>i,l>i,k>j,l>j,l>k])
    {-# INLINEABLE getEpsSign #-}

    addVars :: Var -> Var -> Var 
    addVars (Var x y) (Var x' y') = Var (x + x') y
    {-# INLINEABLE addVars #-}

    multVar :: Rational -> Var -> Var
    multVar x (Var x' y) = Var (x * x') y
    {-# INLINEABLE multVar #-}

    isZeroVar :: Var -> Bool
    isZeroVar (Var x y) = x==0
    {-# INLINEABLE isZeroVar #-}
   
    data AnsatzForestEta = ForestEta (M.Map Eta AnsatzForestEta)| Leaf !Var | EmptyForest  deriving (Show, Read, Eq)

    type AnsatzForestEpsilon = M.Map Epsilon AnsatzForestEta

    forestMap :: AnsatzForestEta -> M.Map Eta AnsatzForestEta
    forestMap (ForestEta m) = m
    {-# INLINEABLE forestMap #-}

    --mapNodes requires resorting

    mapNodes :: (Eta -> Eta) -> AnsatzForestEta -> AnsatzForestEta
    mapNodes f EmptyForest = EmptyForest
    mapNodes f (ForestEta m) = ForestEta $ (M.mapKeys f).(M.map (mapNodes f)) $ m
    mapNodes f (Leaf x) = Leaf x

    mapNodesEpsilon :: (Epsilon -> Epsilon) -> AnsatzForestEpsilon -> AnsatzForestEpsilon
    mapNodesEpsilon f m = M.mapKeys f m

    multForest :: (Var -> Var) -> AnsatzForestEta -> AnsatzForestEta
    multForest f EmptyForest = EmptyForest
    multForest f (Leaf var) = Leaf (f var)
    multForest f (ForestEta m) = ForestEta $ M.map (multForest f) m

    multForestEpsilon :: (Var -> Var) -> AnsatzForestEpsilon -> AnsatzForestEpsilon
    multForestEpsilon f m = M.map (multForest f) $ m


    --add 2 sorted forests (are all zeros removed ?)

    addForests :: AnsatzForestEta -> AnsatzForestEta -> AnsatzForestEta
    addForests ans EmptyForest = ans
    addForests EmptyForest ans = ans 
    addForests (Leaf var1) (Leaf var2)
            | isZeroVar newLeafVal = EmptyForest
            | otherwise = Leaf newLeafVal
            where
                newLeafVal = (addVars var1 var2)
    addForests (ForestEta m1) (ForestEta m2) 
            | M.null newMap = EmptyForest
            | otherwise = ForestEta newMap
             where
                newMap = M.filter (/= EmptyForest) $ M.unionWith addForests m1 m2

    addList2Forest :: AnsatzForestEta -> ([Eta],Var) -> AnsatzForestEta 
    addList2Forest EmptyForest x = mkForestFromAscList x 
    addList2Forest (Leaf var1) ([], var2) 
            | isZeroVar newLeafVal = EmptyForest
            | otherwise = Leaf newLeafVal
            where
                newLeafVal = (addVars var1 var2)
    addList2Forest (ForestEta m1) (x:xs, var) = ForestEta $ M.insertWith (\a1 a2 -> addList2Forest a2 (xs, var)) x newVal m1
             where
                newVal = mkForestFromAscList (xs,var)

    addList2ForestEpsilon :: AnsatzForestEpsilon -> (Epsilon,[Eta],Var) -> AnsatzForestEpsilon 
    addList2ForestEpsilon m (eps,eta,var) = M.insertWith (\a1 a2 -> addList2Forest a2 (eta, var)) eps newVal m
         where
            newVal = mkForestFromAscList (eta,var)

    addForestsEpsilon :: AnsatzForestEpsilon -> AnsatzForestEpsilon -> AnsatzForestEpsilon
    addForestsEpsilon m1 m2 = M.filter (/= EmptyForest) $ M.unionWith addForests m1 m2

    --flatten Forest to AscList Branches
    
    flattenForest :: AnsatzForestEta -> [([Eta],Var)]
    flattenForest EmptyForest = []
    flattenForest (Leaf var) = [([],var)]
    flattenForest (ForestEta m) = concat l 
            where
                mPairs = M.assocs m 
                l = fmap (\(k,v) -> map (\(i,j) -> (insert k i, j)) $ flattenForest v) mPairs 
                
    flattenForestEpsilon :: AnsatzForestEpsilon -> [(Epsilon,[Eta],Var)]
    flattenForestEpsilon m = concat l
                where
                    mPairs = M.assocs m 
                    l = fmap (\(k,v) -> map (\(i,j) -> (k, i, j)) $ flattenForest v) mPairs
                
    mkForestFromAscList :: ([Eta],Var) -> AnsatzForestEta 
    mkForestFromAscList ([],var) = Leaf var
    mkForestFromAscList (x:xs, var) = ForestEta $ M.singleton x $ mkForestFromAscList (xs,var)

    mkForestFromAscListEpsilon :: (Epsilon,[Eta],Var) -> AnsatzForestEpsilon 
    mkForestFromAscListEpsilon (x,y,z) = M.singleton x $ mkForestFromAscList (y,z)
    
    sortForest :: AnsatzForestEta -> AnsatzForestEta
    sortForest f = foldr (flip addList2Forest) EmptyForest fList 
                where
                    fList = flattenForest f

    sortForestEpsilon :: AnsatzForestEpsilon -> AnsatzForestEpsilon 
    sortForestEpsilon f = foldr (flip addList2ForestEpsilon) M.empty fList 
                 where
                    fList = flattenForestEpsilon f

    swapLabelF :: (Int,Int) -> Int -> Int 
    swapLabelF (x,y) z
            | x == z = y
            | y == z = x
            | otherwise = z 

    --there is a problem        

    swapBlockLabelMap :: ([Int],[Int]) -> I.IntMap Int
    swapBlockLabelMap (x,y) = swapF 
            where
                swapF = I.fromList $ (zip x y)++(zip y x)

    swapLabelEta :: (Int,Int) -> Eta -> Eta 
    swapLabelEta inds (Eta x y) = Eta (f x) (f y)
            where
                f = swapLabelF inds

    swapLabelEpsilon :: (Int,Int) -> Epsilon -> Epsilon
    swapLabelEpsilon inds (Epsilon i j k l) = Epsilon (f i) (f j) (f k) (f l)
            where
                f = swapLabelF inds 

    swapBlockLabelEta :: I.IntMap Int -> Eta -> Eta
    swapBlockLabelEta swapF (Eta i j) = Eta i' j'
                where
                    i' = I.findWithDefault i i swapF
                    j' = I.findWithDefault j j swapF

    swapBlockLabelEpsilon :: I.IntMap Int -> Epsilon -> Epsilon
    swapBlockLabelEpsilon swapF (Epsilon i j k l) = Epsilon i' j' k' l'
                where
                    i' = I.findWithDefault i i swapF
                    j' = I.findWithDefault j j swapF
                    k' = I.findWithDefault k k swapF
                    l' = I.findWithDefault l l swapF

    canonicalizeAnsatzEta :: AnsatzForestEta -> AnsatzForestEta
    canonicalizeAnsatzEta  = mapNodes sortEta

    canonicalizeAnsatzEpsilon :: AnsatzForestEpsilon -> AnsatzForestEpsilon
    canonicalizeAnsatzEpsilon m = newMap
                where
                    newMap = M.mapKeys sortEpsilon $ M.mapWithKey (\k v -> multForest (multVar (getEpsSign k) ) v) $ M.map (mapNodes sortEta) m


    swapLabelFEta :: (Int,Int) -> AnsatzForestEta -> AnsatzForestEta
    swapLabelFEta inds ans = sortForest.canonicalizeAnsatzEta $ swapAnsatz
            where
                f = swapLabelEta inds 
                swapAnsatz = mapNodes f ans

    swapLabelFEps :: (Int,Int) -> AnsatzForestEpsilon -> AnsatzForestEpsilon
    swapLabelFEps inds ans = sortForestEpsilon.canonicalizeAnsatzEpsilon $ swapAnsatz
            where
                f = swapLabelEpsilon inds 
                swapAnsatz = mapNodesEpsilon f $ M.map (swapLabelFEta inds) ans          

    swapBlockLabelFEta :: I.IntMap Int -> AnsatzForestEta -> AnsatzForestEta
    swapBlockLabelFEta swapF ans = sortForest.canonicalizeAnsatzEta $ swapAnsatz
            where
                f = swapBlockLabelEta swapF 
                swapAnsatz = mapNodes f ans

    swapBlockLabelFEps :: I.IntMap Int -> AnsatzForestEpsilon -> AnsatzForestEpsilon
    swapBlockLabelFEps swapF ans = sortForestEpsilon.canonicalizeAnsatzEpsilon $ swapAnsatz
            where
                f = swapBlockLabelEpsilon swapF 
                swapAnsatz = mapNodesEpsilon f $ M.map (swapBlockLabelFEta swapF) ans 
            

    pairSymForestEta :: (Int,Int) -> AnsatzForestEta -> AnsatzForestEta
    pairSymForestEta inds ans = addForests ans $ swapLabelFEta inds ans 

    pairSymForestEps :: (Int,Int) -> AnsatzForestEpsilon -> AnsatzForestEpsilon
    pairSymForestEps inds ans = addForestsEpsilon ans $ swapLabelFEps inds ans 

    pairASymForestEta :: (Int,Int) -> AnsatzForestEta -> AnsatzForestEta
    pairASymForestEta inds ans = addForests ans $ multForest (multVar (-1)) $ swapLabelFEta inds ans 

    pairASymForestEps :: (Int,Int) -> AnsatzForestEpsilon -> AnsatzForestEpsilon
    pairASymForestEps inds ans = addForestsEpsilon ans $ multForestEpsilon (multVar (-1)) $ swapLabelFEps inds ans 

    pairBlockSymForestEta :: I.IntMap Int -> AnsatzForestEta -> AnsatzForestEta
    pairBlockSymForestEta swapF ans = addForests ans $ swapBlockLabelFEta swapF ans 

    pairBlockSymForestEps :: I.IntMap Int -> AnsatzForestEpsilon -> AnsatzForestEpsilon
    pairBlockSymForestEps swapF ans = addForestsEpsilon ans $ swapBlockLabelFEps swapF ans 

    pairBlockASymForestEta :: I.IntMap Int -> AnsatzForestEta -> AnsatzForestEta
    pairBlockASymForestEta swapF ans = addForests ans $ multForest (multVar (-1)) $ swapBlockLabelFEta swapF ans

    pairBlockASymForestEps :: I.IntMap Int -> AnsatzForestEpsilon -> AnsatzForestEpsilon
    pairBlockASymForestEps swapF ans = addForestsEpsilon ans $ multForestEpsilon (multVar (-1)) $ swapBlockLabelFEps swapF ans

    --cyclic symmetrization does not work !!! -> There is a problem 
    
    cyclicSymForestEta :: [Int] -> AnsatzForestEta -> AnsatzForestEta
    cyclicSymForestEta inds ans = foldr (\y x -> addForests x $ swapBlockLabelFEta y ans ) ans perms
            where
                perms = map (\a -> I.fromList (zip inds a)) $ tail $ permutations inds 

    cyclicSymForestEps :: [Int] -> AnsatzForestEpsilon -> AnsatzForestEpsilon
    cyclicSymForestEps inds ans = foldr (\y x -> addForestsEpsilon x $ swapBlockLabelFEps y ans ) ans perms
            where
                perms = map (\a -> I.fromList (zip inds a)) $ tail $ permutations inds 


    cyclicBlockSymForestEta :: [[Int]] -> AnsatzForestEta -> AnsatzForestEta
    cyclicBlockSymForestEta inds ans = foldr (\y x -> addForests x $ swapBlockLabelFEta y ans ) ans perms
            where
                perms = map (\a -> I.fromList $ zip (concat inds) (concat a)) $ tail $ permutations inds 

    cyclicBlockSymForestEps :: [[Int]] -> AnsatzForestEpsilon-> AnsatzForestEpsilon
    cyclicBlockSymForestEps inds ans = foldr (\y x -> addForestsEpsilon x $ swapBlockLabelFEps y ans ) ans perms
            where
                perms = map (\a -> I.fromList $ zip (concat inds) (concat a)) $ tail $ permutations inds 

    type Symmetry = ( [(Int,Int)] , [(Int,Int)] , [([Int],[Int])] , [[Int]], [[[Int]]] )

    symAnsatzForestEta ::Symmetry -> AnsatzForestEta -> AnsatzForestEta
    symAnsatzForestEta (sym,asym,blocksym,cyclicsym,cyclicblocksym) ans =
        foldr cyclicBlockSymForestEta (
            foldr cyclicSymForestEta (
                foldr pairBlockSymForestEta (
                    foldr pairASymForestEta (
                        foldr pairSymForestEta ans sym
                    ) asym
                ) blockSymMap
            ) cyclicsym
        ) cyclicblocksym  
        where
            blockSymMap = map swapBlockLabelMap blocksym

    symAnsatzForestEps :: Symmetry -> AnsatzForestEpsilon -> AnsatzForestEpsilon 
    symAnsatzForestEps (sym,asym,blocksym,cyclicsym,cyclicblocksym) ans =
          foldr cyclicBlockSymForestEps (
              foldr cyclicSymForestEps (
                  foldr pairBlockSymForestEps (
                      foldr pairASymForestEps (
                          foldr pairSymForestEps ans sym
                      ) asym
                  ) blockSymMap
              ) cyclicsym
          ) cyclicblocksym  
          where
            blockSymMap = map swapBlockLabelMap blocksym

    
    mkEtaList' :: [Int] -> [Eta]
    mkEtaList' [] = [] 
    mkEtaList' x = (Eta a b) : (mkEtaList' rest) 
            where
                [a,b] = take 2 x
                rest = drop 2 x

    mkEtaList :: Var -> [Int] -> ([Eta],Var)
    mkEtaList var l = (mkEtaList' l, var)

    mkEpsilonList' :: [Int] -> (Epsilon,[Eta])
    mkEpsilonList' x = (Epsilon i j k l , mkEtaList' rest) 
            where
                [i,j,k,l] = take 4 x
                rest = drop 4 x

    mkEpsilonList :: Var -> [Int] -> (Epsilon,[Eta],Var)
    mkEpsilonList var l = (eps, eta, var)
            where
                (eps,eta) = mkEpsilonList' l
    

    --look up a 1d Forest (obtained from the index list) in the given Forest

    isElem :: [Eta] -> AnsatzForestEta -> Bool
    isElem [] (Leaf x) = True
    isElem x EmptyForest = False 
    isElem  (x:xs) (ForestEta m) 
                | isJust mForest = isElem xs $ fromJust mForest
                | otherwise = False
                where
                    mForest = M.lookup x m

    isElemEpsilon :: (Epsilon, [Eta]) -> AnsatzForestEpsilon -> Bool
    isElemEpsilon (eps,l) m 
                | isJust mForest = isElem l $ fromJust mForest
                | otherwise = False
                 where
                    mForest = M.lookup eps m

    reduceAnsatzEta :: Symmetry -> [([Eta],Var)] -> AnsatzForestEta
    reduceAnsatzEta sym l = foldr addOrRem EmptyForest l
            where
                addOrRem = \ans f -> if (isElem (fst ans) f) then f else addForests f (symAnsatzForestEta sym $ mkForestFromAscList ans)

    reduceAnsatzEps :: Symmetry -> [(Epsilon, [Eta], Var)] -> AnsatzForestEpsilon
    reduceAnsatzEps sym l = foldr addOrRem M.empty l
            where
                addOrRem = \(x,y,z) f -> if (isElemEpsilon (x,y) f) then f else addForestsEpsilon f (symAnsatzForestEps sym $ mkForestFromAscListEpsilon (x,y,z))


    getEtaForest :: [Int] -> [(Int,Int)] -> Symmetry -> AnsatzForestEta
    getEtaForest inds filters syms = relabelAnsatzForest $ reduceAnsatzEta syms allForests
                where
                    allInds = getEtaInds inds filters
                    allVars = mkAllVars
                    allForests = zipWith mkEtaList allVars allInds

    getEpsForest :: [Int] -> [(Int,Int)] -> Symmetry -> AnsatzForestEpsilon
    getEpsForest inds filters syms = relabelAnsatzForestEpsilon $ reduceAnsatzEps syms allForests
                where
                    allInds = getEpsilonInds inds filters
                    allVars = mkAllVars
                    allForests = zipWith mkEpsilonList allVars allInds

    getLeafVals :: AnsatzForestEta -> [Var]
    getLeafVals (Leaf var) = [var]
    getLeafVals (ForestEta m) = rest
            where
                rest = concatMap getLeafVals $ M.elems m

    getLeafValsEpsilon :: AnsatzForestEpsilon -> [Var]
    getLeafValsEpsilon m = concatMap getLeafVals $ M.elems m

    getVarLabels :: Var -> Int
    getVarLabels (Var i j) = j

    getForestLabels :: AnsatzForestEta -> [Int]
    getForestLabels ans = nub $ map getVarLabels $ getLeafVals ans

    getForestLabelsEpsilon :: AnsatzForestEpsilon -> [Int]
    getForestLabelsEpsilon m = nub $ map getVarLabels $ getLeafValsEpsilon m

    relabelVar :: (Int -> Int) -> Var -> Var
    relabelVar f (Var i j) = Var i (f j)

    relabelAnsatzForest :: AnsatzForestEta -> AnsatzForestEta
    relabelAnsatzForest ans = multForest update ans
            where
                vars = getForestLabels ans 
                relabMap = I.fromList $ zip vars [1..]
                update = relabelVar ((I.!) relabMap) 


    removeVarsEta :: [Int] -> AnsatzForestEta -> AnsatzForestEta 
    removeVarsEta vars (Leaf (Var i j)) 
                | elem j vars = EmptyForest 
                | otherwise = (Leaf (Var i j))
    removeVarsEta vars (ForestEta m) = ForestEta $ M.filter (/= EmptyForest) $ M.map (removeVarsEta vars) m  
    removeVarsEta vars EmptyForest = EmptyForest



    relabelAnsatzForestEpsilon :: AnsatzForestEpsilon -> AnsatzForestEpsilon
    relabelAnsatzForestEpsilon ans = multForestEpsilon update ans
            where
                vars = getForestLabelsEpsilon ans 
                relabMap = I.fromList $ zip vars [1..]
                update = relabelVar ((I.!) relabMap) 

    removeVarsEps :: [Int] -> AnsatzForestEpsilon -> AnsatzForestEpsilon
    removeVarsEps vars m = M.filter (/= EmptyForest) $ M.map (removeVarsEta vars) m  


   
    --the next step is evaluating the tree 

    evalNodeEta :: M.Map [Int] Rational -> I.IntMap Int -> Eta -> Maybe Rational
    evalNodeEta epsM iMap (Eta x y) 
                | a == b && a == 0 = Just (-1) 
                | a == b = Just 1
                | otherwise = Nothing
                 where 
                    [a,b] = [(I.!) iMap x, (I.!) iMap y]
    evalNodeEpsilon :: M.Map [Int] Rational -> I.IntMap Int -> Epsilon -> Maybe Rational
    evalNodeEpsilon epsM iMap (Epsilon w x y z) = M.lookup l epsM
                 where
                    l = [(I.!) iMap w, (I.!) iMap x, (I.!) iMap y, (I.!) iMap z]               

    --check consistency with tensorTree epsilon function in flat Area 

    epsMap :: M.Map [Int] Rational 
    epsMap = M.fromList $ map (\x -> (x, epsSign x)) $ permutations [0,1,2,3]
                where
                   epsSign [i,j,k,l] = (-1)^(length $  filter (==True) [j>i,k>i,l>i,k>j,l>j,l>k])

    --basic tree eval function

    evalAnsatzForestEta :: M.Map [Int] Rational -> I.IntMap Int -> AnsatzForestEta -> I.IntMap Rational
    evalAnsatzForestEta epsM evalM (Leaf (Var x y)) = I.singleton y x
    evalAnsatzForestEta epsM evalM (ForestEta m) = M.foldrWithKey foldF I.empty m 
                where
                    foldF k a b = let nodeVal = evalNodeEta epsM evalM k 
                                  in if nodeVal == Nothing then b 
                                     else I.unionWith (+) (I.map ((*) (fromJust nodeVal)) (evalAnsatzForestEta epsM evalM a)) b
    evalAnsatzForestEta epsM evalM EmptyForest = I.empty

    evalAnsatzForestEpsilon :: M.Map [Int] Rational -> I.IntMap Int -> AnsatzForestEpsilon -> I.IntMap Rational
    evalAnsatzForestEpsilon epsM evalM m = M.foldrWithKey foldF I.empty m 
                where
                    foldF k a b = let nodeVal = evalNodeEpsilon epsM evalM k 
                                  in if nodeVal == Nothing then b 
                                     else I.unionWith (+) (I.map ((*) (fromJust nodeVal)) (evalAnsatzForestEta epsM evalM a)) b

    --eval All Inds (list of lists with (VarNr, Factor, multiplicity))

    evalAllListEta :: M.Map [Int] Rational -> [(I.IntMap Int, Int, Int)] -> AnsatzForestEta -> [([(Int,Rational)],Int,Int)]
    evalAllListEta epsM evalMs f = l'
                where
                    l = map (\(x,y,z) -> ( filter (\(a,b) -> b /= 0) $ I.assocs $ evalAnsatzForestEta epsM x f, y,z)) evalMs
                    l' = runEval $ parListChunk 1000 rdeepseq l

    evalAllTensorEta :: (NFData a) => M.Map [Int] Rational -> [(I.IntMap Int, Int, a)] -> AnsatzForestEta -> [([(Int,Rational)],Int,a)]
    evalAllTensorEta epsM evalMs f = l'
                where
                    l = map (\(x,y,z) -> ( filter (\(a,b) -> b /= 0) $ I.assocs $ evalAnsatzForestEta epsM x f, y,z)) evalMs
                    l' = runEval $ parListChunk 1000 rdeepseq l

    evalAllListEpsilon :: M.Map [Int] Rational -> [(I.IntMap Int, Int, Int)] -> AnsatzForestEpsilon -> [([(Int,Rational)],Int,Int)]
    evalAllListEpsilon epsM evalMs f = l'
                where
                    l = map (\(x,y,z) -> ( filter (\(a,b) -> b /= 0) $ I.assocs $ evalAnsatzForestEpsilon epsM x f, y,z)) evalMs
                    l' = runEval $ parListChunk 1000 rdeepseq l

    evalAllTensorEpsilon :: (NFData a) => M.Map [Int] Rational -> [(I.IntMap Int, Int, a)] -> AnsatzForestEpsilon -> [([(Int,Rational)],Int,a)]
    evalAllTensorEpsilon epsM evalMs f = l'
                where
                    l = map (\(x,y,z) -> ( filter (\(a,b) -> b /= 0) $ I.assocs $ evalAnsatzForestEpsilon epsM x f, y,z)) evalMs
                    l' = runEval $ parListChunk 1000 rdeepseq l

    getUniques :: (Eq a, Hashable a) => Int -> [a] -> [a]
    getUniques maxSize elements = runST $
        do
            table <- HTC.newSized maxSize
            sequence_ $ map (\k -> HTC.insert table k ()) elements
            uniques <- HT.toList table
            return $ map fst uniques

    reduceAnsList :: (NFData a) => [([(Int,Rational)],Int,a)] -> [[(Int,Rational)]]
    reduceAnsList l =  getUniques n l''
        where
            l' = mapMaybe normalizeEqnNoFac l
            l'' = runEval $ parListChunk 1000 rdeepseq l'
            n = length l' 

    reduceAnsList' :: [([(Int,Rational)],Int,a)] -> [[(Int,Rational)]]
    reduceAnsList' l = map scaleEqn $ nubBy (\x y -> (fst x) == (fst y) ) $ mapMaybe normalizeEqn l 

    normalizeEqn :: ([(Int, Rational)], Int, a) -> Maybe ([(Int, Rational)], Rational)
    normalizeEqn ([],_, _) = Nothing
    normalizeEqn ((x,y):xs, _, _) = Just $ (map (\(a,b) -> (a, b/y)) $ (x,y) : xs, y)

    normalizeEqnNoFac :: ([(Int, Rational)], Int, a) -> Maybe [(Int, Rational)]
    normalizeEqnNoFac ([],_, _) = Nothing
    normalizeEqnNoFac ((x,y):xs, _, _) = Just $ (map (\(a,b) -> (a, b/y)) $ (x,y) : xs)

    scaleEqn :: ([(Int, Rational)], Rational) -> [(Int, Rational)]
    scaleEqn (l,c) = (map (\(x,y) -> (x, (y *  c))) l)

    --remove all linear dependent variables a

    rmDepVars ::  I.IntMap Int -> ([(Int, Rational)], Int, a) -> ([(Int, Rational)], Int, a)
    rmDepVars s (l,a,b) = (mapMaybe lookupPair l, a, b) 
                    where
                        lookupPair (x,y) = let xVal = (I.lookup x s) in if isJust xVal then Just (fromJust xVal, y) else Nothing

    rmDepVarsList :: [Int] -> [([(Int,Rational)],Int,Int)] -> [([(Int,Rational)],Int,Int)]
    rmDepVarsList iDeps l = map (rmDepVars s) l
            where
                s = I.fromList $ zip iDeps [1..]


    --result is (matInd (from trian Map), VarLabel, factor)
    rmDepVarsAnsList :: [Int] -> [([(Int,Rational)],Int,Int)] -> [(Int,Int,Rational)]
    rmDepVarsAnsList iDeps l = concat $ map (\(x,mult,matInd) -> map (\(i,r) -> (matInd,i,r*(fromIntegral mult))) x) lRed'
            where
                s = I.fromList $ zip iDeps [1..]
                lRed = map (rmDepVars s) l 
                lRed' = runEval $ parListChunk 1000 rdeepseq lRed

    rmDepVarsTensList :: (NFData a) =>  Int -> [Int] -> [([(Int,Rational)],Int,a)] -> [(a, VarMap)]
    rmDepVarsTensList fstVar iDeps l = lRed
            where
                s = I.fromList $ zip iDeps [fstVar..]
                l' = map (rmDepVars s) l
                l'' = runEval $ parListChunk 1000 rdeepseq l'
                lRed = map (\(x,mult,indTuple) -> (indTuple, I.fromList $ map (\(i,r) -> (i,r*(fromIntegral mult))) x)) l''

    doubleCheckAnsatzEta ::  M.Map [Int] Rational -> [(I.IntMap Int, Int, Int)] -> AnsatzForestEta -> (Int,Int)
    doubleCheckAnsatzEta epsM evalMs ans = (r1, r2)
            where
                ansL = evalAllListEta epsM evalMs ans 
                redL = reduceAnsList ansL 
                r1 = ansatzRank redL 
                ansVars = getRows redL 
                ansRm = rmDepVarsList ansVars ansL 
                ansRmRed = reduceAnsList ansRm 
                r2 = ansatzRank ansRmRed

    doubleCheckAnsatzEpsilon ::  M.Map [Int] Rational -> [(I.IntMap Int, Int, Int)] -> AnsatzForestEpsilon -> (Int,Int)
    doubleCheckAnsatzEpsilon epsM evalMs ans = (r1, r2)
            where
                ansL = evalAllListEpsilon epsM evalMs ans 
                redL = reduceAnsList ansL 
                r1 = ansatzRank redL 
                ansVars = getPivots redL 
                ansRm = rmDepVarsList ansVars ansL 
                ansRmRed = reduceAnsList ansRm 
                r2 = ansatzRank ansRmRed

    ---------------------------------------------------------------------------------------------------------------------------

    --reduce the ansatzForest 

    redAnsatzForestEta :: Int -> [(Int,Int)] -> Symmetry -> M.Map [Int] Rational -> [(I.IntMap Int, Int, Int)] -> AnsatzForestEta  
    redAnsatzForestEta ord filters symmetries epsM evalMs = removeVarsEta remVars ansEta
            where
                ansEta = getEtaForest [1..ord] filters symmetries 
                ansL = evalAllListEta epsM evalMs ansEta
                redL = reduceAnsList ansL 
                ansVars = getPivots redL 
                allVars = getForestLabels ansEta 
                remVars = allVars \\ ansVars

    redAnsatzForestEps :: Int -> [(Int,Int)] -> Symmetry -> M.Map [Int] Rational -> [(I.IntMap Int, Int, Int)] -> AnsatzForestEpsilon  
    redAnsatzForestEps ord filters symmetries epsM evalMs = removeVarsEps remVars ansEps
            where
                ansEps = getEpsForest [1..ord] filters symmetries 
                ansL = evalAllListEpsilon epsM evalMs ansEps
                redL = reduceAnsList ansL  
                ansVars = getPivots redL 
                allVars = getForestLabelsEpsilon ansEps
                remVars = allVars \\ ansVars


    getTensorInds :: Int -> M.Map [Int] Rational -> [(I.IntMap Int, Int, [IndTuple n1 n2 n3 n4 n5 n6 n7 n8])] -> AnsatzForestEta -> AnsatzForestEpsilon -> [(IndTuple n1 n2 n3 n4 n5 n6 n7 n8, VarMap)]
    getTensorInds fstVar epsM evalMs ansEta ansEpsilon = filter (\(_,b) -> b /= I.empty) $ zipWith (\(a,b) (c,d) -> ( if a == c then a else undefined, I.unionWith (+) b d)) etaRmL epsRmL 
            where
                etaL = evalAllTensorEta epsM evalMs ansEta 
                epsL = evalAllTensorEpsilon epsM evalMs ansEpsilon
                etaLRed = reduceAnsList etaL 
                epsLRed = reduceAnsList epsL 
                etaVars = getPivots etaLRed 
                epsVars = getPivots epsLRed 
                etaRmL' = rmDepVarsTensList fstVar etaVars etaL 
                epsRmL' = rmDepVarsTensList (fstVar + length etaVars) epsVars epsL 
                etaRmL = concat $ map (\(x,y) -> zip x (repeat y)) etaRmL'
                epsRmL = concat $ map (\(x,y) -> zip x (repeat y)) epsRmL'


    getTensor :: Int -> M.Map [Int] Rational -> [(I.IntMap Int, Int, [IndTuple n1 n2 n3 n4 n5 n6 n7 n8])] -> AnsatzForestEta -> AnsatzForestEpsilon -> Tensor8 n1 n2 n3 n4 n5 n6 n7 n8 VarMap 
    getTensor fstVar epsM evalMs ansEta ansEpsilon = fromListTWith8 (I.unionWith (+)) $ getTensorInds fstVar epsM evalMs ansEta ansEpsilon 


    mkAnsatzTensor :: Int -> [(Int,Int)] -> Symmetry -> Int -> M.Map [Int] Rational -> [(I.IntMap Int, Int, [IndTuple n1 n2 n3 n4 n5 n6 n7 n8])] -> Tensor8 n1 n2 n3 n4 n5 n6 n7 n8 VarMap 
    mkAnsatzTensor ord filters symmetries fstVar epsM evalMs = getTensor fstVar epsM evalMs ansEta ansEpsilon 
            where
                ansEta = getEtaForest [1..ord] filters symmetries 
                ansEpsilon = getEpsForest [1..ord] filters symmetries  

    --using eigen 

    evalAllMatrixSp :: [[(Int, Rational)]] -> Sparse.SparseMatrixXd 
    evalAllMatrixSp l = Sparse.fromList n m l''
                where
                    l' = concat $ zipWith (\r z -> map (\(x,y) -> (z, x, y)) r) l [1..]
                    n = length l 
                    l'' = map (\(a,b,c) -> (a-1, b-1, fromRational c)) l'
                    m = maximum $ map fst $ concat l 

    evalAllMatrix :: [[(Int, Rational)]] -> Mat.MatrixXd 
    evalAllMatrix l = Sparse.toMatrix $ Sparse.fromList n m l''
                    where
                        l' = concat $ zipWith (\r z -> map (\(x,y) -> (z, x, y)) r) l [1..]
                        n = length l 
                        l'' = map (\(a,b,c) -> (a-1, b-1, fromRational c)) l'
                        m = maximum $ map fst $ concat l 

    ansatzRank :: [[(Int, Rational)]] -> Int 
    ansatzRank l = Sol.rank Sol.FullPivLU $ evalAllMatrix l 
    
    --coloumns form basis of Image 
    ansatzImage :: [[(Int, Rational)]] -> Mat.MatrixXd 
    ansatzImage l = Sol.image Sol.FullPivLU $ evalAllMatrix l

    --find the correspondinding varLables -> (maybe directly reduce the full matrix)

    getRows :: [[(Int, Rational)]] -> [Int]
    getRows l = map (1+) $ mapMaybe (\x -> elemIndex x l1) l2 
            where
                mat = evalAllMatrix l 
                solMat = Sol.image Sol.FullPivLU mat
                matT = Mat.transpose mat 
                solT = Mat.transpose solMat
                l1 = Mat.toList matT
                l2 = Mat.toList solT

    getPivots :: [[(Int, Rational)]] -> [Int]
    getPivots l = map (1+) p
            where
                mat = evalAllMatrix l 
                p = Sol.pivots Sol.FullPivLU mat
                

    --coloumns (down) form basis of nullspace
    ansatzKernel :: [[(Int, Rational)]] -> Mat.MatrixXd 
    ansatzKernel l = Sol.kernel Sol.FullPivLU $ evalAllMatrix l

    --finally the eval maps 

    trianMapArea :: I.IntMap [Int]
    trianMapArea = I.fromList $ zip [1..21] list 
            where 
                list = [ [a,b,c,d] | a <- [0..2], b <- [a+1..3], c <- [a..2], d <- [c+1..3], (isAreaSorted a b c d)]

    trianMapDerivative :: I.IntMap [Int] 
    trianMapDerivative = I.fromList $ zip [1..10] list 
            where
                list = [ [p,q] | p <- [0..3], q <- [p..3]]

    triangleMap2P :: M.Map [Int] Int 
    triangleMap2P = M.fromList $ zip j k
                    where
                        j = [ [a,b] | a <- [1..315], b <- [a..315] ]
                        k = [1..]

    triangleMap3P ::  M.Map [Int] Int
    triangleMap3P = M.fromList $ zip j k
                    where
                        j = [ [a,b,c] | a <- [1..315], b <- [a..315], c <- [b..315] ]
                        k = [1..]

    triangleMap4P ::  M.Map [Int] Int
    triangleMap4P = M.fromList $ zip j k
                    where
                        j = [ [a,b,c,d] | a <- [1..315], b <- [a..315], c <- [b..315], d <- [c..315] ]
                        k = [1..]

    ind1Div :: Int -> Int -> Int 
    ind1Div a p = 21 + (a-1)*4 + p + 1

    ind2Div :: Int -> Int -> Int 
    ind2Div a i = 105 + (a-1)*10 + i

    --lists store (indexCombination, Multiplicity, AbstractTensorIndex)

    --A
    areaList4 :: I.IntMap [Int] -> I.IntMap [Int] -> M.Map [Int] Int -> [([Int], Int, Int)]
    areaList4 trianArea trian2 triangle = list
        where 
            list = [ let a' = (I.!) trianArea a in (a', areaMult a', a) | a <- [1..21] ]
    --AI
    areaList6 :: I.IntMap [Int] -> I.IntMap [Int] -> M.Map [Int] Int -> [([Int], Int, Int)]
    areaList6 trianArea trian2 triangle = list
        where 
            list = [ let (a',i') = ((I.!) trianArea a, (I.!) trian2 i) in  (a' ++ i', (areaMult a') * (iMult2 i'), ind2Div a i) | a <- [1..21], i <- [1..10]]

    --A:B
    areaList8 :: I.IntMap [Int] -> I.IntMap [Int] -> M.Map [Int] Int -> [([Int], Int, Int)]
    areaList8 trianArea trian2 triangle = list
        where 
            list = [ let (a',b') = ((I.!) trianArea a, (I.!) trianArea b) in  (a' ++ b', (areaMult a') * (areaMult b'), (M.!) triangle [a,b])  | a <- [1..21], b <- [a..21]]

    --Ap:Bq
    areaList10_1 :: I.IntMap [Int] -> I.IntMap [Int] -> M.Map [Int] Int -> [([Int], Int, Int)]
    areaList10_1 trianArea trian2 triangle = list
        where 
            list = [ let (a',b') = ((I.!) trianArea a, (I.!) trianArea b) in  (a' ++ p : b' ++ [q], (areaMult a') * (areaMult b'), (M.!) triangle [ind1Div a p, ind1Div b q]) | a <- [1..21], b <- [a..21], p <- [0..3], q <- [0..3], not (a==b && p>q)]

    --A:BI   
    areaList10_2 :: I.IntMap [Int] -> I.IntMap [Int] -> M.Map [Int] Int -> [([Int], Int, Int)]
    areaList10_2 trianArea trian2 triangle = list
        where 
            list = [ let (a',b',i') = ((I.!) trianArea a, (I.!) trianArea b, (I.!) trian2 i) in  (a' ++ b' ++ i', (areaMult a') * (areaMult b') * (iMult2 i'), (M.!) triangle [a, ind2Div b i]) | a <- [1..21], b <- [1..21], i <- [1..10] ]

    --A:B:C
    areaList12 ::  I.IntMap [Int] -> I.IntMap [Int] -> M.Map [Int] Int -> [([Int], Int, Int)]
    areaList12 trianArea trian2 triangle = list
        where 
            list = [ let (a',b',c') = ((I.!) trianArea a, (I.!) trianArea b, (I.!) trianArea c) in  (a' ++ b' ++ c', (areaMult a') * (areaMult b') * (areaMult c'), (M.!) triangle [a,b,c]) | a <- [1..21], b <- [a..21], c <- [b..21] ]

    --AI:BJ
    areaList12_1 ::  I.IntMap [Int] -> I.IntMap [Int] -> M.Map [Int] Int -> [([Int], Int, Int)]
    areaList12_1  trianArea trian2 triangle = list
        where 
            list = [ let (a',i',b',j') = ((I.!) trianArea a, (I.!) trian2 i, (I.!) trianArea b, (I.!) trian2 j) in  (a' ++ i' ++ b' ++ j' , (areaMult a') * (areaMult b') * (iMult2 i') * (iMult2 j'), (M.!) triangle [ind2Div a i, ind2Div b j]) | a <- [1..21], b <- [a..21], i <- [1..10], j <- [1..10], not (a==b && i>j) ]


    --A:Bp:Cq
    areaList14_1 :: I.IntMap [Int] -> I.IntMap [Int] -> M.Map [Int] Int -> [([Int], Int, Int)]
    areaList14_1 trianArea trian2 triangle = list
        where 
            list = [ let (a',b',c') = ((I.!) trianArea a, (I.!) trianArea b, (I.!) trianArea c) in  (a' ++ b' ++ p : c' ++ [q], (areaMult a') * (areaMult b') * (areaMult c'), (M.!) triangle [a,ind1Div b p, ind1Div c q]) | a <- [1..21], b <- [1..21], c <- [b..21], p <- [0..3], q <- [0..3], not (b==c && p>q) ]


    --A:B:CI
    areaList14_2 :: I.IntMap [Int] -> I.IntMap [Int] -> M.Map [Int] Int -> [([Int], Int, Int)]
    areaList14_2 trianArea trian2 triangle = list
        where 
            list = [ let (a',b',c',i') = ((I.!) trianArea a, (I.!) trianArea b, (I.!) trianArea c, (I.!) trian2 i) in ( a' ++ b' ++ c' ++ i', (areaMult a') * (areaMult b') * (areaMult c') * (iMult2 i'), (M.!) triangle [a,b,ind2Div c i]) | a <- [1..21], b <- [a..21], c <- [1..21], i <- [1..10] ]

    --Ap:Bq:CI
    areaList16_1 :: I.IntMap [Int] -> I.IntMap [Int] -> M.Map [Int] Int -> [([Int], Int, Int)]
    areaList16_1 trianArea trian2 triangle = list
        where 
            list = [ let (a',b',c',i') = ((I.!) trianArea a, (I.!) trianArea b, (I.!) trianArea c, (I.!) trian2 i) in (a' ++ p : b' ++ q : c' ++ i' , (areaMult a') * (areaMult b') * (areaMult c') * (iMult2 i'), (M.!) triangle [ind1Div a p, ind1Div b q, ind2Div c i]) | a <- [1..21], b <- [a..21], c <- [1..21], i <- [1..10], p <- [0..3], q <- [0..3], not (a==b && p>q) ]

    --A:BI:CJ
    areaList16_2 :: I.IntMap [Int] -> I.IntMap [Int] -> M.Map [Int] Int -> [([Int], Int, Int)]
    areaList16_2 trianArea trian2 triangle = list
        where 
            list = [let (a',b',c',i', j') = ((I.!) trianArea a, (I.!) trianArea b, (I.!) trianArea c, (I.!) trian2 i, (I.!) trian2 j) in  (a' ++ b' ++ i' ++ c' ++ j', (areaMult a') * (areaMult b') * (areaMult c') * (iMult2 i') * (iMult2 j'), (M.!) triangle [a, ind2Div b i, ind2Div c j] )| a <- [1..21], b <- [1..21], c <- [b..21], i <- [1..10], j <- [1..10], not (b==c && i>j)]

    --AI:BJ:CK
    areaList18 :: I.IntMap [Int] -> I.IntMap [Int] -> M.Map [Int] Int -> [([Int], Int, Int)]
    areaList18 trianArea trian2 triangle = list
        where 
            list = [ let (a',b',c',i', j', k') = ((I.!) trianArea a, (I.!) trianArea b, (I.!) trianArea c, (I.!) trian2 i, (I.!) trian2 j, (I.!) trian2 k) in  (a' ++ i' ++ b' ++ j' ++ c' ++ k', (areaMult a') * (areaMult b') * (areaMult c') * (iMult2 i') * (iMult2 j') * (iMult2 k'), (M.!) triangle [ind2Div a i, ind2Div b j, ind2Div c k] ) | a <- [1..21], b <- [a..21], c <- [b..21], i <- [1..10], j <- [1..10], k <- [1..10], not (a==b && i>j), not (b==c && j>k) ]
   
    --now order 4 

    --A:B:C:D
    areaList16 ::  I.IntMap [Int] -> I.IntMap [Int] -> M.Map [Int] Int -> [([Int], Int, Int)]
    areaList16 trianArea trian2 triangle = list
        where 
            list = [ let (a',b',c',d') = ((I.!) trianArea a, (I.!) trianArea b, (I.!) trianArea c, (I.!) trianArea d) in  (a' ++ b' ++ c' ++ d', (areaMult a') * (areaMult b') * (areaMult c') * (areaMult d'), (M.!) triangle [a,b,c,d]) | a <- [1..21], b <- [a..21], c <- [b..21], d <- [c..21] ]


    --A:B:C:DI
    areaList18_2 ::  I.IntMap [Int] -> I.IntMap [Int] -> M.Map [Int] Int -> [([Int], Int, Int)]
    areaList18_2 trianArea trian2 triangle = list
        where 
            list = [ let (a',b',c',d',i') = ((I.!) trianArea a, (I.!) trianArea b, (I.!) trianArea c, (I.!) trianArea d, (I.!) trian2 i) in  (a' ++ b' ++ c'++d'++i', (areaMult a') * (areaMult b') * (areaMult c') * (areaMult d') * (iMult2 i'), (M.!) triangle [a,b,c,d,i]) | a <- [1..21], b <- [a..21], c <- [b..21], d <- [1..21], i <- [1..10] ]

    --A:B:Cp:Dq
    areaList18_3 ::  I.IntMap [Int] -> I.IntMap [Int] -> M.Map [Int] Int -> [([Int], Int, Int)]
    areaList18_3 trianArea trian2 triangle = list
        where 
            list = [ let (a',b',c',d') = ((I.!) trianArea a, (I.!) trianArea b, (I.!) trianArea c, (I.!) trianArea d) in  (a' ++ b' ++ c'++ p : d'++[q], (areaMult a') * (areaMult b') * (areaMult c') * (areaMult d'), (M.!) triangle [a,b,c,p,d,q]) | a <- [1..21], b <- [a..21], c <- [1..21], d <- [c..21], p <- [0..3], q <- [0..3] , not (c == d && p > q) ]


    --order 5 

    areaList20 ::  I.IntMap [Int] -> I.IntMap [Int] -> M.Map [Int] Int -> [([Int], Int, Int)]
    areaList20 trianArea trian2 triangle = list
        where 
            list = [ let (a',b',c',d',e') = ((I.!) trianArea a, (I.!) trianArea b, (I.!) trianArea c, (I.!) trianArea d, (I.!) trianArea e) in  (a' ++ b' ++ c' ++ d', (areaMult a') * (areaMult b') * (areaMult c') * (areaMult d') * (areaMult e'), (M.!) triangle [a,b,c,d,e]) | a <- [1..21], b <- [a..21], c <- [b..21], d <- [c..21], e <- [d..21] ]



    --A
    areaList4Inds :: I.IntMap [Int] -> I.IntMap [Int] -> [([Int], Int, [IndTuple 1 0 0 0 0 0 0 0])]
    areaList4Inds trianArea trian2 = list
         where 
             list = [ let a' = (I.!) trianArea a in (a', areaMult a', [(singletonInd (Uind20 $ a-1) , Empty, Empty, Empty, Empty, Empty, Empty, Empty)]) | a <- [1..21] ]
    --AI
    areaList6Inds :: I.IntMap [Int] -> I.IntMap [Int] -> [([Int], Int, [IndTuple 1 0 0 0 1 0 0 0])]
    areaList6Inds trianArea trian2 = list
         where 
             list = [ let (a',i') = ((I.!) trianArea a, (I.!) trian2 i) in  (a' ++ i', (areaMult a') * (iMult2 i'), [(singletonInd (Uind20 $ a-1) , Empty, Empty, Empty, singletonInd (Uind9 $ i-1), Empty, Empty, Empty)]) | a <- [1..21], i <- [1..10]]


    --A:B
    areaList8Inds :: I.IntMap [Int] -> I.IntMap [Int]  -> [([Int], Int, [IndTuple 2 0 0 0 0 0 0 0])]
    areaList8Inds trianArea trian2 = list
         where 
             list = [ let (a',b') = ((I.!) trianArea a, (I.!) trianArea b) in  (a' ++ b', (areaMult a') * (areaMult b'), map (\[a,b] -> (Append (Uind20 $ a-1) $ singletonInd (Uind20 $ b-1) , Empty, Empty, Empty, Empty, Empty, Empty, Empty)) $ nub $ permutations [a,b] )  | a <- [1..21], b <- [a..21]]
 
    --Ap:Bq
    areaList10_1Inds :: I.IntMap [Int] -> I.IntMap [Int] -> [([Int], Int, [IndTuple 2 0 0 0 0 0 2 0])]
    areaList10_1Inds trianArea trian2 = list
         where 
             list = [ let (a',b') = ((I.!) trianArea a, (I.!) trianArea b) in  (a' ++ p : b' ++ [q], (areaMult a') * (areaMult b'), map (\[[a,p],[b,q]] -> (Append (Uind20 $ a-1) $ singletonInd (Uind20 $ b-1) , Empty, Empty, Empty, Empty, Empty, Append (Uind3 $ p) $ singletonInd (Uind3 $ q), Empty)) $ nub $ permutations [[a,p],[b,q]]) | a <- [1..21], b <- [a..21], p <- [0..3], q <- [0..3],  not (a==b && p>q)]
 
    --A:BI   
    areaList10_2Inds :: I.IntMap [Int] -> I.IntMap [Int] -> [([Int], Int, [IndTuple 2 0 0 0 1 0 0 0])]
    areaList10_2Inds trianArea trian2  = list
         where 
             list = [ let (a',b',i') = ((I.!) trianArea a, (I.!) trianArea b, (I.!) trian2 i) in  (a' ++ b' ++ i', (areaMult a') * (areaMult b') * (iMult2 i'), [ (Append (Uind20 $ a-1) $ singletonInd (Uind20 $ b-1) , Empty, Empty, Empty, singletonInd (Uind9 $ i-1), Empty, Empty, Empty)] ) | a <- [1..21], b <- [1..21], i <- [1..10] ]
 
    --A:B:C
    areaList12Inds ::  I.IntMap [Int] -> I.IntMap [Int] -> [([Int], Int, [IndTuple 3 0 0 0 0 0 0 0])]
    areaList12Inds trianArea trian2 = list
         where 
             list = [ let (a',b',c') = ((I.!) trianArea a, (I.!) trianArea b, (I.!) trianArea c) in  (a' ++ b' ++ c', (areaMult a') * (areaMult b') * (areaMult c'), map (\[a,b,c] -> (Append (Uind20 $ a-1) $ Append (Uind20 $ b-1) $ singletonInd (Uind20 $ c-1), Empty, Empty, Empty, Empty, Empty, Empty, Empty)) $ nub $ permutations [a,b,c] )| a <- [1..21], b <- [a..21], c <- [b..21] ]
 
    --AI:BJ
    areaList12_1Inds ::  I.IntMap [Int] -> I.IntMap [Int] -> [([Int], Int, [IndTuple 2 0 0 0 2 0 0 0])]
    areaList12_1Inds  trianArea trian2 = list
         where 
             list = [ let (a',i',b',j') = ((I.!) trianArea a, (I.!) trian2 i, (I.!) trianArea b, (I.!) trian2 j) in  (a' ++ i' ++ b' ++ j' , (areaMult a') * (areaMult b') * (iMult2 i') * (iMult2 j'), map (\[[a,i],[b,j]] ->  (Append (Uind20 $ a-1) $ singletonInd (Uind20 $ b-1) , Empty, Empty, Empty, Append (Uind9 $ i-1) $ singletonInd (Uind9 $ j-1), Empty, Empty, Empty)) $ nub $ permutations [[a,i],[b,j]] ) | a <- [1..21], b <- [a..21], i <- [1..10], j <- [1..10], not (a==b && i>j) ]
 
 
    --A:Bp:Cq
    areaList14_1Inds :: I.IntMap [Int] -> I.IntMap [Int] -> [([Int], Int, [IndTuple 3 0 0 0 0 0 2 0])]
    areaList14_1Inds trianArea trian2 = list
         where 
             list = [ let (a',b',c') = ((I.!) trianArea a, (I.!) trianArea b, (I.!) trianArea c) in  (a' ++ b' ++ p : c' ++ [q], (areaMult a') * (areaMult b') * (areaMult c'), map (\[[b,p],[c,q]] -> (Append (Uind20 $ a-1) $ Append (Uind20 $ b-1) $ singletonInd (Uind20 $ c-1), Empty, Empty, Empty, Empty, Empty, Append (Uind3 $ p) $ singletonInd (Uind3 $ q), Empty)) $ nub $ permutations [[b,p],[c,q]]) | a <- [1..21], b <- [1..21], c <- [b..21], p <- [0..3], q <- [0..3], not (b==c && p>q) ]
 
 
    --A:B:CI
    areaList14_2Inds :: I.IntMap [Int] -> I.IntMap [Int]  -> [([Int], Int, [IndTuple 3 0 0 0 1 0 0 0])]
    areaList14_2Inds trianArea trian2 = list
         where 
             list = [ let (a',b',c',i') = ((I.!) trianArea a, (I.!) trianArea b, (I.!) trianArea c, (I.!) trian2 i) in ( a' ++ b' ++ c' ++ i', (areaMult a') * (areaMult b') * (areaMult c') * (iMult2 i'), map (\[a,b] -> (Append (Uind20 $ a-1) $ Append (Uind20 $ b-1) $ singletonInd (Uind20 $ c-1) , Empty, Empty, Empty, singletonInd (Uind9 $ i-1), Empty, Empty, Empty)) $ nub $ permutations [a,b] ) | a <- [1..21], b <- [a..21], c <- [1..21], i <- [1..10] ]
 
    --Ap:Bq:CI
    areaList16_1Inds :: I.IntMap [Int] -> I.IntMap [Int] -> [([Int], Int, [IndTuple 3 0 0 0 1 0 2 0])]
    areaList16_1Inds trianArea trian2 = list
         where 
             list = [ let (a',b',c',i') = ((I.!) trianArea a, (I.!) trianArea b, (I.!) trianArea c, (I.!) trian2 i) in (a' ++ p : b' ++ q : c' ++ i' , (areaMult a') * (areaMult b') * (areaMult c') * (iMult2 i'), map (\[[a,p],[b,q]] -> (Append (Uind20 $ a-1) $ Append (Uind20 $ b-1) $ singletonInd (Uind20 $ c-1) , Empty, Empty, Empty, singletonInd (Uind9 $ i-1), Empty, Append (Uind3 $ p) $ singletonInd (Uind3 $ q), Empty)) $ nub $ permutations [[a,p],[b,q]]) | a <- [1..21], b <- [a..21], c <- [1..21], i <- [1..10], p <- [0..3], q <- [0..3], not (a==b && p>q) ]
 
    --A:BI:CJ
    areaList16_2Inds :: I.IntMap [Int] -> I.IntMap [Int] -> [([Int], Int, [IndTuple 3 0 0 0 2 0 0 0])]
    areaList16_2Inds trianArea trian2 = list
         where 
             list = [let (a',b',c',i', j') = ((I.!) trianArea a, (I.!) trianArea b, (I.!) trianArea c, (I.!) trian2 i, (I.!) trian2 j) in  (a' ++ b' ++ i' ++ c' ++ j', (areaMult a') * (areaMult b') * (areaMult c') * (iMult2 i') * (iMult2 j'), map (\[[b,i],[c,j]] -> (Append (Uind20 $ a-1) $ Append (Uind20 $ b-1) $ singletonInd (Uind20 $ c-1) , Empty, Empty, Empty, Append (Uind9 $ i-1) $ singletonInd (Uind9 $ j-1), Empty, Empty, Empty) ) $ nub $ permutations [[b,i],[c,j]])| a <- [1..21], b <- [1..21], c <- [b..21], i <- [1..10], j <- [1..10], not (b==c && i>j)]
 
    --AI:BJ:CK
    areaList18Inds :: I.IntMap [Int] -> I.IntMap [Int] -> [([Int], Int, [IndTuple 3 0 0 0 3 0 0 0])]
    areaList18Inds trianArea trian2 = list
         where 
             list = [ let (a',b',c',i', j', k') = ((I.!) trianArea a, (I.!) trianArea b, (I.!) trianArea c, (I.!) trian2 i, (I.!) trian2 j, (I.!) trian2 k) in  (a' ++ i' ++ b' ++ j' ++ c' ++ k', (areaMult a') * (areaMult b') * (areaMult c') * (iMult2 i') * (iMult2 j') * (iMult2 k'), map (\[[a,i],[b,j],[c,k]] -> (Append (Uind20 $ a-1) $ Append (Uind20 $ b-1) $ singletonInd (Uind20 $ c-1) , Empty, Empty, Empty, Append (Uind9 $ i-1) $ Append (Uind9 $ j-1) $ singletonInd (Uind9 $ k-1), Empty, Empty, Empty) ) $ nub $ permutations [[a,i],[b,j],[c,k]]) | a <- [1..21], b <- [a..21], c <- [b..21], i <- [1..10], j <- [1..10], k <- [1..10], not (a==b && i>j), not (b==c && j>k) ]
    

    --order 4 

    --A:B:C_D
    areaList16Inds ::  I.IntMap [Int] -> I.IntMap [Int] -> [([Int], Int, [IndTuple 4 0 0 0 0 0 0 0])]
    areaList16Inds trianArea trian2 = list
         where 
             list = [ let (a',b',c', d') = ((I.!) trianArea a, (I.!) trianArea b, (I.!) trianArea c, (I.!) trianArea d) in  (a' ++ b' ++ c' ++ d', (areaMult a') * (areaMult b') * (areaMult c') * (areaMult d'), map (\[a,b,c,d] -> (Append (Uind20 $ a-1) $ Append (Uind20 $ b-1) $ Append (Uind20 $ c-1) $ singletonInd (Uind20 $ d-1), Empty, Empty, Empty, Empty, Empty, Empty, Empty)) $ nub $ permutations [a,b,c,d] )| a <- [1..21], b <- [a..21], c <- [b..21], d <- [c..21] ]
 

    --A:B:C:DI
    areaList18_2Inds ::  I.IntMap [Int] -> I.IntMap [Int] -> [([Int], Int, [IndTuple 4 0 0 0 1 0 0 0])]
    areaList18_2Inds trianArea trian2 = list
         where 
             list = [ let (a',b',c',d',i') = ((I.!) trianArea a, (I.!) trianArea b, (I.!) trianArea c, (I.!) trianArea d, (I.!) trian2 i) in  (a' ++ b' ++ c'++d'++i', (areaMult a') * (areaMult b') * (areaMult c') * (areaMult d') * (iMult2 i'), map (\[a,b,c] -> (Append (Uind20 $ a-1) $ Append (Uind20 $ b-1) $ Append (Uind20 $ c-1) (singletonInd (Uind20 $ d-1)), Empty, Empty, Empty, singletonInd (Uind9 $ i-1), Empty, Empty, Empty) ) $ nub $ permutations [a,b,c] ) | a <- [1..21], b <- [a..21], c <- [b..21], d <- [1..21], i <- [1..10] ]
 
    --A:B:Cp:Dq
    areaList18_3Inds ::  I.IntMap [Int] -> I.IntMap [Int] -> [([Int], Int, [IndTuple 4 0 0 0 0 0 2 0])]
    areaList18_3Inds trianArea trian2 = list
         where 
             list = [ let (a',b',c',d') = ((I.!) trianArea a, (I.!) trianArea b, (I.!) trianArea c, (I.!) trianArea d) in  (a' ++ b' ++ c'++ p : d'++[q], (areaMult a') * (areaMult b') * (areaMult c') * (areaMult d'), map ( \(a,b,c,p,d,q) -> (Append (Uind20 $ a-1) $ Append (Uind20 $ b-1) $ Append (Uind20 $ c-1) (singletonInd (Uind20 $ d-1)), Empty, Empty, Empty, Empty, Empty, Append (Uind3 p) (singletonInd (Uind3 q)), Empty) ) $ nub [(a,b,c,p,d,q),(b,a,c,p,d,q),(a,b,d,q,c,p),(b,a,d,q,c,p)] ) | a <- [1..21], b <- [a..21], c <- [1..21], d <- [c..21], p <- [0..3], q <- [0..3] , not (c == d && p > q) ]
 
    --order 5 

    areaList20Inds ::  I.IntMap [Int] -> I.IntMap [Int] -> [([Int], Int, [IndTuple 5 0 0 0 0 0 0 0])]
    areaList20Inds trianArea trian2 = list
         where 
             list = [ let (a',b',c', d', e') = ((I.!) trianArea a, (I.!) trianArea b, (I.!) trianArea c, (I.!) trianArea d, (I.!) trianArea e) in  (a' ++ b' ++ c' ++ d' ++ e', (areaMult a') * (areaMult b') * (areaMult c') * (areaMult d') * (areaMult e'), map (\[a,b,c,d,e] -> (Append (Uind20 $ a-1) $ Append (Uind20 $ b-1) $ Append (Uind20 $ c-1) $ Append (Uind20 $ d-1) $ singletonInd (Uind20 $ e-1), Empty, Empty, Empty, Empty, Empty, Empty, Empty)) $ nub $ permutations [a,b,c,d,e] )| a <- [1..21], b <- [a..21], c <- [b..21], d <- [c..21], e <- [d..21] ]
 


    isAreaSorted :: Int -> Int -> Int -> Int -> Bool
    isAreaSorted a b c d 
            | a < c || (a == c && b <= d) = True
            | otherwise = False 
   
    areaMult :: [Int] -> Int
    areaMult [a,b,c,d] 
            | a == c && b == d = 4
            | otherwise = 8

    iMult2 :: [Int] -> Int 
    iMult2 [p,q] = if p == q then 1 else 2 

    --lists store (indexCombinationMap, Multiplicity, AbstractTensorIndex)

    areaEvalMap4 :: I.IntMap [Int] -> I.IntMap [Int] -> M.Map [Int] Int -> [(I.IntMap Int, Int, Int)]
    areaEvalMap4 trianArea trian2 triangle = l
        where 
            area4 = areaList4 trianArea trian2 triangle
            l = map (\(x,y,z) -> (I.fromList $ zip [1..4] x, y,z)) area4

    areaEvalMap6 :: I.IntMap [Int] -> I.IntMap [Int] -> M.Map [Int] Int -> [(I.IntMap Int, Int, Int)]
    areaEvalMap6 trianArea trian2 triangle = l
        where 
            area6 = areaList6 trianArea trian2 triangle
            l = map (\(x,y,z) -> (I.fromList $ zip [1..6] x, y,z)) area6

    areaEvalMap8 :: I.IntMap [Int] -> I.IntMap [Int] -> M.Map [Int] Int -> [(I.IntMap Int, Int, Int)]
    areaEvalMap8 trianArea trian2 triangle = l
        where 
            area8 = areaList8 trianArea trian2 triangle
            l = map (\(x,y,z) -> (I.fromList $ zip [1..8] x, y,z)) area8

    areaEvalMap10_1 :: I.IntMap [Int] -> I.IntMap [Int] -> M.Map [Int] Int -> [(I.IntMap Int, Int, Int)]
    areaEvalMap10_1 trianArea trian2 triangle = l
        where 
            area10_1 = areaList10_1 trianArea trian2 triangle
            l = map (\(x,y,z) -> (I.fromList $ zip [1..10] x, y,z)) area10_1

    areaEvalMap10_2 :: I.IntMap [Int] -> I.IntMap [Int] -> M.Map [Int] Int -> [(I.IntMap Int, Int, Int)]
    areaEvalMap10_2 trianArea trian2 triangle = l
        where 
            area10_2 = areaList10_2 trianArea trian2 triangle
            l = map (\(x,y,z) -> (I.fromList $ zip [1..10] x, y,z)) area10_2

    areaEvalMap12 :: I.IntMap [Int] -> I.IntMap [Int] -> M.Map [Int] Int -> [(I.IntMap Int, Int, Int)]
    areaEvalMap12 trianArea trian2 triangle = l
        where 
            area12 = areaList12 trianArea trian2 triangle
            l = map (\(x,y,z) -> (I.fromList $ zip [1..12] x, y,z)) area12

    areaEvalMap12_1 :: I.IntMap [Int] -> I.IntMap [Int] -> M.Map [Int] Int -> [(I.IntMap Int, Int, Int)]
    areaEvalMap12_1 trianArea trian2 triangle = l
        where 
            area12_1 = areaList12_1 trianArea trian2 triangle
            l = map (\(x,y,z) -> (I.fromList $ zip [1..12] x, y,z)) area12_1

    areaEvalMap14_1 :: I.IntMap [Int] -> I.IntMap [Int] -> M.Map [Int] Int -> [(I.IntMap Int, Int, Int)]
    areaEvalMap14_1 trianArea trian2 triangle = l
        where 
            area14_1 = areaList14_1 trianArea trian2 triangle
            l = map (\(x,y,z) -> (I.fromList $ zip [1..14] x, y,z)) area14_1

    areaEvalMap14_2 :: I.IntMap [Int] -> I.IntMap [Int] -> M.Map [Int] Int -> [(I.IntMap Int, Int, Int)]
    areaEvalMap14_2 trianArea trian2 triangle = l
        where 
            area14_2 = areaList14_2 trianArea trian2 triangle
            l = map (\(x,y,z) -> (I.fromList $ zip [1..14] x, y,z)) area14_2

    areaEvalMap16_1 :: I.IntMap [Int] -> I.IntMap [Int] -> M.Map [Int] Int -> [(I.IntMap Int, Int, Int)]
    areaEvalMap16_1 trianArea trian2 triangle = l
        where 
            area16_1 = areaList16_1 trianArea trian2 triangle
            l = map (\(x,y,z) -> (I.fromList $ zip [1..16] x, y,z)) area16_1

    areaEvalMap16_2 :: I.IntMap [Int] -> I.IntMap [Int] -> M.Map [Int] Int -> [(I.IntMap Int, Int, Int)]
    areaEvalMap16_2 trianArea trian2 triangle = l
        where 
            area16_2 = areaList16_2 trianArea trian2 triangle
            l = map (\(x,y,z) -> (I.fromList $ zip [1..16] x, y,z)) area16_2

    areaEvalMap18 :: I.IntMap [Int] -> I.IntMap [Int] -> M.Map [Int] Int -> [(I.IntMap Int, Int, Int)]
    areaEvalMap18 trianArea trian2 triangle = l
        where 
            area18 = areaList18 trianArea trian2 triangle
            l = map (\(x,y,z) -> (I.fromList $ zip [1..18] x,y,z)) area18

    --order 4

    areaEvalMap16 :: I.IntMap [Int] -> I.IntMap [Int] -> M.Map [Int] Int -> [(I.IntMap Int, Int, Int)]
    areaEvalMap16 trianArea trian2 triangle = l
        where 
            area16 = areaList16 trianArea trian2 triangle
            l = map (\(x,y,z) -> (I.fromList $ zip [1..16] x, y,z)) area16


    areaEvalMap18_2 :: I.IntMap [Int] -> I.IntMap [Int] -> M.Map [Int] Int -> [(I.IntMap Int, Int, Int)]
    areaEvalMap18_2 trianArea trian2 triangle = l
        where 
            area18 = areaList18_2 trianArea trian2 triangle
            l = map (\(x,y,z) -> (I.fromList $ zip [1..18] x,y,z)) area18

    areaEvalMap18_3 :: I.IntMap [Int] -> I.IntMap [Int] -> M.Map [Int] Int -> [(I.IntMap Int, Int, Int)]
    areaEvalMap18_3 trianArea trian2 triangle = l
        where 
            area18 = areaList18_3 trianArea trian2 triangle
            l = map (\(x,y,z) -> (I.fromList $ zip [1..18] x,y,z)) area18

    --order 5

    areaEvalMap20 :: I.IntMap [Int] -> I.IntMap [Int] -> M.Map [Int] Int -> [(I.IntMap Int, Int, Int)]
    areaEvalMap20 trianArea trian2 triangle = l
        where 
            area20 = areaList20 trianArea trian2 triangle
            l = map (\(x,y,z) -> (I.fromList $ zip [1..20] x, y,z)) area20


    --lists store (indexCombinationMap, Multiplicity, AbstractIndices)

    areaEvalMap4Inds :: I.IntMap [Int] -> I.IntMap [Int] -> [(I.IntMap Int, Int, [IndTuple 1 0 0 0 0 0 0 0])]
    areaEvalMap4Inds trianArea trian2 = l
        where 
            area4 = areaList4Inds trianArea trian2
            l = map (\(x,y,z) -> (I.fromList $ zip [1..4] x, y,z)) area4

    areaEvalMap6Inds :: I.IntMap [Int] -> I.IntMap [Int] -> [(I.IntMap Int, Int, [IndTuple 1 0 0 0 1 0 0 0])]
    areaEvalMap6Inds trianArea trian2 = l
        where 
            area6 = areaList6Inds trianArea trian2
            l = map (\(x,y,z) -> (I.fromList $ zip [1..6] x, y,z)) area6

    areaEvalMap8Inds :: I.IntMap [Int] -> I.IntMap [Int] -> [(I.IntMap Int, Int, [IndTuple 2 0 0 0 0 0 0 0])]
    areaEvalMap8Inds trianArea trian2 = l
        where 
            area8 = areaList8Inds trianArea trian2
            l = map (\(x,y,z) -> (I.fromList $ zip [1..8] x, y,z)) area8

    areaEvalMap10_1Inds :: I.IntMap [Int] -> I.IntMap [Int] -> [(I.IntMap Int, Int, [IndTuple 2 0 0 0 0 0 2 0])]
    areaEvalMap10_1Inds trianArea trian2 = l
        where 
            area10_1 = areaList10_1Inds trianArea trian2
            l = map (\(x,y,z) -> (I.fromList $ zip [1..10] x, y,z)) area10_1

    areaEvalMap10_2Inds :: I.IntMap [Int] -> I.IntMap [Int] -> [(I.IntMap Int, Int, [IndTuple 2 0 0 0 1 0 0 0])]
    areaEvalMap10_2Inds trianArea trian2 = l
        where 
            area10_2 = areaList10_2Inds trianArea trian2
            l = map (\(x,y,z) -> (I.fromList $ zip [1..10] x, y,z)) area10_2

    areaEvalMap12Inds :: I.IntMap [Int] -> I.IntMap [Int] -> [(I.IntMap Int, Int, [IndTuple 3 0 0 0 0 0 0 0])]
    areaEvalMap12Inds trianArea trian2 = l
        where 
            area12 = areaList12Inds trianArea trian2
            l = map (\(x,y,z) -> (I.fromList $ zip [1..12] x, y,z)) area12

    areaEvalMap12_1Inds :: I.IntMap [Int] -> I.IntMap [Int] -> [(I.IntMap Int, Int, [IndTuple 2 0 0 0 2 0 0 0])]
    areaEvalMap12_1Inds trianArea trian2 = l
        where 
            area12_1 = areaList12_1Inds trianArea trian2
            l = map (\(x,y,z) -> (I.fromList $ zip [1..12] x, y,z)) area12_1

    areaEvalMap14_1Inds :: I.IntMap [Int] -> I.IntMap [Int] -> [(I.IntMap Int, Int, [IndTuple 3 0 0 0 0 0 2 0])]
    areaEvalMap14_1Inds trianArea trian2 = l
        where 
            area14_1 = areaList14_1Inds trianArea trian2
            l = map (\(x,y,z) -> (I.fromList $ zip [1..14] x, y,z)) area14_1

    areaEvalMap14_2Inds :: I.IntMap [Int] -> I.IntMap [Int] -> [(I.IntMap Int, Int, [IndTuple 3 0 0 0 1 0 0 0])]
    areaEvalMap14_2Inds trianArea trian2 = l
        where 
            area14_2 = areaList14_2Inds trianArea trian2 
            l = map (\(x,y,z) -> (I.fromList $ zip [1..14] x, y,z)) area14_2

    areaEvalMap16_1Inds :: I.IntMap [Int] -> I.IntMap [Int]  -> [(I.IntMap Int, Int, [IndTuple 3 0 0 0 1 0 2 0])]
    areaEvalMap16_1Inds trianArea trian2 = l
        where 
            area16_1 = areaList16_1Inds trianArea trian2
            l = map (\(x,y,z) -> (I.fromList $ zip [1..16] x, y,z)) area16_1

    areaEvalMap16_2Inds :: I.IntMap [Int] -> I.IntMap [Int] -> [(I.IntMap Int, Int, [IndTuple 3 0 0 0 2 0 0 0])]
    areaEvalMap16_2Inds trianArea trian2 = l
        where 
            area16_2 = areaList16_2Inds trianArea trian2
            l = map (\(x,y,z) -> (I.fromList $ zip [1..16] x, y,z)) area16_2

    areaEvalMap18Inds :: I.IntMap [Int] -> I.IntMap [Int] -> [(I.IntMap Int, Int, [IndTuple 3 0 0 0 3 0 0 0])]
    areaEvalMap18Inds trianArea trian2 = l
        where 
            area18 = areaList18Inds trianArea trian2
            l = map (\(x,y,z) -> (I.fromList $ zip [1..18] x,y,z)) area18

    --order 4

    areaEvalMap16Inds :: I.IntMap [Int] -> I.IntMap [Int] -> [(I.IntMap Int, Int, [IndTuple 4 0 0 0 0 0 0 0])]
    areaEvalMap16Inds trianArea trian2 = l
        where 
            area16 = areaList16Inds trianArea trian2
            l = map (\(x,y,z) -> (I.fromList $ zip [1..16] x, y,z)) area16


    areaEvalMap18_2Inds :: I.IntMap [Int] -> I.IntMap [Int] -> [(I.IntMap Int, Int, [IndTuple 4 0 0 0 1 0 0 0])]
    areaEvalMap18_2Inds trianArea trian2 = l
        where 
            area18 = areaList18_2Inds trianArea trian2
            l = map (\(x,y,z) -> (I.fromList $ zip [1..18] x,y,z)) area18

    areaEvalMap18_3Inds :: I.IntMap [Int] -> I.IntMap [Int] -> [(I.IntMap Int, Int, [IndTuple 4 0 0 0 0 0 2 0])]
    areaEvalMap18_3Inds trianArea trian2 = l
        where 
            area18 = areaList18_3Inds trianArea trian2
            l = map (\(x,y,z) -> (I.fromList $ zip [1..18] x,y,z)) area18

    --order 5

    areaEvalMap20Inds :: I.IntMap [Int] -> I.IntMap [Int] -> [(I.IntMap Int, Int, [IndTuple 5 0 0 0 0 0 0 0])]
    areaEvalMap20Inds trianArea trian2 = l
        where 
            area20 = areaList20Inds trianArea trian2
            l = map (\(x,y,z) -> (I.fromList $ zip [1..20] x, y,z)) area20





    filterList4 :: [(Int,Int)]
    filterList4 = [(1,2),(1,3),(3,4)]

    symList4 :: Symmetry  
    symList4 = ([], [(1,2),(3,4)], [([1,2],[3,4])], [], [])

    filterList6 :: [(Int,Int)]
    filterList6 = [(1,2),(1,3),(3,4),(5,6)]

    symList6 :: Symmetry  
    symList6 = ([(5,6)], [(1,2),(3,4)], [([1,2],[3,4])], [], [])

    filterList8 :: [(Int,Int)]
    filterList8 = [(1,2),(1,3),(3,4),(1,5),(5,6),(5,7),(7,8)]

    symList8 :: Symmetry  
    symList8 = ([], [(1,2),(3,4),(5,6),(7,8)], [([1,2],[3,4]),([5,6],[7,8]),([1,2,3,4],[5,6,7,8])], [], [])

    filterList10_1 :: [(Int,Int)]
    filterList10_1 = [(1,2),(1,3),(3,4),(1,6),(6,7),(6,8),(8,9)]

    symList10_1 :: Symmetry  
    symList10_1 = ([], [(1,2),(3,4),(6,7),(8,9)], [([1,2],[3,4]),([6,7],[8,9]),([1,2,3,4,5],[6,7,8,9,10])], [], [])

    filterList10_2 :: [(Int,Int)]
    filterList10_2 = [(1,2),(1,3),(3,4),(5,6),(5,7),(7,8),(9,10)]

    symList10_2 :: Symmetry  
    symList10_2 = ([(9,10)], [(1,2),(3,4),(5,6),(7,8)], [([1,2],[3,4]),([5,6],[7,8])], [], [])

    filterList12 :: [(Int,Int)]
    filterList12 = [(1,2),(1,3),(3,4),(1,5),(5,6),(5,7),(7,8),(5,9),(9,10),(9,11),(11,12)]

    symList12 :: Symmetry  
    symList12 = ([], [(1,2),(3,4),(5,6),(7,8),(9,10),(11,12)], [([1,2],[3,4]),([5,6],[7,8]),([9,10],[11,12])], [], 
                [[[1,2,3,4],[5,6,7,8],[9,10,11,12]]])

    filterList12_1 :: [(Int,Int)]
    filterList12_1 = [(1,2),(1,3),(3,4),(5,6),(1,7),(7,8),(7,9),(9,10),(11,12)]

    symList12_1 :: Symmetry  
    symList12_1 = ([(5,6),(11,12)], [(1,2),(3,4),(7,8),(9,10)], [([1,2],[3,4]),([7,8],[9,10]),([1,2,3,4,5,6],[7,8,9,10,11,12])], [], 
                [])

    filterList14_1 :: [(Int,Int)]
    filterList14_1 = [(1,2),(1,3),(3,4),(5,6),(5,7),(7,8),(5,10),(10,11),(10,12),(12,13)]
    
    symList14_1 :: Symmetry  
    symList14_1 = ([], [(1,2),(3,4),(5,6),(7,8),(10,11),(12,13)], [([1,2],[3,4]),([5,6],[7,8]),([10,11],[12,13]),
                ([5,6,7,8,9],[10,11,12,13,14])], [], [])

    filterList14_2 :: [(Int,Int)]
    filterList14_2 = [(1,2),(1,3),(3,4),(1,5),(5,6),(5,7),(7,8),(9,10),(9,11),(11,12),(13,14)]

    symList14_2 :: Symmetry  
    symList14_2 = ([(13,14)], [(1,2),(3,4),(5,6),(7,8),(9,10),(11,12)], [([1,2],[3,4]),([5,6],[7,8]),([9,10],[11,12]),([1,2,3,4],[5,6,7,8])], [], [])

    filterList16_1 :: [(Int,Int)]
    filterList16_1 = [(1,2),(1,3),(3,4),(1,6),(6,7),(6,8),(8,9),(11,12),(11,13),(13,14),(15,16)]

    symList16_1 :: Symmetry  
    symList16_1 = ([(15,16)], [(1,2),(3,4),(6,7),(8,9),(11,12),(13,14)], [([1,2],[3,4]),([6,7],[8,9]),([11,12],[13,14]),
                ([1,2,3,4,5],[6,7,8,9,10])], [], [])

    filterList16_2 :: [(Int,Int)]
    filterList16_2 = [(1,2),(1,3),(3,4),(5,6),(5,7),(7,8),(9,10),(5,11),(11,12),(11,13),(13,14),(15,16)]

    symList16_2 :: Symmetry  
    symList16_2 = ([(9,10),(15,16)], [(1,2),(3,4),(5,6),(7,8),(11,12),(13,14)], [([1,2],[3,4]),([5,6],[7,8]),([11,12],[13,14]),
                ([5,6,7,8,9,10],[11,12,13,14,15,16])], [], [])

    filterList18 :: [(Int,Int)]
    filterList18 = [(1,2),(1,3),(3,4),(1,7),(5,6),(7,8),(7,9),(9,10),(7,13),(11,12),(13,14),(13,15),(15,16),(17,18)]

    symList18 :: Symmetry  
    symList18 = ([(5,6),(11,12),(17,18)], [(1,2),(3,4),(7,8),(9,10),(13,14),(15,16)], [([1,2],[3,4]),([7,8],[9,10]),
                ([13,14],[15,16])], [], [[[1,2,3,4,5,6],[7,8,9,10,11,12],[13,14,15,16,17,18]]])

    --order 4

    filterList16 :: [(Int,Int)]
    filterList16 = [(1,2),(1,3),(3,4),(1,5),(5,6),(5,7),(7,8),(5,9),(9,10),(9,11),(11,12),(9,13),(13,14),(13,15),(15,16)]

    symList16 :: Symmetry  
    symList16 = ([], [(1,2),(3,4),(5,6),(7,8),(9,10),(11,12),(13,14),(15,16)], [([1,2],[3,4]),([5,6],[7,8]),([9,10],[11,12]),([13,14],[15,16])], [], 
                [[[1,2,3,4],[5,6,7,8],[9,10,11,12],[13,14,15,16]]])


    filterList18_2 :: [(Int,Int)]
    filterList18_2 = [(1,2),(1,3),(3,4),(1,5),(5,6),(5,7),(7,8),(5,9),(9,10),(9,11),(11,12),(13,14),(13,15),(15,16),(17,18)]

    symList18_2 :: Symmetry  
    symList18_2 = ([(17,18)], [(1,2),(3,4),(5,6),(7,8),(9,10),(11,12),(13,14),(15,16)], [([1,2],[3,4]),([5,6],[7,8]),
                ([9,10],[11,12]),([13,14],[15,16])], [], [[[1,2,3,4],[5,6,7,8],[9,10,11,12]]])

    filterList18_3 :: [(Int,Int)]
    filterList18_3 = [(1,2),(1,3),(3,4),(1,5),(5,6),(5,7),(7,8),(9,10),(9,11),(11,12),(9,14),(14,15),(14,16),(16,17)]

    symList18_3 :: Symmetry  
    symList18_3 = ([], [(1,2),(3,4),(5,6),(7,8),(9,10),(11,12),(14,15),(16,17)], [([1,2],[3,4]),([5,6],[7,8]),
                ([9,10],[11,12]),([14,15],[16,17]),([1,2,3,4],[5,6,7,8]),([9,10,11,12,13],[14,15,16,17,18])], [], [])

    --order 5

    filterList20 :: [(Int,Int)]
    filterList20 = [(1,2),(1,3),(3,4),(1,5),(5,6),(5,7),(7,8),(5,9),(9,10),(9,11),(11,12),(9,13),(13,14),(13,15),(15,16),(13,17),(17,18),(17,19),(19,20)]

    symList20 :: Symmetry  
    symList20 = ([], [(1,2),(3,4),(5,6),(7,8),(9,10),(11,12),(13,14),(15,16),(17,18),(19,20)], [([1,2],[3,4]),([5,6],[7,8]),([9,10],[11,12]),([13,14],[15,16]),([17,18],[19,20])], [], 
                [[[1,2,3,4],[5,6,7,8],[9,10,11,12],[13,14,15,16],[17,18,19,20]]])

    --generate generic ansatz tensors 

    etaEps4Ansatz :: Tensor8 1 0 0 0 0 0 0 0 VarMap
    etaEps4Ansatz = mkAnsatzTensor 4 filterList4 symList4 1 epsMap evalMap
        where
            evalMap = areaEvalMap4Inds trianMapArea trianMapDerivative

    etaEps8Ansatz :: Tensor8 2 0 0 0 0 0 0 0 VarMap
    etaEps8Ansatz = mkAnsatzTensor 8 filterList8 symList8 1 epsMap evalMap
        where
            evalMap = areaEvalMap8Inds trianMapArea trianMapDerivative

    --A
    generic4Ansatz :: Tensor8 1 0 0 0 0 0 0 0 VarMap
    generic4Ansatz = fromListTWith8 (addVarsMap) list 
         where 
             list = [ let varMap = I.singleton (dof a) 1
                      in ((singletonInd (Uind20 $ a-1) , Empty, Empty, Empty, Empty, Empty, Empty, Empty), varMap)
                      | a <- [1..21] ]
             dof a = a
    --AI
    generic6Ansatz :: Tensor8 1 0 0 0 1 0 0 0 VarMap
    generic6Ansatz = fromListTWith8 (addVarsMap) list
         where 
            list = [ let varMap = I.singleton (dof a i) 1
                     in ((singletonInd (Uind20 $ a-1) , Empty, Empty, Empty, singletonInd (Uind9 $ i-1), Empty, Empty, Empty), varMap)
                     | a <- [1..21], i <- [1..10] ]
            dof a i = 1 + 21 + 84 + 10*(a-1) + (i-1)
    --AB
    generic8Ansatz :: Tensor8 2 0 0 0 0 0 0 0 VarMap
    generic8Ansatz = fromListTWith8 (addVarsMap) list
         where 
            list = [ let varMap = I.singleton (dof a b) 1
                     in ((Append (Uind20 $ a-1) $ singletonInd (Uind20 $ b-1) , Empty, Empty, Empty, Empty, Empty, Empty, Empty), varMap)
                     | a <- [1..21], b <- [1..21] ]
            dof a b = let a' = min a b
                          b' = max a b
                      in trian M.! [a',b'] + 21
            trian = M.fromList $ zip j k
                      where
                          j = [ [a,b] | a <- [1..21], b <- [a..21] ]
                          k = [1..]
<|MERGE_RESOLUTION|>--- conflicted
+++ resolved
@@ -48,12 +48,8 @@
      filterList18_3, symList18_3, areaEvalMap18_3, areaEvalMap18_3Inds,
      filterList16, symList16, areaEvalMap16, areaEvalMap16Inds,
      filterList20, symList20, areaEvalMap20, areaEvalMap20Inds,
-<<<<<<< HEAD
-     generic4Ansatz, generic6Ansatz, generic8Ansatz,
-     etaEps4Ansatz, etaEps8Ansatz
-=======
-     generic4Ansatz, generic6Ansatz, redAnsatzForestEta, redAnsatzForestEps
->>>>>>> b2e92e9b
+     etaEps4Ansatz, etaEps8Ansatz,
+     generic4Ansatz, generic6Ansatz, generic8Ansatz, redAnsatzForestEta, redAnsatzForestEps
 
 
 
