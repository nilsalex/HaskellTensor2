{-# LANGUAGE DataKinds #-}
--matching on type constructors
{-# LANGUAGE GADTs #-}
--kind signature
{-# LANGUAGE KindSignatures #-}
--type family definitions
{-# LANGUAGE TypeFamilies #-}
{-# LANGUAGE TypeFamilyDependencies #-}
{-# LANGUAGE UndecidableInstances #-}
--infix type plus and mult
{-# LANGUAGE TypeOperators #-}

{-# LANGUAGE ScopedTypeVariables #-}
{-# LANGUAGE TypeApplications #-}

{-# LANGUAGE StandaloneDeriving #-}

{-# LANGUAGE AllowAmbiguousTypes #-}

{-# OPTIONS_GHC -fplugin GHC.TypeLits.Normalise #-}

{-# OPTIONS_GHC -fplugin-opt GHC.TypeLits.Normalise:allow-negated-numbers #-}



module PerturbationTree2_2 (
    AnsatzForestEpsilon(..), AnsatzForestEta(..),
    getEtaForest, getEpsForest, getForestLabels, getForestLabelsEpsilon, epsMap, evalAnsatzForestEta, evalAnsatzForestEpsilon, flattenForestEpsilon,
    filterList4, symList4, areaEvalMap4,
    filterList6, symList6, areaEvalMap6,
    filterList8, symList8, areaEvalMap8,
    filterList10_1, symList10_1, areaEvalMap10_1,
    filterList10_2, symList10_2, areaEvalMap10_2,
    filterList12, symList12, areaEvalMap12,
    filterList12_1, symList12_1, areaEvalMap12_1,
    filterList14_1, symList14_1, areaEvalMap14_1,
    filterList14_2, symList14_2, areaEvalMap14_2,
    filterList16_1, symList16_1, areaEvalMap16_1,
    filterList16_2, symList16_2, areaEvalMap16_2,
    filterList18, symList18, areaEvalMap18,
    trianMapArea, trianMapDerivative,
    triangleMap2P, triangleMap3P,
     evalAllListEta, evalAllListEpsilon, reduceAnsList, ansatzRank, getRows, getPivots, rmDepVarsAnsList, rmDepVarsTensList,
     getTensor, mkAnsatzTensor,
     areaEvalMap4Inds, areaEvalMap6Inds, areaEvalMap8Inds, areaEvalMap10_1Inds, areaEvalMap10_2Inds, areaEvalMap12Inds, areaEvalMap14_1Inds, areaEvalMap14_2Inds, areaEvalMap12_1Inds,
     doubleCheckAnsatzEta, doubleCheckAnsatzEpsilon, areaEvalMap16_1Inds, areaEvalMap16_2Inds, areaEvalMap18Inds, flattenForest,
     filterList18_2, symList18_2, areaEvalMap18_2, areaEvalMap18_2Inds,
     filterList18_3, symList18_3, areaEvalMap18_3, areaEvalMap18_3Inds,
     filterList16, symList16, areaEvalMap16, areaEvalMap16Inds,
     filterList20, symList20, areaEvalMap20, areaEvalMap20Inds,
<<<<<<< HEAD
     etaEps4Ansatz, etaEps8Ansatz,
     generic4Ansatz, generic6Ansatz, generic8Ansatz, redAnsatzForestEta, redAnsatzForestEps
=======
     generic4Ansatz, generic6Ansatz, redAnsatzForestEta, redAnsatzForestEps, generic8Ansatz, generic5Ansatz, generic9Ansatz, generic10_1Ansatz, generic10_2Ansatz,
     generic11Ansatz, generic12Ansatz
>>>>>>> 084749b4






    


) where

    import TensorTreeNumeric4
    import qualified Data.IntMap.Strict as I
    import qualified Data.IntSet as ISet 
    import qualified Data.Map.Strict as M
    import Data.Foldable
    import Data.List
    import Data.Maybe
    import Data.List
    import Numeric.Natural
    import GHC.TypeLits
    import Data.Proxy
    import GHC.TypeLits.Normalise
    import qualified Data.Eigen.Matrix as Mat 
    import qualified Data.Eigen.SparseMatrix as Sparse
    import qualified Data.Eigen.LA as Sol 
    import qualified Data.Eigen.SparseLA as SpSol
    import Control.Parallel.Strategies
    import Control.Monad.ST (runST)
    import qualified Data.HashTable.Class as HT (toList)
    import qualified Data.HashTable.ST.Cuckoo as HTC (newSized, insert)
    import Data.Hashable (Hashable)
    --import qualified Data.Matrix as HasMat 
    --import qualified Data.Vector as Vec
    --import qualified Numeric.LinearAlgebra as Lin 
    --import qualified Numeric.LinearAlgebra.Data as LinDat

    

    getAllIndsEta :: [Int] -> [[Int]]
    getAllIndsEta [a,b] = [[a,b]]
    getAllIndsEta (x:xs) = res
            where
                l = map (\y -> ([x,y],delete y xs)) xs 
                res = concat $ map (\(a,b) -> (++) a <$> (getAllIndsEta b)) l
    getAllIndsEta [] = [[]]
    getAllInds x = error "wrong list length"

    getIndsEpsilon :: Int -> [[Int]]
    getIndsEpsilon i = [ [a,b,c,d] | a <- [1..i-3], b <- [a+1..i-2], c <- [b+1..i-1], d <- [c+1..i] ]

    getAllIndsEpsilon :: [Int] -> [[Int]]
    getAllIndsEpsilon l = l3
            where
                s = length l
                l2 = getIndsEpsilon s
                l3 = concat $ map (\x -> (++) x <$> (getAllIndsEta (foldr delete l x))) l2

    --filter the are metric symmetries

    filter1Sym :: [Int] -> (Int,Int) -> Bool 
    filter1Sym l (i,j)   
            | first == i = True
            | otherwise = False  
             where
               first = fromJust $ find (\x -> x == i || x == j) l

    filterSym :: [Int] -> [(Int,Int)] -> Bool
    filterSym l inds = and boolList 
            where
               boolList = map (filter1Sym l) inds 

    getEtaInds :: [Int] -> [(Int,Int)] -> [[Int]]
    getEtaInds l sym = filter (\x -> filterSym x sym) $ getAllIndsEta l

    getEpsilonInds :: [Int] -> [(Int,Int)] -> [[Int]]
    getEpsilonInds l sym = filter (\x -> filterSym x sym) $ getAllIndsEpsilon l

    data Epsilon = Epsilon {-# UNPACK #-} !Int {-# UNPACK #-} !Int {-# UNPACK #-} !Int {-# UNPACK #-} !Int deriving (Show, Read, Eq, Ord)

    data Eta = Eta {-# UNPACK #-} !Int {-# UNPACK #-} !Int deriving (Show, Read, Eq, Ord)

    data Var = Var {-# UNPACK #-} !Rational {-# UNPACK #-} !Int deriving (Show, Read, Eq, Ord)

    mkAllVars :: [Var] 
    mkAllVars = map (Var 1) [1..]

    sortList :: Ord a => [a] -> [a]
    sortList [] = [] 
    sortList (x:xs) = insert x $ sortList xs 

    sortEta :: Eta -> Eta 
    sortEta (Eta x y) = Eta (min x y) (max x y)
    {-# INLINEABLE sortEta #-}

    sortEpsilon :: Epsilon -> Epsilon 
    sortEpsilon (Epsilon i j k l) = Epsilon i' j' k' l'
             where
                [i',j',k',l'] = sortList [i,j,k,l]
    
    getEpsSign :: Epsilon -> Rational 
    getEpsSign (Epsilon i j k l) = (-1)^(length $  filter (==True) [j>i,k>i,l>i,k>j,l>j,l>k])
    {-# INLINEABLE getEpsSign #-}

    addVars :: Var -> Var -> Var 
    addVars (Var x y) (Var x' y') = Var (x + x') y
    {-# INLINEABLE addVars #-}

    multVar :: Rational -> Var -> Var
    multVar x (Var x' y) = Var (x * x') y
    {-# INLINEABLE multVar #-}

    isZeroVar :: Var -> Bool
    isZeroVar (Var x y) = x==0
    {-# INLINEABLE isZeroVar #-}
   
    data AnsatzForestEta = ForestEta (M.Map Eta AnsatzForestEta)| Leaf !Var | EmptyForest  deriving (Show, Read, Eq)

    type AnsatzForestEpsilon = M.Map Epsilon AnsatzForestEta

    forestMap :: AnsatzForestEta -> M.Map Eta AnsatzForestEta
    forestMap (ForestEta m) = m
    {-# INLINEABLE forestMap #-}

    --mapNodes requires resorting

    mapNodes :: (Eta -> Eta) -> AnsatzForestEta -> AnsatzForestEta
    mapNodes f EmptyForest = EmptyForest
    mapNodes f (ForestEta m) = ForestEta $ (M.mapKeys f).(M.map (mapNodes f)) $ m
    mapNodes f (Leaf x) = Leaf x

    mapNodesEpsilon :: (Epsilon -> Epsilon) -> AnsatzForestEpsilon -> AnsatzForestEpsilon
    mapNodesEpsilon f m = M.mapKeys f m

    multForest :: (Var -> Var) -> AnsatzForestEta -> AnsatzForestEta
    multForest f EmptyForest = EmptyForest
    multForest f (Leaf var) = Leaf (f var)
    multForest f (ForestEta m) = ForestEta $ M.map (multForest f) m

    multForestEpsilon :: (Var -> Var) -> AnsatzForestEpsilon -> AnsatzForestEpsilon
    multForestEpsilon f m = M.map (multForest f) $ m


    --add 2 sorted forests (are all zeros removed ?)

    addForests :: AnsatzForestEta -> AnsatzForestEta -> AnsatzForestEta
    addForests ans EmptyForest = ans
    addForests EmptyForest ans = ans 
    addForests (Leaf var1) (Leaf var2)
            | isZeroVar newLeafVal = EmptyForest
            | otherwise = Leaf newLeafVal
            where
                newLeafVal = (addVars var1 var2)
    addForests (ForestEta m1) (ForestEta m2) 
            | M.null newMap = EmptyForest
            | otherwise = ForestEta newMap
             where
                newMap = M.filter (/= EmptyForest) $ M.unionWith addForests m1 m2

    addList2Forest :: AnsatzForestEta -> ([Eta],Var) -> AnsatzForestEta 
    addList2Forest EmptyForest x = mkForestFromAscList x 
    addList2Forest (Leaf var1) ([], var2) 
            | isZeroVar newLeafVal = EmptyForest
            | otherwise = Leaf newLeafVal
            where
                newLeafVal = (addVars var1 var2)
    addList2Forest (ForestEta m1) (x:xs, var) = ForestEta $ M.insertWith (\a1 a2 -> addList2Forest a2 (xs, var)) x newVal m1
             where
                newVal = mkForestFromAscList (xs,var)

    addList2ForestEpsilon :: AnsatzForestEpsilon -> (Epsilon,[Eta],Var) -> AnsatzForestEpsilon 
    addList2ForestEpsilon m (eps,eta,var) = M.insertWith (\a1 a2 -> addList2Forest a2 (eta, var)) eps newVal m
         where
            newVal = mkForestFromAscList (eta,var)

    addForestsEpsilon :: AnsatzForestEpsilon -> AnsatzForestEpsilon -> AnsatzForestEpsilon
    addForestsEpsilon m1 m2 = M.filter (/= EmptyForest) $ M.unionWith addForests m1 m2

    --flatten Forest to AscList Branches
    
    flattenForest :: AnsatzForestEta -> [([Eta],Var)]
    flattenForest EmptyForest = []
    flattenForest (Leaf var) = [([],var)]
    flattenForest (ForestEta m) = concat l 
            where
                mPairs = M.assocs m 
                l = fmap (\(k,v) -> map (\(i,j) -> (insert k i, j)) $ flattenForest v) mPairs 
                
    flattenForestEpsilon :: AnsatzForestEpsilon -> [(Epsilon,[Eta],Var)]
    flattenForestEpsilon m = concat l
                where
                    mPairs = M.assocs m 
                    l = fmap (\(k,v) -> map (\(i,j) -> (k, i, j)) $ flattenForest v) mPairs
                
    mkForestFromAscList :: ([Eta],Var) -> AnsatzForestEta 
    mkForestFromAscList ([],var) = Leaf var
    mkForestFromAscList (x:xs, var) = ForestEta $ M.singleton x $ mkForestFromAscList (xs,var)

    mkForestFromAscListEpsilon :: (Epsilon,[Eta],Var) -> AnsatzForestEpsilon 
    mkForestFromAscListEpsilon (x,y,z) = M.singleton x $ mkForestFromAscList (y,z)
    
    sortForest :: AnsatzForestEta -> AnsatzForestEta
    sortForest f = foldr (flip addList2Forest) EmptyForest fList 
                where
                    fList = flattenForest f

    sortForestEpsilon :: AnsatzForestEpsilon -> AnsatzForestEpsilon 
    sortForestEpsilon f = foldr (flip addList2ForestEpsilon) M.empty fList 
                 where
                    fList = flattenForestEpsilon f

    swapLabelF :: (Int,Int) -> Int -> Int 
    swapLabelF (x,y) z
            | x == z = y
            | y == z = x
            | otherwise = z 

    --there is a problem        

    swapBlockLabelMap :: ([Int],[Int]) -> I.IntMap Int
    swapBlockLabelMap (x,y) = swapF 
            where
                swapF = I.fromList $ (zip x y)++(zip y x)

    swapLabelEta :: (Int,Int) -> Eta -> Eta 
    swapLabelEta inds (Eta x y) = Eta (f x) (f y)
            where
                f = swapLabelF inds

    swapLabelEpsilon :: (Int,Int) -> Epsilon -> Epsilon
    swapLabelEpsilon inds (Epsilon i j k l) = Epsilon (f i) (f j) (f k) (f l)
            where
                f = swapLabelF inds 

    swapBlockLabelEta :: I.IntMap Int -> Eta -> Eta
    swapBlockLabelEta swapF (Eta i j) = Eta i' j'
                where
                    i' = I.findWithDefault i i swapF
                    j' = I.findWithDefault j j swapF

    swapBlockLabelEpsilon :: I.IntMap Int -> Epsilon -> Epsilon
    swapBlockLabelEpsilon swapF (Epsilon i j k l) = Epsilon i' j' k' l'
                where
                    i' = I.findWithDefault i i swapF
                    j' = I.findWithDefault j j swapF
                    k' = I.findWithDefault k k swapF
                    l' = I.findWithDefault l l swapF

    canonicalizeAnsatzEta :: AnsatzForestEta -> AnsatzForestEta
    canonicalizeAnsatzEta  = mapNodes sortEta

    canonicalizeAnsatzEpsilon :: AnsatzForestEpsilon -> AnsatzForestEpsilon
    canonicalizeAnsatzEpsilon m = newMap
                where
                    newMap = M.mapKeys sortEpsilon $ M.mapWithKey (\k v -> multForest (multVar (getEpsSign k) ) v) $ M.map (mapNodes sortEta) m


    swapLabelFEta :: (Int,Int) -> AnsatzForestEta -> AnsatzForestEta
    swapLabelFEta inds ans = sortForest.canonicalizeAnsatzEta $ swapAnsatz
            where
                f = swapLabelEta inds 
                swapAnsatz = mapNodes f ans

    swapLabelFEps :: (Int,Int) -> AnsatzForestEpsilon -> AnsatzForestEpsilon
    swapLabelFEps inds ans = sortForestEpsilon.canonicalizeAnsatzEpsilon $ swapAnsatz
            where
                f = swapLabelEpsilon inds 
                swapAnsatz = mapNodesEpsilon f $ M.map (swapLabelFEta inds) ans          

    swapBlockLabelFEta :: I.IntMap Int -> AnsatzForestEta -> AnsatzForestEta
    swapBlockLabelFEta swapF ans = sortForest.canonicalizeAnsatzEta $ swapAnsatz
            where
                f = swapBlockLabelEta swapF 
                swapAnsatz = mapNodes f ans

    swapBlockLabelFEps :: I.IntMap Int -> AnsatzForestEpsilon -> AnsatzForestEpsilon
    swapBlockLabelFEps swapF ans = sortForestEpsilon.canonicalizeAnsatzEpsilon $ swapAnsatz
            where
                f = swapBlockLabelEpsilon swapF 
                swapAnsatz = mapNodesEpsilon f $ M.map (swapBlockLabelFEta swapF) ans 
            

    pairSymForestEta :: (Int,Int) -> AnsatzForestEta -> AnsatzForestEta
    pairSymForestEta inds ans = addForests ans $ swapLabelFEta inds ans 

    pairSymForestEps :: (Int,Int) -> AnsatzForestEpsilon -> AnsatzForestEpsilon
    pairSymForestEps inds ans = addForestsEpsilon ans $ swapLabelFEps inds ans 

    pairASymForestEta :: (Int,Int) -> AnsatzForestEta -> AnsatzForestEta
    pairASymForestEta inds ans = addForests ans $ multForest (multVar (-1)) $ swapLabelFEta inds ans 

    pairASymForestEps :: (Int,Int) -> AnsatzForestEpsilon -> AnsatzForestEpsilon
    pairASymForestEps inds ans = addForestsEpsilon ans $ multForestEpsilon (multVar (-1)) $ swapLabelFEps inds ans 

    pairBlockSymForestEta :: I.IntMap Int -> AnsatzForestEta -> AnsatzForestEta
    pairBlockSymForestEta swapF ans = addForests ans $ swapBlockLabelFEta swapF ans 

    pairBlockSymForestEps :: I.IntMap Int -> AnsatzForestEpsilon -> AnsatzForestEpsilon
    pairBlockSymForestEps swapF ans = addForestsEpsilon ans $ swapBlockLabelFEps swapF ans 

    pairBlockASymForestEta :: I.IntMap Int -> AnsatzForestEta -> AnsatzForestEta
    pairBlockASymForestEta swapF ans = addForests ans $ multForest (multVar (-1)) $ swapBlockLabelFEta swapF ans

    pairBlockASymForestEps :: I.IntMap Int -> AnsatzForestEpsilon -> AnsatzForestEpsilon
    pairBlockASymForestEps swapF ans = addForestsEpsilon ans $ multForestEpsilon (multVar (-1)) $ swapBlockLabelFEps swapF ans

    --cyclic symmetrization does not work !!! -> There is a problem 
    
    cyclicSymForestEta :: [Int] -> AnsatzForestEta -> AnsatzForestEta
    cyclicSymForestEta inds ans = foldr (\y x -> addForests x $ swapBlockLabelFEta y ans ) ans perms
            where
                perms = map (\a -> I.fromList (zip inds a)) $ tail $ permutations inds 

    cyclicSymForestEps :: [Int] -> AnsatzForestEpsilon -> AnsatzForestEpsilon
    cyclicSymForestEps inds ans = foldr (\y x -> addForestsEpsilon x $ swapBlockLabelFEps y ans ) ans perms
            where
                perms = map (\a -> I.fromList (zip inds a)) $ tail $ permutations inds 


    cyclicBlockSymForestEta :: [[Int]] -> AnsatzForestEta -> AnsatzForestEta
    cyclicBlockSymForestEta inds ans = foldr (\y x -> addForests x $ swapBlockLabelFEta y ans ) ans perms
            where
                perms = map (\a -> I.fromList $ zip (concat inds) (concat a)) $ tail $ permutations inds 

    cyclicBlockSymForestEps :: [[Int]] -> AnsatzForestEpsilon-> AnsatzForestEpsilon
    cyclicBlockSymForestEps inds ans = foldr (\y x -> addForestsEpsilon x $ swapBlockLabelFEps y ans ) ans perms
            where
                perms = map (\a -> I.fromList $ zip (concat inds) (concat a)) $ tail $ permutations inds 

    type Symmetry = ( [(Int,Int)] , [(Int,Int)] , [([Int],[Int])] , [[Int]], [[[Int]]] )

    symAnsatzForestEta ::Symmetry -> AnsatzForestEta -> AnsatzForestEta
    symAnsatzForestEta (sym,asym,blocksym,cyclicsym,cyclicblocksym) ans =
        foldr cyclicBlockSymForestEta (
            foldr cyclicSymForestEta (
                foldr pairBlockSymForestEta (
                    foldr pairASymForestEta (
                        foldr pairSymForestEta ans sym
                    ) asym
                ) blockSymMap
            ) cyclicsym
        ) cyclicblocksym  
        where
            blockSymMap = map swapBlockLabelMap blocksym

    symAnsatzForestEps :: Symmetry -> AnsatzForestEpsilon -> AnsatzForestEpsilon 
    symAnsatzForestEps (sym,asym,blocksym,cyclicsym,cyclicblocksym) ans =
          foldr cyclicBlockSymForestEps (
              foldr cyclicSymForestEps (
                  foldr pairBlockSymForestEps (
                      foldr pairASymForestEps (
                          foldr pairSymForestEps ans sym
                      ) asym
                  ) blockSymMap
              ) cyclicsym
          ) cyclicblocksym  
          where
            blockSymMap = map swapBlockLabelMap blocksym

    
    mkEtaList' :: [Int] -> [Eta]
    mkEtaList' [] = [] 
    mkEtaList' x = (Eta a b) : (mkEtaList' rest) 
            where
                [a,b] = take 2 x
                rest = drop 2 x

    mkEtaList :: Var -> [Int] -> ([Eta],Var)
    mkEtaList var l = (mkEtaList' l, var)

    mkEpsilonList' :: [Int] -> (Epsilon,[Eta])
    mkEpsilonList' x = (Epsilon i j k l , mkEtaList' rest) 
            where
                [i,j,k,l] = take 4 x
                rest = drop 4 x

    mkEpsilonList :: Var -> [Int] -> (Epsilon,[Eta],Var)
    mkEpsilonList var l = (eps, eta, var)
            where
                (eps,eta) = mkEpsilonList' l
    

    --look up a 1d Forest (obtained from the index list) in the given Forest

    isElem :: [Eta] -> AnsatzForestEta -> Bool
    isElem [] (Leaf x) = True
    isElem x EmptyForest = False 
    isElem  (x:xs) (ForestEta m) 
                | isJust mForest = isElem xs $ fromJust mForest
                | otherwise = False
                where
                    mForest = M.lookup x m

    isElemEpsilon :: (Epsilon, [Eta]) -> AnsatzForestEpsilon -> Bool
    isElemEpsilon (eps,l) m 
                | isJust mForest = isElem l $ fromJust mForest
                | otherwise = False
                 where
                    mForest = M.lookup eps m

    reduceAnsatzEta :: Symmetry -> [([Eta],Var)] -> AnsatzForestEta
    reduceAnsatzEta sym l = foldr addOrRem EmptyForest l
            where
                addOrRem = \ans f -> if (isElem (fst ans) f) then f else addForests f (symAnsatzForestEta sym $ mkForestFromAscList ans)

    reduceAnsatzEps :: Symmetry -> [(Epsilon, [Eta], Var)] -> AnsatzForestEpsilon
    reduceAnsatzEps sym l = foldr addOrRem M.empty l
            where
                addOrRem = \(x,y,z) f -> if (isElemEpsilon (x,y) f) then f else addForestsEpsilon f (symAnsatzForestEps sym $ mkForestFromAscListEpsilon (x,y,z))


    getEtaForest :: [Int] -> [(Int,Int)] -> Symmetry -> AnsatzForestEta
    getEtaForest inds filters syms = relabelAnsatzForest $ reduceAnsatzEta syms allForests
                where
                    allInds = getEtaInds inds filters
                    allVars = mkAllVars
                    allForests = zipWith mkEtaList allVars allInds

    getEpsForest :: [Int] -> [(Int,Int)] -> Symmetry -> AnsatzForestEpsilon
    getEpsForest inds filters syms = relabelAnsatzForestEpsilon $ reduceAnsatzEps syms allForests
                where
                    allInds = getEpsilonInds inds filters
                    allVars = mkAllVars
                    allForests = zipWith mkEpsilonList allVars allInds

    getLeafVals :: AnsatzForestEta -> [Var]
    getLeafVals (Leaf var) = [var]
    getLeafVals (ForestEta m) = rest
            where
                rest = concatMap getLeafVals $ M.elems m

    getLeafValsEpsilon :: AnsatzForestEpsilon -> [Var]
    getLeafValsEpsilon m = concatMap getLeafVals $ M.elems m

    getVarLabels :: Var -> Int
    getVarLabels (Var i j) = j

    getForestLabels :: AnsatzForestEta -> [Int]
    getForestLabels ans = nub $ map getVarLabels $ getLeafVals ans

    getForestLabelsEpsilon :: AnsatzForestEpsilon -> [Int]
    getForestLabelsEpsilon m = nub $ map getVarLabels $ getLeafValsEpsilon m

    relabelVar :: (Int -> Int) -> Var -> Var
    relabelVar f (Var i j) = Var i (f j)

    relabelAnsatzForest :: AnsatzForestEta -> AnsatzForestEta
    relabelAnsatzForest ans = multForest update ans
            where
                vars = getForestLabels ans 
                relabMap = I.fromList $ zip vars [1..]
                update = relabelVar ((I.!) relabMap) 


    removeVarsEta :: [Int] -> AnsatzForestEta -> AnsatzForestEta 
    removeVarsEta vars (Leaf (Var i j)) 
                | elem j vars = EmptyForest 
                | otherwise = (Leaf (Var i j))
    removeVarsEta vars (ForestEta m) = ForestEta $ M.filter (/= EmptyForest) $ M.map (removeVarsEta vars) m  
    removeVarsEta vars EmptyForest = EmptyForest



    relabelAnsatzForestEpsilon :: AnsatzForestEpsilon -> AnsatzForestEpsilon
    relabelAnsatzForestEpsilon ans = multForestEpsilon update ans
            where
                vars = getForestLabelsEpsilon ans 
                relabMap = I.fromList $ zip vars [1..]
                update = relabelVar ((I.!) relabMap) 

    removeVarsEps :: [Int] -> AnsatzForestEpsilon -> AnsatzForestEpsilon
    removeVarsEps vars m = M.filter (/= EmptyForest) $ M.map (removeVarsEta vars) m  


   
    --the next step is evaluating the tree 

    evalNodeEta :: M.Map [Int] Rational -> I.IntMap Int -> Eta -> Maybe Rational
    evalNodeEta epsM iMap (Eta x y) 
                | a == b && a == 0 = Just (-1) 
                | a == b = Just 1
                | otherwise = Nothing
                 where 
                    [a,b] = [(I.!) iMap x, (I.!) iMap y]
    evalNodeEpsilon :: M.Map [Int] Rational -> I.IntMap Int -> Epsilon -> Maybe Rational
    evalNodeEpsilon epsM iMap (Epsilon w x y z) = M.lookup l epsM
                 where
                    l = [(I.!) iMap w, (I.!) iMap x, (I.!) iMap y, (I.!) iMap z]               

    --check consistency with tensorTree epsilon function in flat Area 

    epsMap :: M.Map [Int] Rational 
    epsMap = M.fromList $ map (\x -> (x, epsSign x)) $ permutations [0,1,2,3]
                where
                   epsSign [i,j,k,l] = (-1)^(length $  filter (==True) [j>i,k>i,l>i,k>j,l>j,l>k])

    --basic tree eval function

    evalAnsatzForestEta :: M.Map [Int] Rational -> I.IntMap Int -> AnsatzForestEta -> I.IntMap Rational
    evalAnsatzForestEta epsM evalM (Leaf (Var x y)) = I.singleton y x
    evalAnsatzForestEta epsM evalM (ForestEta m) = M.foldrWithKey foldF I.empty m 
                where
                    foldF k a b = let nodeVal = evalNodeEta epsM evalM k 
                                  in if nodeVal == Nothing then b 
                                     else I.unionWith (+) (I.map ((*) (fromJust nodeVal)) (evalAnsatzForestEta epsM evalM a)) b
    evalAnsatzForestEta epsM evalM EmptyForest = I.empty

    evalAnsatzForestEpsilon :: M.Map [Int] Rational -> I.IntMap Int -> AnsatzForestEpsilon -> I.IntMap Rational
    evalAnsatzForestEpsilon epsM evalM m = M.foldrWithKey foldF I.empty m 
                where
                    foldF k a b = let nodeVal = evalNodeEpsilon epsM evalM k 
                                  in if nodeVal == Nothing then b 
                                     else I.unionWith (+) (I.map ((*) (fromJust nodeVal)) (evalAnsatzForestEta epsM evalM a)) b

    --eval All Inds (list of lists with (VarNr, Factor, multiplicity))

    evalAllListEta :: M.Map [Int] Rational -> [(I.IntMap Int, Int, Int)] -> AnsatzForestEta -> [([(Int,Rational)],Int,Int)]
    evalAllListEta epsM evalMs f = l'
                where
                    l = map (\(x,y,z) -> ( filter (\(a,b) -> b /= 0) $ I.assocs $ evalAnsatzForestEta epsM x f, y,z)) evalMs
                    l' = runEval $ parListChunk 1000 rdeepseq l

    evalAllTensorEta :: (NFData a) => M.Map [Int] Rational -> [(I.IntMap Int, Int, a)] -> AnsatzForestEta -> [([(Int,Rational)],Int,a)]
    evalAllTensorEta epsM evalMs f = l'
                where
                    l = map (\(x,y,z) -> ( filter (\(a,b) -> b /= 0) $ I.assocs $ evalAnsatzForestEta epsM x f, y,z)) evalMs
                    l' = runEval $ parListChunk 1000 rdeepseq l

    evalAllListEpsilon :: M.Map [Int] Rational -> [(I.IntMap Int, Int, Int)] -> AnsatzForestEpsilon -> [([(Int,Rational)],Int,Int)]
    evalAllListEpsilon epsM evalMs f = l'
                where
                    l = map (\(x,y,z) -> ( filter (\(a,b) -> b /= 0) $ I.assocs $ evalAnsatzForestEpsilon epsM x f, y,z)) evalMs
                    l' = runEval $ parListChunk 1000 rdeepseq l

    evalAllTensorEpsilon :: (NFData a) => M.Map [Int] Rational -> [(I.IntMap Int, Int, a)] -> AnsatzForestEpsilon -> [([(Int,Rational)],Int,a)]
    evalAllTensorEpsilon epsM evalMs f = l'
                where
                    l = map (\(x,y,z) -> ( filter (\(a,b) -> b /= 0) $ I.assocs $ evalAnsatzForestEpsilon epsM x f, y,z)) evalMs
                    l' = runEval $ parListChunk 1000 rdeepseq l

    getUniques :: (Eq a, Hashable a) => Int -> [a] -> [a]
    getUniques maxSize elements = runST $
        do
            table <- HTC.newSized maxSize
            sequence_ $ map (\k -> HTC.insert table k ()) elements
            uniques <- HT.toList table
            return $ map fst uniques

    reduceAnsList :: (NFData a) => [([(Int,Rational)],Int,a)] -> [[(Int,Rational)]]
    reduceAnsList l =  getUniques n l''
        where
            l' = mapMaybe normalizeEqnNoFac l
            l'' = runEval $ parListChunk 1000 rdeepseq l'
            n = length l' 

    reduceAnsList' :: [([(Int,Rational)],Int,a)] -> [[(Int,Rational)]]
    reduceAnsList' l = map scaleEqn $ nubBy (\x y -> (fst x) == (fst y) ) $ mapMaybe normalizeEqn l 

    normalizeEqn :: ([(Int, Rational)], Int, a) -> Maybe ([(Int, Rational)], Rational)
    normalizeEqn ([],_, _) = Nothing
    normalizeEqn ((x,y):xs, _, _) = Just $ (map (\(a,b) -> (a, b/y)) $ (x,y) : xs, y)

    normalizeEqnNoFac :: ([(Int, Rational)], Int, a) -> Maybe [(Int, Rational)]
    normalizeEqnNoFac ([],_, _) = Nothing
    normalizeEqnNoFac ((x,y):xs, _, _) = Just $ (map (\(a,b) -> (a, b/y)) $ (x,y) : xs)

    scaleEqn :: ([(Int, Rational)], Rational) -> [(Int, Rational)]
    scaleEqn (l,c) = (map (\(x,y) -> (x, (y *  c))) l)

    --remove all linear dependent variables a

    rmDepVars ::  I.IntMap Int -> ([(Int, Rational)], Int, a) -> ([(Int, Rational)], Int, a)
    rmDepVars s (l,a,b) = (mapMaybe lookupPair l, a, b) 
                    where
                        lookupPair (x,y) = let xVal = (I.lookup x s) in if isJust xVal then Just (fromJust xVal, y) else Nothing

    rmDepVarsList :: [Int] -> [([(Int,Rational)],Int,Int)] -> [([(Int,Rational)],Int,Int)]
    rmDepVarsList iDeps l = map (rmDepVars s) l
            where
                s = I.fromList $ zip iDeps [1..]


    --result is (matInd (from trian Map), VarLabel, factor)
    rmDepVarsAnsList :: [Int] -> [([(Int,Rational)],Int,Int)] -> [(Int,Int,Rational)]
    rmDepVarsAnsList iDeps l = concat $ map (\(x,mult,matInd) -> map (\(i,r) -> (matInd,i,r*(fromIntegral mult))) x) lRed'
            where
                s = I.fromList $ zip iDeps [1..]
                lRed = map (rmDepVars s) l 
                lRed' = runEval $ parListChunk 1000 rdeepseq lRed

    rmDepVarsTensList :: (NFData a) =>  Int -> [Int] -> [([(Int,Rational)],Int,a)] -> [(a, VarMap)]
    rmDepVarsTensList fstVar iDeps l = lRed
            where
                s = I.fromList $ zip iDeps [fstVar..]
                l' = map (rmDepVars s) l
                l'' = runEval $ parListChunk 1000 rdeepseq l'
                lRed = map (\(x,mult,indTuple) -> (indTuple, I.fromList $ map (\(i,r) -> (i,r*(fromIntegral mult))) x)) l''

    doubleCheckAnsatzEta ::  M.Map [Int] Rational -> [(I.IntMap Int, Int, Int)] -> AnsatzForestEta -> (Int,Int)
    doubleCheckAnsatzEta epsM evalMs ans = (r1, r2)
            where
                ansL = evalAllListEta epsM evalMs ans 
                redL = reduceAnsList ansL 
                r1 = ansatzRank redL 
                ansVars = getRows redL 
                ansRm = rmDepVarsList ansVars ansL 
                ansRmRed = reduceAnsList ansRm 
                r2 = ansatzRank ansRmRed

    doubleCheckAnsatzEpsilon ::  M.Map [Int] Rational -> [(I.IntMap Int, Int, Int)] -> AnsatzForestEpsilon -> (Int,Int)
    doubleCheckAnsatzEpsilon epsM evalMs ans = (r1, r2)
            where
                ansL = evalAllListEpsilon epsM evalMs ans 
                redL = reduceAnsList ansL 
                r1 = ansatzRank redL 
                ansVars = getPivots redL 
                ansRm = rmDepVarsList ansVars ansL 
                ansRmRed = reduceAnsList ansRm 
                r2 = ansatzRank ansRmRed

    ---------------------------------------------------------------------------------------------------------------------------

    --reduce the ansatzForest 

    redAnsatzForestEta :: Int -> [(Int,Int)] -> Symmetry -> M.Map [Int] Rational -> [(I.IntMap Int, Int, Int)] -> AnsatzForestEta  
    redAnsatzForestEta ord filters symmetries epsM evalMs = removeVarsEta remVars ansEta
            where
                ansEta = getEtaForest [1..ord] filters symmetries 
                ansL = evalAllListEta epsM evalMs ansEta
                redL = reduceAnsList ansL 
                ansVars = getPivots redL 
                allVars = getForestLabels ansEta 
                remVars = allVars \\ ansVars

    redAnsatzForestEps :: Int -> [(Int,Int)] -> Symmetry -> M.Map [Int] Rational -> [(I.IntMap Int, Int, Int)] -> AnsatzForestEpsilon  
    redAnsatzForestEps ord filters symmetries epsM evalMs = removeVarsEps remVars ansEps
            where
                ansEps = getEpsForest [1..ord] filters symmetries 
                ansL = evalAllListEpsilon epsM evalMs ansEps
                redL = reduceAnsList ansL  
                ansVars = getPivots redL 
                allVars = getForestLabelsEpsilon ansEps
                remVars = allVars \\ ansVars


    getTensorInds :: Int -> M.Map [Int] Rational -> [(I.IntMap Int, Int, [IndTuple n1 n2 n3 n4 n5 n6 n7 n8])] -> AnsatzForestEta -> AnsatzForestEpsilon -> [(IndTuple n1 n2 n3 n4 n5 n6 n7 n8, VarMap)]
    getTensorInds fstVar epsM evalMs ansEta ansEpsilon = filter (\(_,b) -> b /= I.empty) $ zipWith (\(a,b) (c,d) -> ( if a == c then a else undefined, I.unionWith (+) b d)) etaRmL epsRmL 
            where
                etaL = evalAllTensorEta epsM evalMs ansEta 
                epsL = evalAllTensorEpsilon epsM evalMs ansEpsilon
                etaLRed = reduceAnsList etaL 
                epsLRed = reduceAnsList epsL 
                etaVars = getPivots etaLRed 
                epsVars = getPivots epsLRed 
                etaRmL' = rmDepVarsTensList fstVar etaVars etaL 
                epsRmL' = rmDepVarsTensList (fstVar + length etaVars) epsVars epsL 
                etaRmL = concat $ map (\(x,y) -> zip x (repeat y)) etaRmL'
                epsRmL = concat $ map (\(x,y) -> zip x (repeat y)) epsRmL'


    getTensor :: Int -> M.Map [Int] Rational -> [(I.IntMap Int, Int, [IndTuple n1 n2 n3 n4 n5 n6 n7 n8])] -> AnsatzForestEta -> AnsatzForestEpsilon -> Tensor8 n1 n2 n3 n4 n5 n6 n7 n8 VarMap 
    getTensor fstVar epsM evalMs ansEta ansEpsilon = fromListTWith8 (I.unionWith (+)) $ getTensorInds fstVar epsM evalMs ansEta ansEpsilon 


    mkAnsatzTensor :: Int -> [(Int,Int)] -> Symmetry -> Int -> M.Map [Int] Rational -> [(I.IntMap Int, Int, [IndTuple n1 n2 n3 n4 n5 n6 n7 n8])] -> Tensor8 n1 n2 n3 n4 n5 n6 n7 n8 VarMap 
    mkAnsatzTensor ord filters symmetries fstVar epsM evalMs = getTensor fstVar epsM evalMs ansEta ansEpsilon 
            where
                ansEta = getEtaForest [1..ord] filters symmetries 
                ansEpsilon = getEpsForest [1..ord] filters symmetries  

    --using eigen 

    evalAllMatrixSp :: [[(Int, Rational)]] -> Sparse.SparseMatrixXd 
    evalAllMatrixSp l = Sparse.fromList n m l''
                where
                    l' = concat $ zipWith (\r z -> map (\(x,y) -> (z, x, y)) r) l [1..]
                    n = length l 
                    l'' = map (\(a,b,c) -> (a-1, b-1, fromRational c)) l'
                    m = maximum $ map fst $ concat l 

    evalAllMatrix :: [[(Int, Rational)]] -> Mat.MatrixXd 
    evalAllMatrix l = Sparse.toMatrix $ Sparse.fromList n m l''
                    where
                        l' = concat $ zipWith (\r z -> map (\(x,y) -> (z, x, y)) r) l [1..]
                        n = length l 
                        l'' = map (\(a,b,c) -> (a-1, b-1, fromRational c)) l'
                        m = maximum $ map fst $ concat l 

    ansatzRank :: [[(Int, Rational)]] -> Int 
    ansatzRank l = Sol.rank Sol.FullPivLU $ evalAllMatrix l 
    
    --coloumns form basis of Image 
    ansatzImage :: [[(Int, Rational)]] -> Mat.MatrixXd 
    ansatzImage l = Sol.image Sol.FullPivLU $ evalAllMatrix l

    --find the correspondinding varLables -> (maybe directly reduce the full matrix)

    getRows :: [[(Int, Rational)]] -> [Int]
    getRows l = map (1+) $ mapMaybe (\x -> elemIndex x l1) l2 
            where
                mat = evalAllMatrix l 
                solMat = Sol.image Sol.FullPivLU mat
                matT = Mat.transpose mat 
                solT = Mat.transpose solMat
                l1 = Mat.toList matT
                l2 = Mat.toList solT

    getPivots :: [[(Int, Rational)]] -> [Int]
    getPivots l = map (1+) p
            where
                mat = evalAllMatrix l 
                p = Sol.pivots Sol.FullPivLU mat


    --coloumns (down) form basis of nullspace
    ansatzKernel :: [[(Int, Rational)]] -> Mat.MatrixXd 
    ansatzKernel l = Sol.kernel Sol.FullPivLU $ evalAllMatrix l

    --finally the eval maps 

    trianMapArea :: I.IntMap [Int]
    trianMapArea = I.fromList $ zip [1..21] list 
            where 
                list = [ [a,b,c,d] | a <- [0..2], b <- [a+1..3], c <- [a..2], d <- [c+1..3], (isAreaSorted a b c d)]

    trianMapDerivative :: I.IntMap [Int] 
    trianMapDerivative = I.fromList $ zip [1..10] list 
            where
                list = [ [p,q] | p <- [0..3], q <- [p..3]]

    triangleMap2P :: M.Map [Int] Int 
    triangleMap2P = M.fromList $ zip j k
                    where
                        j = [ [a,b] | a <- [1..315], b <- [a..315] ]
                        k = [1..]

    triangleMap3P ::  M.Map [Int] Int
    triangleMap3P = M.fromList $ zip j k
                    where
                        j = [ [a,b,c] | a <- [1..315], b <- [a..315], c <- [b..315] ]
                        k = [1..]

    triangleMap4P ::  M.Map [Int] Int
    triangleMap4P = M.fromList $ zip j k
                    where
                        j = [ [a,b,c,d] | a <- [1..315], b <- [a..315], c <- [b..315], d <- [c..315] ]
                        k = [1..]

    ind1Div :: Int -> Int -> Int 
    ind1Div a p = 21 + (a-1)*4 + p + 1

    ind2Div :: Int -> Int -> Int 
    ind2Div a i = 105 + (a-1)*10 + i

    --lists store (indexCombination, Multiplicity, AbstractTensorIndex)

    --A
    areaList4 :: I.IntMap [Int] -> I.IntMap [Int] -> M.Map [Int] Int -> [([Int], Int, Int)]
    areaList4 trianArea trian2 triangle = list
        where 
            list = [ let a' = (I.!) trianArea a in (a', areaMult a', a) | a <- [1..21] ]
    --AI
    areaList6 :: I.IntMap [Int] -> I.IntMap [Int] -> M.Map [Int] Int -> [([Int], Int, Int)]
    areaList6 trianArea trian2 triangle = list
        where 
            list = [ let (a',i') = ((I.!) trianArea a, (I.!) trian2 i) in  (a' ++ i', (areaMult a') * (iMult2 i'), ind2Div a i) | a <- [1..21], i <- [1..10]]

    --A:B
    areaList8 :: I.IntMap [Int] -> I.IntMap [Int] -> M.Map [Int] Int -> [([Int], Int, Int)]
    areaList8 trianArea trian2 triangle = list
        where 
            list = [ let (a',b') = ((I.!) trianArea a, (I.!) trianArea b) in  (a' ++ b', (areaMult a') * (areaMult b'), (M.!) triangle [a,b])  | a <- [1..21], b <- [a..21]]

    --Ap:Bq
    areaList10_1 :: I.IntMap [Int] -> I.IntMap [Int] -> M.Map [Int] Int -> [([Int], Int, Int)]
    areaList10_1 trianArea trian2 triangle = list
        where 
            list = [ let (a',b') = ((I.!) trianArea a, (I.!) trianArea b) in  (a' ++ p : b' ++ [q], (areaMult a') * (areaMult b'), (M.!) triangle [ind1Div a p, ind1Div b q]) | a <- [1..21], b <- [a..21], p <- [0..3], q <- [0..3], not (a==b && p>q)]

    --A:BI   
    areaList10_2 :: I.IntMap [Int] -> I.IntMap [Int] -> M.Map [Int] Int -> [([Int], Int, Int)]
    areaList10_2 trianArea trian2 triangle = list
        where 
            list = [ let (a',b',i') = ((I.!) trianArea a, (I.!) trianArea b, (I.!) trian2 i) in  (a' ++ b' ++ i', (areaMult a') * (areaMult b') * (iMult2 i'), (M.!) triangle [a, ind2Div b i]) | a <- [1..21], b <- [1..21], i <- [1..10] ]

    --A:B:C
    areaList12 ::  I.IntMap [Int] -> I.IntMap [Int] -> M.Map [Int] Int -> [([Int], Int, Int)]
    areaList12 trianArea trian2 triangle = list
        where 
            list = [ let (a',b',c') = ((I.!) trianArea a, (I.!) trianArea b, (I.!) trianArea c) in  (a' ++ b' ++ c', (areaMult a') * (areaMult b') * (areaMult c'), (M.!) triangle [a,b,c]) | a <- [1..21], b <- [a..21], c <- [b..21] ]

    --AI:BJ
    areaList12_1 ::  I.IntMap [Int] -> I.IntMap [Int] -> M.Map [Int] Int -> [([Int], Int, Int)]
    areaList12_1  trianArea trian2 triangle = list
        where 
            list = [ let (a',i',b',j') = ((I.!) trianArea a, (I.!) trian2 i, (I.!) trianArea b, (I.!) trian2 j) in  (a' ++ i' ++ b' ++ j' , (areaMult a') * (areaMult b') * (iMult2 i') * (iMult2 j'), (M.!) triangle [ind2Div a i, ind2Div b j]) | a <- [1..21], b <- [a..21], i <- [1..10], j <- [1..10], not (a==b && i>j) ]


    --A:Bp:Cq
    areaList14_1 :: I.IntMap [Int] -> I.IntMap [Int] -> M.Map [Int] Int -> [([Int], Int, Int)]
    areaList14_1 trianArea trian2 triangle = list
        where 
            list = [ let (a',b',c') = ((I.!) trianArea a, (I.!) trianArea b, (I.!) trianArea c) in  (a' ++ b' ++ p : c' ++ [q], (areaMult a') * (areaMult b') * (areaMult c'), (M.!) triangle [a,ind1Div b p, ind1Div c q]) | a <- [1..21], b <- [1..21], c <- [b..21], p <- [0..3], q <- [0..3], not (b==c && p>q) ]


    --A:B:CI
    areaList14_2 :: I.IntMap [Int] -> I.IntMap [Int] -> M.Map [Int] Int -> [([Int], Int, Int)]
    areaList14_2 trianArea trian2 triangle = list
        where 
            list = [ let (a',b',c',i') = ((I.!) trianArea a, (I.!) trianArea b, (I.!) trianArea c, (I.!) trian2 i) in ( a' ++ b' ++ c' ++ i', (areaMult a') * (areaMult b') * (areaMult c') * (iMult2 i'), (M.!) triangle [a,b,ind2Div c i]) | a <- [1..21], b <- [a..21], c <- [1..21], i <- [1..10] ]

    --Ap:Bq:CI
    areaList16_1 :: I.IntMap [Int] -> I.IntMap [Int] -> M.Map [Int] Int -> [([Int], Int, Int)]
    areaList16_1 trianArea trian2 triangle = list
        where 
            list = [ let (a',b',c',i') = ((I.!) trianArea a, (I.!) trianArea b, (I.!) trianArea c, (I.!) trian2 i) in (a' ++ p : b' ++ q : c' ++ i' , (areaMult a') * (areaMult b') * (areaMult c') * (iMult2 i'), (M.!) triangle [ind1Div a p, ind1Div b q, ind2Div c i]) | a <- [1..21], b <- [a..21], c <- [1..21], i <- [1..10], p <- [0..3], q <- [0..3], not (a==b && p>q) ]

    --A:BI:CJ
    areaList16_2 :: I.IntMap [Int] -> I.IntMap [Int] -> M.Map [Int] Int -> [([Int], Int, Int)]
    areaList16_2 trianArea trian2 triangle = list
        where 
            list = [let (a',b',c',i', j') = ((I.!) trianArea a, (I.!) trianArea b, (I.!) trianArea c, (I.!) trian2 i, (I.!) trian2 j) in  (a' ++ b' ++ i' ++ c' ++ j', (areaMult a') * (areaMult b') * (areaMult c') * (iMult2 i') * (iMult2 j'), (M.!) triangle [a, ind2Div b i, ind2Div c j] )| a <- [1..21], b <- [1..21], c <- [b..21], i <- [1..10], j <- [1..10], not (b==c && i>j)]

    --AI:BJ:CK
    areaList18 :: I.IntMap [Int] -> I.IntMap [Int] -> M.Map [Int] Int -> [([Int], Int, Int)]
    areaList18 trianArea trian2 triangle = list
        where 
            list = [ let (a',b',c',i', j', k') = ((I.!) trianArea a, (I.!) trianArea b, (I.!) trianArea c, (I.!) trian2 i, (I.!) trian2 j, (I.!) trian2 k) in  (a' ++ i' ++ b' ++ j' ++ c' ++ k', (areaMult a') * (areaMult b') * (areaMult c') * (iMult2 i') * (iMult2 j') * (iMult2 k'), (M.!) triangle [ind2Div a i, ind2Div b j, ind2Div c k] ) | a <- [1..21], b <- [a..21], c <- [b..21], i <- [1..10], j <- [1..10], k <- [1..10], not (a==b && i>j), not (b==c && j>k) ]
   
    --now order 4 

    --A:B:C:D
    areaList16 ::  I.IntMap [Int] -> I.IntMap [Int] -> M.Map [Int] Int -> [([Int], Int, Int)]
    areaList16 trianArea trian2 triangle = list
        where 
            list = [ let (a',b',c',d') = ((I.!) trianArea a, (I.!) trianArea b, (I.!) trianArea c, (I.!) trianArea d) in  (a' ++ b' ++ c' ++ d', (areaMult a') * (areaMult b') * (areaMult c') * (areaMult d'), (M.!) triangle [a,b,c,d]) | a <- [1..21], b <- [a..21], c <- [b..21], d <- [c..21] ]


    --A:B:C:DI
    areaList18_2 ::  I.IntMap [Int] -> I.IntMap [Int] -> M.Map [Int] Int -> [([Int], Int, Int)]
    areaList18_2 trianArea trian2 triangle = list
        where 
            list = [ let (a',b',c',d',i') = ((I.!) trianArea a, (I.!) trianArea b, (I.!) trianArea c, (I.!) trianArea d, (I.!) trian2 i) in  (a' ++ b' ++ c'++d'++i', (areaMult a') * (areaMult b') * (areaMult c') * (areaMult d') * (iMult2 i'), (M.!) triangle [a,b,c,d,i]) | a <- [1..21], b <- [a..21], c <- [b..21], d <- [1..21], i <- [1..10] ]

    --A:B:Cp:Dq
    areaList18_3 ::  I.IntMap [Int] -> I.IntMap [Int] -> M.Map [Int] Int -> [([Int], Int, Int)]
    areaList18_3 trianArea trian2 triangle = list
        where 
            list = [ let (a',b',c',d') = ((I.!) trianArea a, (I.!) trianArea b, (I.!) trianArea c, (I.!) trianArea d) in  (a' ++ b' ++ c'++ p : d'++[q], (areaMult a') * (areaMult b') * (areaMult c') * (areaMult d'), (M.!) triangle [a,b,c,p,d,q]) | a <- [1..21], b <- [a..21], c <- [1..21], d <- [c..21], p <- [0..3], q <- [0..3] , not (c == d && p > q) ]


    --order 5 

    areaList20 ::  I.IntMap [Int] -> I.IntMap [Int] -> M.Map [Int] Int -> [([Int], Int, Int)]
    areaList20 trianArea trian2 triangle = list
        where 
            list = [ let (a',b',c',d',e') = ((I.!) trianArea a, (I.!) trianArea b, (I.!) trianArea c, (I.!) trianArea d, (I.!) trianArea e) in  (a' ++ b' ++ c' ++ d', (areaMult a') * (areaMult b') * (areaMult c') * (areaMult d') * (areaMult e'), (M.!) triangle [a,b,c,d,e]) | a <- [1..21], b <- [a..21], c <- [b..21], d <- [c..21], e <- [d..21] ]



    --A
    areaList4Inds :: I.IntMap [Int] -> I.IntMap [Int] -> [([Int], Int, [IndTuple 1 0 0 0 0 0 0 0])]
    areaList4Inds trianArea trian2 = list
         where 
             list = [ let a' = (I.!) trianArea a in (a', areaMult a', [(singletonInd (Uind20 $ a-1) , Empty, Empty, Empty, Empty, Empty, Empty, Empty)]) | a <- [1..21] ]
    --AI
    areaList6Inds :: I.IntMap [Int] -> I.IntMap [Int] -> [([Int], Int, [IndTuple 1 0 0 0 1 0 0 0])]
    areaList6Inds trianArea trian2 = list
         where 
             list = [ let (a',i') = ((I.!) trianArea a, (I.!) trian2 i) in  (a' ++ i', (areaMult a') * (iMult2 i'), [(singletonInd (Uind20 $ a-1) , Empty, Empty, Empty, singletonInd (Uind9 $ i-1), Empty, Empty, Empty)]) | a <- [1..21], i <- [1..10]]


    --A:B
    areaList8Inds :: I.IntMap [Int] -> I.IntMap [Int]  -> [([Int], Int, [IndTuple 2 0 0 0 0 0 0 0])]
    areaList8Inds trianArea trian2 = list
         where 
             list = [ let (a',b') = ((I.!) trianArea a, (I.!) trianArea b) in  (a' ++ b', (areaMult a') * (areaMult b'), map (\[a,b] -> (Append (Uind20 $ a-1) $ singletonInd (Uind20 $ b-1) , Empty, Empty, Empty, Empty, Empty, Empty, Empty)) $ nub $ permutations [a,b] )  | a <- [1..21], b <- [a..21]]
 
    --Ap:Bq
    areaList10_1Inds :: I.IntMap [Int] -> I.IntMap [Int] -> [([Int], Int, [IndTuple 2 0 0 0 0 0 2 0])]
    areaList10_1Inds trianArea trian2 = list
         where 
             list = [ let (a',b') = ((I.!) trianArea a, (I.!) trianArea b) in  (a' ++ p : b' ++ [q], (areaMult a') * (areaMult b'), map (\[[a,p],[b,q]] -> (Append (Uind20 $ a-1) $ singletonInd (Uind20 $ b-1) , Empty, Empty, Empty, Empty, Empty, Append (Uind3 $ p) $ singletonInd (Uind3 $ q), Empty)) $ nub $ permutations [[a,p],[b,q]]) | a <- [1..21], b <- [a..21], p <- [0..3], q <- [0..3],  not (a==b && p>q)]
 
    --A:BI   
    areaList10_2Inds :: I.IntMap [Int] -> I.IntMap [Int] -> [([Int], Int, [IndTuple 2 0 0 0 1 0 0 0])]
    areaList10_2Inds trianArea trian2  = list
         where 
             list = [ let (a',b',i') = ((I.!) trianArea a, (I.!) trianArea b, (I.!) trian2 i) in  (a' ++ b' ++ i', (areaMult a') * (areaMult b') * (iMult2 i'), [ (Append (Uind20 $ a-1) $ singletonInd (Uind20 $ b-1) , Empty, Empty, Empty, singletonInd (Uind9 $ i-1), Empty, Empty, Empty)] ) | a <- [1..21], b <- [1..21], i <- [1..10] ]
 
    --A:B:C
    areaList12Inds ::  I.IntMap [Int] -> I.IntMap [Int] -> [([Int], Int, [IndTuple 3 0 0 0 0 0 0 0])]
    areaList12Inds trianArea trian2 = list
         where 
             list = [ let (a',b',c') = ((I.!) trianArea a, (I.!) trianArea b, (I.!) trianArea c) in  (a' ++ b' ++ c', (areaMult a') * (areaMult b') * (areaMult c'), map (\[a,b,c] -> (Append (Uind20 $ a-1) $ Append (Uind20 $ b-1) $ singletonInd (Uind20 $ c-1), Empty, Empty, Empty, Empty, Empty, Empty, Empty)) $ nub $ permutations [a,b,c] )| a <- [1..21], b <- [a..21], c <- [b..21] ]
 
    --AI:BJ
    areaList12_1Inds ::  I.IntMap [Int] -> I.IntMap [Int] -> [([Int], Int, [IndTuple 2 0 0 0 2 0 0 0])]
    areaList12_1Inds  trianArea trian2 = list
         where 
             list = [ let (a',i',b',j') = ((I.!) trianArea a, (I.!) trian2 i, (I.!) trianArea b, (I.!) trian2 j) in  (a' ++ i' ++ b' ++ j' , (areaMult a') * (areaMult b') * (iMult2 i') * (iMult2 j'), map (\[[a,i],[b,j]] ->  (Append (Uind20 $ a-1) $ singletonInd (Uind20 $ b-1) , Empty, Empty, Empty, Append (Uind9 $ i-1) $ singletonInd (Uind9 $ j-1), Empty, Empty, Empty)) $ nub $ permutations [[a,i],[b,j]] ) | a <- [1..21], b <- [a..21], i <- [1..10], j <- [1..10], not (a==b && i>j) ]
 
 
    --A:Bp:Cq
    areaList14_1Inds :: I.IntMap [Int] -> I.IntMap [Int] -> [([Int], Int, [IndTuple 3 0 0 0 0 0 2 0])]
    areaList14_1Inds trianArea trian2 = list
         where 
             list = [ let (a',b',c') = ((I.!) trianArea a, (I.!) trianArea b, (I.!) trianArea c) in  (a' ++ b' ++ p : c' ++ [q], (areaMult a') * (areaMult b') * (areaMult c'), map (\[[b,p],[c,q]] -> (Append (Uind20 $ a-1) $ Append (Uind20 $ b-1) $ singletonInd (Uind20 $ c-1), Empty, Empty, Empty, Empty, Empty, Append (Uind3 $ p) $ singletonInd (Uind3 $ q), Empty)) $ nub $ permutations [[b,p],[c,q]]) | a <- [1..21], b <- [1..21], c <- [b..21], p <- [0..3], q <- [0..3], not (b==c && p>q) ]
 
 
    --A:B:CI
    areaList14_2Inds :: I.IntMap [Int] -> I.IntMap [Int]  -> [([Int], Int, [IndTuple 3 0 0 0 1 0 0 0])]
    areaList14_2Inds trianArea trian2 = list
         where 
             list = [ let (a',b',c',i') = ((I.!) trianArea a, (I.!) trianArea b, (I.!) trianArea c, (I.!) trian2 i) in ( a' ++ b' ++ c' ++ i', (areaMult a') * (areaMult b') * (areaMult c') * (iMult2 i'), map (\[a,b] -> (Append (Uind20 $ a-1) $ Append (Uind20 $ b-1) $ singletonInd (Uind20 $ c-1) , Empty, Empty, Empty, singletonInd (Uind9 $ i-1), Empty, Empty, Empty)) $ nub $ permutations [a,b] ) | a <- [1..21], b <- [a..21], c <- [1..21], i <- [1..10] ]
 
    --Ap:Bq:CI
    areaList16_1Inds :: I.IntMap [Int] -> I.IntMap [Int] -> [([Int], Int, [IndTuple 3 0 0 0 1 0 2 0])]
    areaList16_1Inds trianArea trian2 = list
         where 
             list = [ let (a',b',c',i') = ((I.!) trianArea a, (I.!) trianArea b, (I.!) trianArea c, (I.!) trian2 i) in (a' ++ p : b' ++ q : c' ++ i' , (areaMult a') * (areaMult b') * (areaMult c') * (iMult2 i'), map (\[[a,p],[b,q]] -> (Append (Uind20 $ a-1) $ Append (Uind20 $ b-1) $ singletonInd (Uind20 $ c-1) , Empty, Empty, Empty, singletonInd (Uind9 $ i-1), Empty, Append (Uind3 $ p) $ singletonInd (Uind3 $ q), Empty)) $ nub $ permutations [[a,p],[b,q]]) | a <- [1..21], b <- [a..21], c <- [1..21], i <- [1..10], p <- [0..3], q <- [0..3], not (a==b && p>q) ]
 
    --A:BI:CJ
    areaList16_2Inds :: I.IntMap [Int] -> I.IntMap [Int] -> [([Int], Int, [IndTuple 3 0 0 0 2 0 0 0])]
    areaList16_2Inds trianArea trian2 = list
         where 
             list = [let (a',b',c',i', j') = ((I.!) trianArea a, (I.!) trianArea b, (I.!) trianArea c, (I.!) trian2 i, (I.!) trian2 j) in  (a' ++ b' ++ i' ++ c' ++ j', (areaMult a') * (areaMult b') * (areaMult c') * (iMult2 i') * (iMult2 j'), map (\[[b,i],[c,j]] -> (Append (Uind20 $ a-1) $ Append (Uind20 $ b-1) $ singletonInd (Uind20 $ c-1) , Empty, Empty, Empty, Append (Uind9 $ i-1) $ singletonInd (Uind9 $ j-1), Empty, Empty, Empty) ) $ nub $ permutations [[b,i],[c,j]])| a <- [1..21], b <- [1..21], c <- [b..21], i <- [1..10], j <- [1..10], not (b==c && i>j)]
 
    --AI:BJ:CK
    areaList18Inds :: I.IntMap [Int] -> I.IntMap [Int] -> [([Int], Int, [IndTuple 3 0 0 0 3 0 0 0])]
    areaList18Inds trianArea trian2 = list
         where 
             list = [ let (a',b',c',i', j', k') = ((I.!) trianArea a, (I.!) trianArea b, (I.!) trianArea c, (I.!) trian2 i, (I.!) trian2 j, (I.!) trian2 k) in  (a' ++ i' ++ b' ++ j' ++ c' ++ k', (areaMult a') * (areaMult b') * (areaMult c') * (iMult2 i') * (iMult2 j') * (iMult2 k'), map (\[[a,i],[b,j],[c,k]] -> (Append (Uind20 $ a-1) $ Append (Uind20 $ b-1) $ singletonInd (Uind20 $ c-1) , Empty, Empty, Empty, Append (Uind9 $ i-1) $ Append (Uind9 $ j-1) $ singletonInd (Uind9 $ k-1), Empty, Empty, Empty) ) $ nub $ permutations [[a,i],[b,j],[c,k]]) | a <- [1..21], b <- [a..21], c <- [b..21], i <- [1..10], j <- [1..10], k <- [1..10], not (a==b && i>j), not (b==c && j>k) ]
    

    --order 4 

    --A:B:C_D
    areaList16Inds ::  I.IntMap [Int] -> I.IntMap [Int] -> [([Int], Int, [IndTuple 4 0 0 0 0 0 0 0])]
    areaList16Inds trianArea trian2 = list
         where 
             list = [ let (a',b',c', d') = ((I.!) trianArea a, (I.!) trianArea b, (I.!) trianArea c, (I.!) trianArea d) in  (a' ++ b' ++ c' ++ d', (areaMult a') * (areaMult b') * (areaMult c') * (areaMult d'), map (\[a,b,c,d] -> (Append (Uind20 $ a-1) $ Append (Uind20 $ b-1) $ Append (Uind20 $ c-1) $ singletonInd (Uind20 $ d-1), Empty, Empty, Empty, Empty, Empty, Empty, Empty)) $ nub $ permutations [a,b,c,d] )| a <- [1..21], b <- [a..21], c <- [b..21], d <- [c..21] ]
 

    --A:B:C:DI
    areaList18_2Inds ::  I.IntMap [Int] -> I.IntMap [Int] -> [([Int], Int, [IndTuple 4 0 0 0 1 0 0 0])]
    areaList18_2Inds trianArea trian2 = list
         where 
             list = [ let (a',b',c',d',i') = ((I.!) trianArea a, (I.!) trianArea b, (I.!) trianArea c, (I.!) trianArea d, (I.!) trian2 i) in  (a' ++ b' ++ c'++d'++i', (areaMult a') * (areaMult b') * (areaMult c') * (areaMult d') * (iMult2 i'), map (\[a,b,c] -> (Append (Uind20 $ a-1) $ Append (Uind20 $ b-1) $ Append (Uind20 $ c-1) (singletonInd (Uind20 $ d-1)), Empty, Empty, Empty, singletonInd (Uind9 $ i-1), Empty, Empty, Empty) ) $ nub $ permutations [a,b,c] ) | a <- [1..21], b <- [a..21], c <- [b..21], d <- [1..21], i <- [1..10] ]
 
    --A:B:Cp:Dq
    areaList18_3Inds ::  I.IntMap [Int] -> I.IntMap [Int] -> [([Int], Int, [IndTuple 4 0 0 0 0 0 2 0])]
    areaList18_3Inds trianArea trian2 = list
         where 
             list = [ let (a',b',c',d') = ((I.!) trianArea a, (I.!) trianArea b, (I.!) trianArea c, (I.!) trianArea d) in  (a' ++ b' ++ c'++ p : d'++[q], (areaMult a') * (areaMult b') * (areaMult c') * (areaMult d'), map ( \(a,b,c,p,d,q) -> (Append (Uind20 $ a-1) $ Append (Uind20 $ b-1) $ Append (Uind20 $ c-1) (singletonInd (Uind20 $ d-1)), Empty, Empty, Empty, Empty, Empty, Append (Uind3 p) (singletonInd (Uind3 q)), Empty) ) $ nub [(a,b,c,p,d,q),(b,a,c,p,d,q),(a,b,d,q,c,p),(b,a,d,q,c,p)] ) | a <- [1..21], b <- [a..21], c <- [1..21], d <- [c..21], p <- [0..3], q <- [0..3] , not (c == d && p > q) ]
 
    --order 5 

    areaList20Inds ::  I.IntMap [Int] -> I.IntMap [Int] -> [([Int], Int, [IndTuple 5 0 0 0 0 0 0 0])]
    areaList20Inds trianArea trian2 = list
         where 
             list = [ let (a',b',c', d', e') = ((I.!) trianArea a, (I.!) trianArea b, (I.!) trianArea c, (I.!) trianArea d, (I.!) trianArea e) in  (a' ++ b' ++ c' ++ d' ++ e', (areaMult a') * (areaMult b') * (areaMult c') * (areaMult d') * (areaMult e'), map (\[a,b,c,d,e] -> (Append (Uind20 $ a-1) $ Append (Uind20 $ b-1) $ Append (Uind20 $ c-1) $ Append (Uind20 $ d-1) $ singletonInd (Uind20 $ e-1), Empty, Empty, Empty, Empty, Empty, Empty, Empty)) $ nub $ permutations [a,b,c,d,e] )| a <- [1..21], b <- [a..21], c <- [b..21], d <- [c..21], e <- [d..21] ]
 


    isAreaSorted :: Int -> Int -> Int -> Int -> Bool
    isAreaSorted a b c d 
            | a < c || (a == c && b <= d) = True
            | otherwise = False 
   
    areaMult :: [Int] -> Int
    areaMult [a,b,c,d] 
            | a == c && b == d = 4
            | otherwise = 8

    iMult2 :: [Int] -> Int 
    iMult2 [p,q] = if p == q then 1 else 2 

    --lists store (indexCombinationMap, Multiplicity, AbstractTensorIndex)

    areaEvalMap4 :: I.IntMap [Int] -> I.IntMap [Int] -> M.Map [Int] Int -> [(I.IntMap Int, Int, Int)]
    areaEvalMap4 trianArea trian2 triangle = l
        where 
            area4 = areaList4 trianArea trian2 triangle
            l = map (\(x,y,z) -> (I.fromList $ zip [1..4] x, y,z)) area4

    areaEvalMap6 :: I.IntMap [Int] -> I.IntMap [Int] -> M.Map [Int] Int -> [(I.IntMap Int, Int, Int)]
    areaEvalMap6 trianArea trian2 triangle = l
        where 
            area6 = areaList6 trianArea trian2 triangle
            l = map (\(x,y,z) -> (I.fromList $ zip [1..6] x, y,z)) area6

    areaEvalMap8 :: I.IntMap [Int] -> I.IntMap [Int] -> M.Map [Int] Int -> [(I.IntMap Int, Int, Int)]
    areaEvalMap8 trianArea trian2 triangle = l
        where 
            area8 = areaList8 trianArea trian2 triangle
            l = map (\(x,y,z) -> (I.fromList $ zip [1..8] x, y,z)) area8

    areaEvalMap10_1 :: I.IntMap [Int] -> I.IntMap [Int] -> M.Map [Int] Int -> [(I.IntMap Int, Int, Int)]
    areaEvalMap10_1 trianArea trian2 triangle = l
        where 
            area10_1 = areaList10_1 trianArea trian2 triangle
            l = map (\(x,y,z) -> (I.fromList $ zip [1..10] x, y,z)) area10_1

    areaEvalMap10_2 :: I.IntMap [Int] -> I.IntMap [Int] -> M.Map [Int] Int -> [(I.IntMap Int, Int, Int)]
    areaEvalMap10_2 trianArea trian2 triangle = l
        where 
            area10_2 = areaList10_2 trianArea trian2 triangle
            l = map (\(x,y,z) -> (I.fromList $ zip [1..10] x, y,z)) area10_2

    areaEvalMap12 :: I.IntMap [Int] -> I.IntMap [Int] -> M.Map [Int] Int -> [(I.IntMap Int, Int, Int)]
    areaEvalMap12 trianArea trian2 triangle = l
        where 
            area12 = areaList12 trianArea trian2 triangle
            l = map (\(x,y,z) -> (I.fromList $ zip [1..12] x, y,z)) area12

    areaEvalMap12_1 :: I.IntMap [Int] -> I.IntMap [Int] -> M.Map [Int] Int -> [(I.IntMap Int, Int, Int)]
    areaEvalMap12_1 trianArea trian2 triangle = l
        where 
            area12_1 = areaList12_1 trianArea trian2 triangle
            l = map (\(x,y,z) -> (I.fromList $ zip [1..12] x, y,z)) area12_1

    areaEvalMap14_1 :: I.IntMap [Int] -> I.IntMap [Int] -> M.Map [Int] Int -> [(I.IntMap Int, Int, Int)]
    areaEvalMap14_1 trianArea trian2 triangle = l
        where 
            area14_1 = areaList14_1 trianArea trian2 triangle
            l = map (\(x,y,z) -> (I.fromList $ zip [1..14] x, y,z)) area14_1

    areaEvalMap14_2 :: I.IntMap [Int] -> I.IntMap [Int] -> M.Map [Int] Int -> [(I.IntMap Int, Int, Int)]
    areaEvalMap14_2 trianArea trian2 triangle = l
        where 
            area14_2 = areaList14_2 trianArea trian2 triangle
            l = map (\(x,y,z) -> (I.fromList $ zip [1..14] x, y,z)) area14_2

    areaEvalMap16_1 :: I.IntMap [Int] -> I.IntMap [Int] -> M.Map [Int] Int -> [(I.IntMap Int, Int, Int)]
    areaEvalMap16_1 trianArea trian2 triangle = l
        where 
            area16_1 = areaList16_1 trianArea trian2 triangle
            l = map (\(x,y,z) -> (I.fromList $ zip [1..16] x, y,z)) area16_1

    areaEvalMap16_2 :: I.IntMap [Int] -> I.IntMap [Int] -> M.Map [Int] Int -> [(I.IntMap Int, Int, Int)]
    areaEvalMap16_2 trianArea trian2 triangle = l
        where 
            area16_2 = areaList16_2 trianArea trian2 triangle
            l = map (\(x,y,z) -> (I.fromList $ zip [1..16] x, y,z)) area16_2

    areaEvalMap18 :: I.IntMap [Int] -> I.IntMap [Int] -> M.Map [Int] Int -> [(I.IntMap Int, Int, Int)]
    areaEvalMap18 trianArea trian2 triangle = l
        where 
            area18 = areaList18 trianArea trian2 triangle
            l = map (\(x,y,z) -> (I.fromList $ zip [1..18] x,y,z)) area18

    --order 4

    areaEvalMap16 :: I.IntMap [Int] -> I.IntMap [Int] -> M.Map [Int] Int -> [(I.IntMap Int, Int, Int)]
    areaEvalMap16 trianArea trian2 triangle = l
        where 
            area16 = areaList16 trianArea trian2 triangle
            l = map (\(x,y,z) -> (I.fromList $ zip [1..16] x, y,z)) area16


    areaEvalMap18_2 :: I.IntMap [Int] -> I.IntMap [Int] -> M.Map [Int] Int -> [(I.IntMap Int, Int, Int)]
    areaEvalMap18_2 trianArea trian2 triangle = l
        where 
            area18 = areaList18_2 trianArea trian2 triangle
            l = map (\(x,y,z) -> (I.fromList $ zip [1..18] x,y,z)) area18

    areaEvalMap18_3 :: I.IntMap [Int] -> I.IntMap [Int] -> M.Map [Int] Int -> [(I.IntMap Int, Int, Int)]
    areaEvalMap18_3 trianArea trian2 triangle = l
        where 
            area18 = areaList18_3 trianArea trian2 triangle
            l = map (\(x,y,z) -> (I.fromList $ zip [1..18] x,y,z)) area18

    --order 5

    areaEvalMap20 :: I.IntMap [Int] -> I.IntMap [Int] -> M.Map [Int] Int -> [(I.IntMap Int, Int, Int)]
    areaEvalMap20 trianArea trian2 triangle = l
        where 
            area20 = areaList20 trianArea trian2 triangle
            l = map (\(x,y,z) -> (I.fromList $ zip [1..20] x, y,z)) area20


    --lists store (indexCombinationMap, Multiplicity, AbstractIndices)

    areaEvalMap4Inds :: I.IntMap [Int] -> I.IntMap [Int] -> [(I.IntMap Int, Int, [IndTuple 1 0 0 0 0 0 0 0])]
    areaEvalMap4Inds trianArea trian2 = l
        where 
            area4 = areaList4Inds trianArea trian2
            l = map (\(x,y,z) -> (I.fromList $ zip [1..4] x, y,z)) area4

    areaEvalMap6Inds :: I.IntMap [Int] -> I.IntMap [Int] -> [(I.IntMap Int, Int, [IndTuple 1 0 0 0 1 0 0 0])]
    areaEvalMap6Inds trianArea trian2 = l
        where 
            area6 = areaList6Inds trianArea trian2
            l = map (\(x,y,z) -> (I.fromList $ zip [1..6] x, y,z)) area6

    areaEvalMap8Inds :: I.IntMap [Int] -> I.IntMap [Int] -> [(I.IntMap Int, Int, [IndTuple 2 0 0 0 0 0 0 0])]
    areaEvalMap8Inds trianArea trian2 = l
        where 
            area8 = areaList8Inds trianArea trian2
            l = map (\(x,y,z) -> (I.fromList $ zip [1..8] x, y,z)) area8

    areaEvalMap10_1Inds :: I.IntMap [Int] -> I.IntMap [Int] -> [(I.IntMap Int, Int, [IndTuple 2 0 0 0 0 0 2 0])]
    areaEvalMap10_1Inds trianArea trian2 = l
        where 
            area10_1 = areaList10_1Inds trianArea trian2
            l = map (\(x,y,z) -> (I.fromList $ zip [1..10] x, y,z)) area10_1

    areaEvalMap10_2Inds :: I.IntMap [Int] -> I.IntMap [Int] -> [(I.IntMap Int, Int, [IndTuple 2 0 0 0 1 0 0 0])]
    areaEvalMap10_2Inds trianArea trian2 = l
        where 
            area10_2 = areaList10_2Inds trianArea trian2
            l = map (\(x,y,z) -> (I.fromList $ zip [1..10] x, y,z)) area10_2

    areaEvalMap12Inds :: I.IntMap [Int] -> I.IntMap [Int] -> [(I.IntMap Int, Int, [IndTuple 3 0 0 0 0 0 0 0])]
    areaEvalMap12Inds trianArea trian2 = l
        where 
            area12 = areaList12Inds trianArea trian2
            l = map (\(x,y,z) -> (I.fromList $ zip [1..12] x, y,z)) area12

    areaEvalMap12_1Inds :: I.IntMap [Int] -> I.IntMap [Int] -> [(I.IntMap Int, Int, [IndTuple 2 0 0 0 2 0 0 0])]
    areaEvalMap12_1Inds trianArea trian2 = l
        where 
            area12_1 = areaList12_1Inds trianArea trian2
            l = map (\(x,y,z) -> (I.fromList $ zip [1..12] x, y,z)) area12_1

    areaEvalMap14_1Inds :: I.IntMap [Int] -> I.IntMap [Int] -> [(I.IntMap Int, Int, [IndTuple 3 0 0 0 0 0 2 0])]
    areaEvalMap14_1Inds trianArea trian2 = l
        where 
            area14_1 = areaList14_1Inds trianArea trian2
            l = map (\(x,y,z) -> (I.fromList $ zip [1..14] x, y,z)) area14_1

    areaEvalMap14_2Inds :: I.IntMap [Int] -> I.IntMap [Int] -> [(I.IntMap Int, Int, [IndTuple 3 0 0 0 1 0 0 0])]
    areaEvalMap14_2Inds trianArea trian2 = l
        where 
            area14_2 = areaList14_2Inds trianArea trian2 
            l = map (\(x,y,z) -> (I.fromList $ zip [1..14] x, y,z)) area14_2

    areaEvalMap16_1Inds :: I.IntMap [Int] -> I.IntMap [Int]  -> [(I.IntMap Int, Int, [IndTuple 3 0 0 0 1 0 2 0])]
    areaEvalMap16_1Inds trianArea trian2 = l
        where 
            area16_1 = areaList16_1Inds trianArea trian2
            l = map (\(x,y,z) -> (I.fromList $ zip [1..16] x, y,z)) area16_1

    areaEvalMap16_2Inds :: I.IntMap [Int] -> I.IntMap [Int] -> [(I.IntMap Int, Int, [IndTuple 3 0 0 0 2 0 0 0])]
    areaEvalMap16_2Inds trianArea trian2 = l
        where 
            area16_2 = areaList16_2Inds trianArea trian2
            l = map (\(x,y,z) -> (I.fromList $ zip [1..16] x, y,z)) area16_2

    areaEvalMap18Inds :: I.IntMap [Int] -> I.IntMap [Int] -> [(I.IntMap Int, Int, [IndTuple 3 0 0 0 3 0 0 0])]
    areaEvalMap18Inds trianArea trian2 = l
        where 
            area18 = areaList18Inds trianArea trian2
            l = map (\(x,y,z) -> (I.fromList $ zip [1..18] x,y,z)) area18

    --order 4

    areaEvalMap16Inds :: I.IntMap [Int] -> I.IntMap [Int] -> [(I.IntMap Int, Int, [IndTuple 4 0 0 0 0 0 0 0])]
    areaEvalMap16Inds trianArea trian2 = l
        where 
            area16 = areaList16Inds trianArea trian2
            l = map (\(x,y,z) -> (I.fromList $ zip [1..16] x, y,z)) area16


    areaEvalMap18_2Inds :: I.IntMap [Int] -> I.IntMap [Int] -> [(I.IntMap Int, Int, [IndTuple 4 0 0 0 1 0 0 0])]
    areaEvalMap18_2Inds trianArea trian2 = l
        where 
            area18 = areaList18_2Inds trianArea trian2
            l = map (\(x,y,z) -> (I.fromList $ zip [1..18] x,y,z)) area18

    areaEvalMap18_3Inds :: I.IntMap [Int] -> I.IntMap [Int] -> [(I.IntMap Int, Int, [IndTuple 4 0 0 0 0 0 2 0])]
    areaEvalMap18_3Inds trianArea trian2 = l
        where 
            area18 = areaList18_3Inds trianArea trian2
            l = map (\(x,y,z) -> (I.fromList $ zip [1..18] x,y,z)) area18

    --order 5

    areaEvalMap20Inds :: I.IntMap [Int] -> I.IntMap [Int] -> [(I.IntMap Int, Int, [IndTuple 5 0 0 0 0 0 0 0])]
    areaEvalMap20Inds trianArea trian2 = l
        where 
            area20 = areaList20Inds trianArea trian2
            l = map (\(x,y,z) -> (I.fromList $ zip [1..20] x, y,z)) area20





    filterList4 :: [(Int,Int)]
    filterList4 = [(1,2),(1,3),(3,4)]

    symList4 :: Symmetry  
    symList4 = ([], [(1,2),(3,4)], [([1,2],[3,4])], [], [])

    filterList6 :: [(Int,Int)]
    filterList6 = [(1,2),(1,3),(3,4),(5,6)]

    symList6 :: Symmetry  
    symList6 = ([(5,6)], [(1,2),(3,4)], [([1,2],[3,4])], [], [])

    filterList8 :: [(Int,Int)]
    filterList8 = [(1,2),(1,3),(3,4),(1,5),(5,6),(5,7),(7,8)]

    symList8 :: Symmetry  
    symList8 = ([], [(1,2),(3,4),(5,6),(7,8)], [([1,2],[3,4]),([5,6],[7,8]),([1,2,3,4],[5,6,7,8])], [], [])

    filterList10_1 :: [(Int,Int)]
    filterList10_1 = [(1,2),(1,3),(3,4),(1,6),(6,7),(6,8),(8,9)]

    symList10_1 :: Symmetry  
    symList10_1 = ([], [(1,2),(3,4),(6,7),(8,9)], [([1,2],[3,4]),([6,7],[8,9]),([1,2,3,4,5],[6,7,8,9,10])], [], [])

    filterList10_2 :: [(Int,Int)]
    filterList10_2 = [(1,2),(1,3),(3,4),(5,6),(5,7),(7,8),(9,10)]

    symList10_2 :: Symmetry  
    symList10_2 = ([(9,10)], [(1,2),(3,4),(5,6),(7,8)], [([1,2],[3,4]),([5,6],[7,8])], [], [])

    filterList12 :: [(Int,Int)]
    filterList12 = [(1,2),(1,3),(3,4),(1,5),(5,6),(5,7),(7,8),(5,9),(9,10),(9,11),(11,12)]

    symList12 :: Symmetry  
    symList12 = ([], [(1,2),(3,4),(5,6),(7,8),(9,10),(11,12)], [([1,2],[3,4]),([5,6],[7,8]),([9,10],[11,12])], [], 
                [[[1,2,3,4],[5,6,7,8],[9,10,11,12]]])

    filterList12_1 :: [(Int,Int)]
    filterList12_1 = [(1,2),(1,3),(3,4),(5,6),(1,7),(7,8),(7,9),(9,10),(11,12)]

    symList12_1 :: Symmetry  
    symList12_1 = ([(5,6),(11,12)], [(1,2),(3,4),(7,8),(9,10)], [([1,2],[3,4]),([7,8],[9,10]),([1,2,3,4,5,6],[7,8,9,10,11,12])], [], 
                [])

    filterList14_1 :: [(Int,Int)]
    filterList14_1 = [(1,2),(1,3),(3,4),(5,6),(5,7),(7,8),(5,10),(10,11),(10,12),(12,13)]
    
    symList14_1 :: Symmetry  
    symList14_1 = ([], [(1,2),(3,4),(5,6),(7,8),(10,11),(12,13)], [([1,2],[3,4]),([5,6],[7,8]),([10,11],[12,13]),
                ([5,6,7,8,9],[10,11,12,13,14])], [], [])

    filterList14_2 :: [(Int,Int)]
    filterList14_2 = [(1,2),(1,3),(3,4),(1,5),(5,6),(5,7),(7,8),(9,10),(9,11),(11,12),(13,14)]

    symList14_2 :: Symmetry  
    symList14_2 = ([(13,14)], [(1,2),(3,4),(5,6),(7,8),(9,10),(11,12)], [([1,2],[3,4]),([5,6],[7,8]),([9,10],[11,12]),([1,2,3,4],[5,6,7,8])], [], [])

    filterList16_1 :: [(Int,Int)]
    filterList16_1 = [(1,2),(1,3),(3,4),(1,6),(6,7),(6,8),(8,9),(11,12),(11,13),(13,14),(15,16)]

    symList16_1 :: Symmetry  
    symList16_1 = ([(15,16)], [(1,2),(3,4),(6,7),(8,9),(11,12),(13,14)], [([1,2],[3,4]),([6,7],[8,9]),([11,12],[13,14]),
                ([1,2,3,4,5],[6,7,8,9,10])], [], [])

    filterList16_2 :: [(Int,Int)]
    filterList16_2 = [(1,2),(1,3),(3,4),(5,6),(5,7),(7,8),(9,10),(5,11),(11,12),(11,13),(13,14),(15,16)]

    symList16_2 :: Symmetry  
    symList16_2 = ([(9,10),(15,16)], [(1,2),(3,4),(5,6),(7,8),(11,12),(13,14)], [([1,2],[3,4]),([5,6],[7,8]),([11,12],[13,14]),
                ([5,6,7,8,9,10],[11,12,13,14,15,16])], [], [])

    filterList18 :: [(Int,Int)]
    filterList18 = [(1,2),(1,3),(3,4),(1,7),(5,6),(7,8),(7,9),(9,10),(7,13),(11,12),(13,14),(13,15),(15,16),(17,18)]

    symList18 :: Symmetry  
    symList18 = ([(5,6),(11,12),(17,18)], [(1,2),(3,4),(7,8),(9,10),(13,14),(15,16)], [([1,2],[3,4]),([7,8],[9,10]),
                ([13,14],[15,16])], [], [[[1,2,3,4,5,6],[7,8,9,10,11,12],[13,14,15,16,17,18]]])

    --order 4

    filterList16 :: [(Int,Int)]
    filterList16 = [(1,2),(1,3),(3,4),(1,5),(5,6),(5,7),(7,8),(5,9),(9,10),(9,11),(11,12),(9,13),(13,14),(13,15),(15,16)]

    symList16 :: Symmetry  
    symList16 = ([], [(1,2),(3,4),(5,6),(7,8),(9,10),(11,12),(13,14),(15,16)], [([1,2],[3,4]),([5,6],[7,8]),([9,10],[11,12]),([13,14],[15,16])], [], 
                [[[1,2,3,4],[5,6,7,8],[9,10,11,12],[13,14,15,16]]])


    filterList18_2 :: [(Int,Int)]
    filterList18_2 = [(1,2),(1,3),(3,4),(1,5),(5,6),(5,7),(7,8),(5,9),(9,10),(9,11),(11,12),(13,14),(13,15),(15,16),(17,18)]

    symList18_2 :: Symmetry  
    symList18_2 = ([(17,18)], [(1,2),(3,4),(5,6),(7,8),(9,10),(11,12),(13,14),(15,16)], [([1,2],[3,4]),([5,6],[7,8]),
                ([9,10],[11,12]),([13,14],[15,16])], [], [[[1,2,3,4],[5,6,7,8],[9,10,11,12]]])

    filterList18_3 :: [(Int,Int)]
    filterList18_3 = [(1,2),(1,3),(3,4),(1,5),(5,6),(5,7),(7,8),(9,10),(9,11),(11,12),(9,14),(14,15),(14,16),(16,17)]

    symList18_3 :: Symmetry  
    symList18_3 = ([], [(1,2),(3,4),(5,6),(7,8),(9,10),(11,12),(14,15),(16,17)], [([1,2],[3,4]),([5,6],[7,8]),
                ([9,10],[11,12]),([14,15],[16,17]),([1,2,3,4],[5,6,7,8]),([9,10,11,12,13],[14,15,16,17,18])], [], [])

    --order 5

    filterList20 :: [(Int,Int)]
    filterList20 = [(1,2),(1,3),(3,4),(1,5),(5,6),(5,7),(7,8),(5,9),(9,10),(9,11),(11,12),(9,13),(13,14),(13,15),(15,16),(13,17),(17,18),(17,19),(19,20)]

    symList20 :: Symmetry  
    symList20 = ([], [(1,2),(3,4),(5,6),(7,8),(9,10),(11,12),(13,14),(15,16),(17,18),(19,20)], [([1,2],[3,4]),([5,6],[7,8]),([9,10],[11,12]),([13,14],[15,16]),([17,18],[19,20])], [], 
                [[[1,2,3,4],[5,6,7,8],[9,10,11,12],[13,14,15,16],[17,18,19,20]]])

    --generate generic ansatz tensors 

    etaEps4Ansatz :: Tensor8 1 0 0 0 0 0 0 0 VarMap
    etaEps4Ansatz = mkAnsatzTensor 4 filterList4 symList4 1 epsMap evalMap
        where
            evalMap = areaEvalMap4Inds trianMapArea trianMapDerivative

    etaEps8Ansatz :: Tensor8 2 0 0 0 0 0 0 0 VarMap
    etaEps8Ansatz = mkAnsatzTensor 8 filterList8 symList8 1 epsMap evalMap
        where
            evalMap = areaEvalMap8Inds trianMapArea trianMapDerivative

    --A
    generic4Ansatz :: Tensor8 1 0 0 0 0 0 0 0 VarMap
    generic4Ansatz = fromListTWith8 (addVarsMap) list 
         where 
             list = [ let varMap = I.singleton (dof a) 1
                      in ((singletonInd (Uind20 $ a-1) , Empty, Empty, Empty, Empty, Empty, Empty, Empty), varMap)
                      | a <- [1..21] ]
             dof a = a

    --Aa
    generic5Ansatz :: Tensor8 1 0 0 0 0 0 1 0 VarMap
    generic5Ansatz = fromListTWith8 (addVarsMap) list
          where 
             list = [ let varMap = I.singleton (dof a p) 1
                      in ((singletonInd (Uind20 $ a-1) , Empty, Empty, Empty, Empty, Empty, singletonInd (Uind3 $ p-1 ), Empty), varMap)
                      | a <- [1..21], p <- [1..4] ]
             dof a p = 1 + 21 + 4*(a-1) + (p-1)

    --AI
    generic6Ansatz :: Tensor8 1 0 0 0 1 0 0 0 VarMap
    generic6Ansatz = fromListTWith8 (addVarsMap) list
         where 
            list = [ let varMap = I.singleton (dof a i) 1
                     in ((singletonInd (Uind20 $ a-1) , Empty, Empty, Empty, singletonInd (Uind9 $ i-1), Empty, Empty, Empty), varMap)
                     | a <- [1..21], i <- [1..10] ]
            dof a i = 1 + 21 + 84 + 10*(a-1) + (i-1)
    --AB
    generic8Ansatz :: Tensor8 2 0 0 0 0 0 0 0 VarMap
    generic8Ansatz = fromListTWith8 (addVarsMap) list
         where 
            list = [ let varMap = I.singleton (dof a b) 1
                     in ((Append (Uind20 $ a-1) $ singletonInd (Uind20 $ b-1) , Empty, Empty, Empty, Empty, Empty, Empty, Empty), varMap)
                     | a <- [1..21], b <- [1..21] ]
            dof a b = let a' = min a b
                          b' = max a b
                      in trian M.! [a',b'] + 315
            trian = M.fromList $ zip j k
                      where
                          j = [ [a,b] | a <- [1..315], b <- [a..315] ]
                          k = [1..]

    --AaB 
    generic9Ansatz :: Tensor8 2 0 0 0 0 0 1 0 VarMap 
    generic9Ansatz = fromListTWith8 (addVarsMap) list
        where
            list = [ let varMap = I.singleton (dof a b p) 1
                    in ((Append (Uind20 $ a-1) $ singletonInd (Uind20 $ b-1) , Empty, Empty, Empty, Empty, Empty, singletonInd (Uind3 $ p-1), Empty), varMap)
                    | a <- [1..21], b <- [1..21], p <- [1..4]]
            dof a b p = trian M.! [a,1 + 21 + 4*(a-1) + (p-1)] + 315
            trian = M.fromList $ zip j k
                    where
                        j = [ [a,b] | a <- [1..315], b <- [a..315] ]
                        k = [1..]

    --AaBb 
    generic10_1Ansatz :: Tensor8 2 0 0 0 0 0 2 0 VarMap 
    generic10_1Ansatz = fromListTWith8 (addVarsMap) list
        where
            list = [ let varMap = I.singleton (dof a b p q) 1
                    in ((Append (Uind20 $ a-1) $ singletonInd (Uind20 $ b-1) , Empty, Empty, Empty, Empty, Empty, Append (Uind3 $ p-1) $ singletonInd (Uind3 $ q-1), Empty), varMap)
                    | a <- [1..21], b <- [1..21], p <- [1..4], q <- [1..4]]
            dof a b p q = let 
                    a' = min (1 + 21 + 4*(a-1) + (p-1)) (1 + 21 + 4*(b-1) + (q-1)) 
                    b' = max (1 + 21 + 4*(a-1) + (p-1)) (1 + 21 + 4*(b-1) + (q-1)) 
                    in trian M.! [a',b'] + 315
            trian = M.fromList $ zip j k
                    where
                        j = [ [a,b] | a <- [1..315], b <- [a..315] ]
                        k = [1..]

    --ABI 
    generic10_2Ansatz :: Tensor8 2 0 0 0 1 0 0 0 VarMap 
    generic10_2Ansatz = fromListTWith8 (addVarsMap) list
         where
             list = [ let varMap = I.singleton (dof a b i) 1
                     in ((Append (Uind20 $ a-1) $ singletonInd (Uind20 $ b-1) , Empty, Empty, Empty, singletonInd (Uind9 $ i -1), Empty, Empty, Empty), varMap)
                     | a <- [1..21], b <- [1..21], i <- [1..10]]
             dof a b i = trian M.! [a,1 + 105 + 10*(b-1) + (i-1)] + 315
             trian = M.fromList $ zip j k
                     where
                         j = [ [a,b] | a <- [1..315], b <- [a..315] ]
                         k = [1..]
 
    --ApBI 
    generic11Ansatz :: Tensor8 2 0 0 0 1 0 1 0 VarMap 
    generic11Ansatz = fromListTWith8 (addVarsMap) list
         where
             list = [ let varMap = I.singleton (dof a b i p) 1
                     in ((Append (Uind20 $ a-1) $ singletonInd (Uind20 $ b-1) , Empty, Empty, Empty, singletonInd (Uind9 $ i -1), Empty, singletonInd (Uind3 $ p-1), Empty), varMap)
                     | a <- [1..21], b <- [1..21], i <- [1..10], p <- [1..4]]
             dof a b i p = trian M.! [1 + 21 + 4*(a-1) + (p-1),1 + 105 + 10*(b-1) + (i-1)] + 315
             trian = M.fromList $ zip j k
                     where
                         j = [ [a,b] | a <- [1..315], b <- [a..315] ]
                         k = [1..]

    --AIBJ 
    generic12Ansatz :: Tensor8 2 0 0 0 2 0 0 0 VarMap 
    generic12Ansatz = fromListTWith8 (addVarsMap) list
        where
            list = [ let varMap = I.singleton (dof a b i j) 1
                    in ((Append (Uind20 $ a-1) $ singletonInd (Uind20 $ b-1) , Empty, Empty, Empty, Append (Uind9 $ i-1) $ singletonInd (Uind9 $ j -1), Empty, Empty, Empty), varMap)
                    | a <- [1..21], b <- [1..21], i <- [1..10], j <- [1..10]]
            dof a b i j = let 
                    a' =  min (1 + 105 + 10*(a-1) + (i-1)) (1 + 105 + 10*(b-1) + (j-1))
                    b' =  max (1 + 105 + 10*(a-1) + (i-1)) (1 + 105 + 10*(b-1) + (j-1))
                    in trian M.! [a',b'] + 315
            trian = M.fromList $ zip j k
                    where
                        j = [ [a,b] | a <- [1..315], b <- [a..315] ]
                        k = [1..]
 
<|MERGE_RESOLUTION|>--- conflicted
+++ resolved
@@ -48,13 +48,9 @@
      filterList18_3, symList18_3, areaEvalMap18_3, areaEvalMap18_3Inds,
      filterList16, symList16, areaEvalMap16, areaEvalMap16Inds,
      filterList20, symList20, areaEvalMap20, areaEvalMap20Inds,
-<<<<<<< HEAD
      etaEps4Ansatz, etaEps8Ansatz,
-     generic4Ansatz, generic6Ansatz, generic8Ansatz, redAnsatzForestEta, redAnsatzForestEps
-=======
      generic4Ansatz, generic6Ansatz, redAnsatzForestEta, redAnsatzForestEps, generic8Ansatz, generic5Ansatz, generic9Ansatz, generic10_1Ansatz, generic10_2Ansatz,
      generic11Ansatz, generic12Ansatz
->>>>>>> 084749b4
 
 
 
