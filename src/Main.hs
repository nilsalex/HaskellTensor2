module Main (
 main
) where

<<<<<<< HEAD
import TensorTreeNumeric4

import Codec.Compression.GZip
import Data.Serialize
import Data.Either
import qualified Data.ByteString.Lazy as BS

main = do

    let map1Area = trianMapAreaI
    let map2Area = trianMapAreaJ
    let map1Metric = trianMapI2
    let map2Metric = trianMapJ2

--    let int = intAIB map1Metric map2Metric map1Area map2Area
    let int = ansatzAIBJCK' map1Metric map2Metric map1Area map2Area

    let e = encodeLazy int
    BS.writeFile "tensor_bs.dat.gz" $ compress e

--    e' <- BS.readFile "tensor_bs.dat.gz"
--    let d = (fromRight undefined $ decodeLazy $ decompress e') :: Tensor8 3 3 0 0 4 3 0 0 Rational
=======
import PerturbationTree2_3

main = do 
>>>>>>> cd08c93f

    let (a,b,_) = mkAnsatzTensorFast 14 filterList14_1 symList14_1 areaList14_1IndsEta areaList14_1IndsEps 
    
    print $ getForestLabels a 

<<<<<<< HEAD
--    print $ int == d
=======
    print $ getForestLabelsEpsilon b 
>>>>>>> cd08c93f
<|MERGE_RESOLUTION|>--- conflicted
+++ resolved
@@ -2,41 +2,11 @@
  main
 ) where
 
-<<<<<<< HEAD
-import TensorTreeNumeric4
-
-import Codec.Compression.GZip
-import Data.Serialize
-import Data.Either
-import qualified Data.ByteString.Lazy as BS
-
-main = do
-
-    let map1Area = trianMapAreaI
-    let map2Area = trianMapAreaJ
-    let map1Metric = trianMapI2
-    let map2Metric = trianMapJ2
-
---    let int = intAIB map1Metric map2Metric map1Area map2Area
-    let int = ansatzAIBJCK' map1Metric map2Metric map1Area map2Area
-
-    let e = encodeLazy int
-    BS.writeFile "tensor_bs.dat.gz" $ compress e
-
---    e' <- BS.readFile "tensor_bs.dat.gz"
---    let d = (fromRight undefined $ decodeLazy $ decompress e') :: Tensor8 3 3 0 0 4 3 0 0 Rational
-=======
 import PerturbationTree2_3
 
 main = do 
->>>>>>> cd08c93f
-
     let (a,b,_) = mkAnsatzTensorFast 14 filterList14_1 symList14_1 areaList14_1IndsEta areaList14_1IndsEps 
     
     print $ getForestLabels a 
 
-<<<<<<< HEAD
---    print $ int == d
-=======
-    print $ getForestLabelsEpsilon b 
->>>>>>> cd08c93f
+    print $ getForestLabelsEpsilon b 