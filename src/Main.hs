<<<<<<< HEAD
{-# LANGUAGE RankNTypes #-}
{-# LANGUAGE KindSignatures #-}
{-# LANGUAGE DataKinds #-}

=======
{-# LANGUAGE DataKinds #-}


>>>>>>> 9c02ead8
module Main (
 main
) where

<<<<<<< HEAD
import TensorTreeNumeric4 (Tensor, toListShow8, Tensor8, getTensorRank, shiftVarLabels, getTensorRank2, getTensorRank3, toSparseMat, VarMap, toListShowVar)
import PerturbationTree2_2 (mkAnsatzTensor, epsMap, symList12, filterList12, trianMapArea, trianMapDerivative, areaEvalMap12Inds)
import ScalarEquations

import qualified Data.ByteString.Lazy as BS (readFile, writeFile)
import qualified Codec.Compression.GZip as GZ (decompress, compress)
import qualified Data.Serialize as S (decodeLazy, Serialize, encodeLazy)
import Data.Either (fromRight)
import Data.Ratio (numerator, denominator)

import GHC.TypeLits

readTensor :: (KnownNat n1, KnownNat n2, KnownNat n3, KnownNat n4,
               KnownNat n5, KnownNat n6, KnownNat n7, KnownNat n8,
               S.Serialize a)
              => String -> IO (Tensor8 n1 n2 n3 n4 n5 n6 n7 n8 a)
readTensor fileName =
    do
     bs <- BS.readFile fileName
     let decomp = GZ.decompress bs
     let deserialized = S.decodeLazy decomp
     let unpacked = fromRight undefined deserialized
     return unpacked

readAnsatz0 :: IO (Ansatz0)
readAnsatz0 = readTensor "ansatz/ansatz4.dat.gz"

readAnsatz1 :: IO (Ansatz1)
readAnsatz1 = readTensor "ansatz/ansatz8.dat.gz"

readAnsatz2 :: IO (Ansatz2)
readAnsatz2 = readTensor "ansatz/ansatz12.dat.gz"

generateAnsaetze :: IO ()
generateAnsaetze =
    do
     let aList12 = areaEvalMap12Inds trianMapArea trianMapDerivative
     let ansatz12' = mkAnsatzTensor 12 filterList12 symList12 1 epsMap aList12 
     let ansatz12 = S.encodeLazy ansatz12'
     BS.writeFile "ansatz/ansatz12.dat.gz" $ GZ.compress ansatz12

writeMatrix :: String -> Tensor8 n1 n2 n3 n4 n5 n6 n7 n8 VarMap -> IO ()
writeMatrix fileName tensor =
    do
     let (rows,cols,mat) = toSparseMat tensor
     let content = unlines $
                   map (\((row, col), v) -> case denominator v of
                                                1 -> "(" ++ show row ++ ", " ++ show col ++ ") = " ++ show (numerator v) ++ ","
                                                _ -> undefined)
                   mat
     writeFile fileName ("mat = Matrix(" ++ show rows ++ ", " ++ show cols ++ " {\n" ++ content ++ "});")

main :: IO ()
main =
    do
     ansatz0 <- readAnsatz0
     ansatz1' <- readAnsatz1
     ansatz2' <- readAnsatz2
     let vars0 = getTensorRank ansatz0
     let vars1 = getTensorRank ansatz1'
     let ansatz1 = shiftVarLabels vars0 ansatz1'
     let ansatz2 = shiftVarLabels (vars0+vars1) ansatz2'
     let e0 = eqn0 ansatz0
     let e1 = eqn1 ansatz0 ansatz1
     let e2 = eqn2 ansatz1 ansatz2
     let r = getTensorRank3 e0 e1 e2
     writeMatrix "eqn0.dat" e0
     writeMatrix "eqn1.dat" e1
     writeMatrix "eqn2.dat" e2
=======
import Matrices
import TensorTreeNumeric4
import PerturbationTree2_2 

import Codec.Compression.GZip
import Data.Serialize
import Data.Either
import qualified Data.ByteString.Lazy as BS
import qualified Data.Eigen.Matrix as Mat 
import qualified Data.Eigen.SparseMatrix as Sparse
import qualified Data.Eigen.LA as Sol 

import qualified Data.Map.Strict as M
import Data.Ratio

main = do

    let map1Area = trianMapAreaI
    let map2Area = trianMapAreaJ
    let map1Metric = trianMapI2
    let map2Metric = trianMapJ2

    let aList4 = areaEvalMap4Inds trianMapArea trianMapDerivative
    let aList6 = areaEvalMap6Inds trianMapArea trianMapDerivative
    let aList8 = areaEvalMap8Inds trianMapArea trianMapDerivative
    let aList10_1 = areaEvalMap10_1Inds trianMapArea trianMapDerivative
    let aList10_2 = areaEvalMap10_2Inds trianMapArea trianMapDerivative
    let aList12 = areaEvalMap12Inds trianMapArea trianMapDerivative
    let aList12_1 = areaEvalMap12_1Inds trianMapArea trianMapDerivative
    let aList14_1 = areaEvalMap14_1Inds trianMapArea trianMapDerivative
    let aList14_2 = areaEvalMap14_2Inds trianMapArea trianMapDerivative
    let aList16_1 = areaEvalMap16_1Inds trianMapArea trianMapDerivative
    let aList16_2 = areaEvalMap16_2Inds trianMapArea trianMapDerivative
    let aList18 = areaEvalMap18Inds trianMapArea trianMapDerivative
    let aList18_2 = areaEvalMap18_2Inds trianMapArea trianMapDerivative
    let aList18_3 = areaEvalMap18_3Inds trianMapArea trianMapDerivative
    let aList16 = areaEvalMap16Inds trianMapArea trianMapDerivative 
    let aList20 = areaEvalMap20Inds trianMapArea trianMapDerivative 




    let ansatz4' = mkAnsatzTensor 4 filterList4 symList4 1 epsMap aList4 
    let ansatz6' = mkAnsatzTensor 6 filterList6 symList6 1 epsMap aList6 
    let ansatz8' = mkAnsatzTensor 8 filterList8 symList8 1 epsMap aList8 
    let ansatz10_1' = mkAnsatzTensor 10 filterList10_1 symList10_1 1 epsMap aList10_1 
    let ansatz10_2' = mkAnsatzTensor 10 filterList10_2 symList10_2 1 epsMap aList10_2 
    let ansatz12' = mkAnsatzTensor 12 filterList12 symList12 1 epsMap aList12 
    let ansatz12_1' = mkAnsatzTensor 12 filterList12_1 symList12_1 1 epsMap aList12_1 
    let ansatz14_1' = mkAnsatzTensor 14 filterList14_1 symList14_1 1 epsMap aList14_1 
    let ansatz14_2' = mkAnsatzTensor 14 filterList14_2 symList14_2 1 epsMap aList14_2 
    let ansatz16_1' = mkAnsatzTensor 16 filterList16_1 symList16_1 1 epsMap aList16_1 
    let ansatz16_2' = mkAnsatzTensor 16 filterList16_2 symList16_2 1 epsMap aList16_2
    let ansatz18' = mkAnsatzTensor 18 filterList18 symList18 1 epsMap aList18 
    let ansatz18_2' = mkAnsatzTensor 18 filterList18_2 symList18_2 1 epsMap aList18_2 
    let ansatz18_3' = mkAnsatzTensor 18 filterList18_3 symList18_3 1 epsMap aList18_3 
    let ansatz16' = mkAnsatzTensor 16 filterList16 symList16 1 epsMap aList16 
    let ansatz20' = mkAnsatzTensor 20 filterList20 symList20 1 epsMap aList20 



 

    let ansatz4 = encodeLazy ansatz4'
    let ansatz6 = encodeLazy ansatz6'
    let ansatz8 = encodeLazy ansatz8'
    let ansatz10_1 = encodeLazy ansatz10_1'
    let ansatz10_2 = encodeLazy ansatz10_2'
    let ansatz12 = encodeLazy ansatz12'
    let ansatz12_1 = encodeLazy ansatz12_1'
    let ansatz14_1 = encodeLazy ansatz14_1'
    let ansatz14_2 = encodeLazy ansatz14_2'
    let ansatz16_1 = encodeLazy ansatz16_1'
    let ansatz16_2 = encodeLazy ansatz16_2'
    let ansatz18 = encodeLazy ansatz18'
    let ansatz18_2 = encodeLazy ansatz18_2'
    let ansatz18_3 = encodeLazy ansatz18_3'
    let ansatz16 = encodeLazy ansatz16'
    let ansatz20 = encodeLazy ansatz20'



    --BS.writeFile "/cip/austausch/cgg/ansatz4.dat.gz" $ compress ansatz4
    --BS.writeFile "/cip/austausch/cgg/ansatz6.dat.gz" $ compress ansatz6
    --BS.writeFile "/cip/austausch/cgg/ansatz8.dat.gz" $ compress ansatz8
    --BS.writeFile "/cip/austausch/cgg/ansatz10_1.dat.gz" $ compress ansatz10_1
    --BS.writeFile "/cip/austausch/cgg/ansatz10_2.dat.gz" $ compress ansatz10_2
    --BS.writeFile "/cip/austausch/cgg/ansatz12.dat.gz" $ compress ansatz12
    --BS.writeFile "/cip/austausch/cgg/ansatz12_1.dat.gz" $ compress ansatz12_1
    --BS.writeFile "/cip/austausch/cgg/ansatz14_1.dat.gz" $ compress ansatz14_1
    --BS.writeFile "/cip/austausch/cgg/ansatz14_2.dat.gz" $ compress ansatz14_2
    --BS.writeFile "/cip/austausch/cgg/ansatz16_1.dat.gz" $ compress ansatz16_1
    --BS.writeFile "/cip/austausch/cgg/ansatz16_2.dat.gz" $ compress ansatz16_2
    --BS.writeFile "/cip/austausch/cgg/ansatz18.dat.gz" $ compress ansatz18
    --BS.writeFile "/cip/austausch/cgg/ansatz16.dat.gz" $ compress ansatz16
    --BS.writeFile "/cip/austausch/cgg/ansatz20.dat.gz" $ compress ansatz20




    --e' <- BS.readFile "tensor_bs.dat.gz"
    --let d = (fromRight undefined $ decodeLazy $ decompress e') :: Tensor8 3 0 0 0 1 0 0 0 VarMap

    byteString16 <- BS.readFile "/cip/austausch/cgg/ansatz16.dat.gz"

    let ansatz16Tens = (fromRight undefined $ decodeLazy $ decompress byteString16) :: Tensor8 4 0 0 0 0 0 0 0 VarMap

    let ansatzEqn16Tens = ansatzABCD map1Metric map2Metric map1Area map2Area ansatz16Tens 


    {-

    byteString14_1 <- BS.readFile "/cip/austausch/cgg/ansatz14_1.dat.gz"

    byteString14_2 <- BS.readFile "/cip/austausch/cgg/ansatz14_2.dat.gz"

    byteString18 <- BS.readFile "/cip/austausch/cgg/ansatz18.dat.gz"

    byteString18_2 <- BS.readFile "/cip/austausch/cgg/ansatz18_2Ord4.dat.gz"

    byteString18_3 <- BS.readFile "/cip/austausch/cgg/ansatz18_3Ord4.dat.gz"

    let ansatz14_1Tens = (fromRight undefined $ decodeLazy $ decompress byteString14_1) :: Tensor8 3 0 0 0 0 0 2 0 VarMap

    let ansatz14_2Tens = (fromRight undefined $ decodeLazy $ decompress byteString14_2) :: Tensor8 3 0 0 0 1 0 0 0 VarMap

    let ansatz18Tens = (fromRight undefined $ decodeLazy $ decompress byteString18) :: Tensor8 3 0 0 0 0 3 0 0 VarMap

    let ansatz18_2Tens = (fromRight undefined $ decodeLazy $ decompress byteString18_2) :: Tensor8 4 0 0 0 1 0 0 0 VarMap

    let ansatz18_3Tens = (fromRight undefined $ decodeLazy $ decompress byteString18_3) :: Tensor8 4 0 0 0 0 0 2 0 VarMap





    let ansatz18_2'' = ansatz18_2Tens 
    
    let ansatz18_2Rank = getTensorRank ansatz18_2''

    let ansatz18_3'' = shiftVarLabels ansatz18_2Rank ansatz18_3Tens

    let ansatz18_3Rank = getTensorRank ansatz18_3Tens 

    let ansatz14_1'' = shiftVarLabels (ansatz18_2Rank + ansatz18_3Rank) ansatz14_1Tens 

    let ansatz14_1Rank = getTensorRank ansatz14_1Tens 

    let ansatz14_2'' = shiftVarLabels (ansatz18_2Rank + ansatz18_3Rank + ansatz14_1Rank) ansatz14_2Tens 

    let ansatz14_2Rank = getTensorRank ansatz14_2Tens 

    let ansatz10_1'' = shiftVarLabels (ansatz18_2Rank + ansatz18_3Rank + ansatz14_1Rank + ansatz14_2Rank) ansatz10_1' 

    let ansatz10_1Rank = getTensorRank ansatz10_1' 

    let ansatz10_2'' = shiftVarLabels (ansatz18_2Rank + ansatz18_3Rank + ansatz14_1Rank + ansatz14_2Rank + ansatz10_1Rank) ansatz10_2' 

    let ansatz10_2Rank = getTensorRank ansatz10_2' 

    let ansatz6'' = shiftVarLabels (ansatz18_2Rank + ansatz18_3Rank + ansatz14_1Rank + ansatz14_2Rank + ansatz10_1Rank + ansatz10_2Rank) ansatz6'

    let ansatz6Rank = getTensorRank ansatz6' 




    let (m1,_,eqn1AIList) = toSparseMatRed $ eqn1AI map1Metric map2Metric map1Area map2Area ansatz6'' ansatz10_2'' 

    let (m2,_,eqn1ABIList) = toSparseMatRed $ eqn1ABI map1Metric map2Metric map1Area map2Area ansatz10_2'' ansatz14_2''

    let (m4,_,eqn3AList) = toSparseMatRed $ eqn3A map1Metric map2Metric map1Area map2Area ansatz6'' ansatz10_2''

    let (m5,_,eqn3ABList) = toSparseMatRed $ eqn3AB map1Metric map2Metric map1Area map2Area ansatz10_2'' ansatz14_2'

    let (m6,_,eqn2AaList) = toSparseMatRed $ eqn2Aa map1Metric map2Metric map1Area map2Area ansatz6'' ansatz10_1''

    let (m7,_,eqn2ABbList) = toSparseMatRed $ eqn2ABb map1Metric map2Metric map1Area map2Area ansatz10_1'' ansatz10_2'' ansatz14_1''

    let (m8,_,eqn1AaBbList) = toSparseMatRed $ eqn1AaBb map1Metric map2Metric map1Area map2Area ansatz10_1'' ansatz14_1''

    let (m9,_,eqn1ABCIList) = toSparseMatRed $ eqn1ABCI map1Metric map2Metric map1Area map2Area ansatz14_2'' ansatz18_2''

    let (m10,_,eqn1ABbCcList) = toSparseMatRed $ eqn1ABbCc map1Metric map2Metric map1Area map2Area ansatz14_1'' ansatz18_3''

    let (m11,_,eqn2ABCcList) = toSparseMatRed $ eqn2ABCc map1Metric map2Metric map1Area map2Area ansatz14_1'' ansatz14_2'' ansatz18_3''

    let (m12,_,eqn3ABCList) = toSparseMatRed $ eqn3ABC map1Metric map2Metric map1Area map2Area ansatz14_2'' ansatz18_2''

    


    let ansatz12_1'' = ansatz12_1'

    let ansatzRank12_1 = getTensorRank ansatz12_1' 

    let ansatz10_1'' = shiftVarLabels ansatzRank12_1 ansatz10_1' 

    let ansatzRank10_1 = getTensorRank ansatz10_1' 

    let ansatz10_2'' = shiftVarLabels (ansatzRank12_1 + ansatzRank10_1) ansatz10_2' 

    let ansatzRank10_2 = getTensorRank ansatz10_2' 

    let ansatz8'' = shiftVarLabels (ansatzRank12_1 + ansatzRank10_1 + ansatzRank10_2) ansatz8'

    let ansatzRank8 = getTensorRank ansatz8' 

    let ansatz6'' = shiftVarLabels (ansatzRank12_1 + ansatzRank10_1 + ansatzRank10_2 + ansatzRank8) ansatz6' 

    let ansatzRank6 = getTensorRank ansatz6' 

    let ansatz4'' = shiftVarLabels (ansatzRank12_1 + ansatzRank10_1 + ansatzRank10_2 + ansatzRank8 + ansatzRank6) ansatz4' 

    let ansatzRank4 = getTensorRank ansatz4' 


    let (m1,_,eqn3List) = toSparseMatRed $ eqn3 map1Metric map2Metric map1Area map2Area ansatz6''

    let (m2,_,eqn1List) = toSparseMatRed  $ eqn1 map1Metric map2Metric map1Area map2Area ansatz4''  



    let (m3,_,eqn1AList) = toSparseMatRed  $ eqn1A map1Metric map2Metric map1Area map2Area ansatz4''  ansatz8''  

    let (m4,_,eqn1AIList) = toSparseMatRed  $ eqn1AI map1Metric map2Metric map1Area map2Area ansatz6''  ansatz10_2''  

    let (m5,_,eqn2AaList) = toSparseMatRed  $ eqn2Aa map1Metric map2Metric map1Area map2Area ansatz6''  ansatz10_1'' 
    
    let (m6,_,eqn3AList) = toSparseMatRed  $ eqn3A map1Metric map2Metric map1Area map2Area ansatz6''  ansatz10_2''
    
    let (m7,_,eqn3AIList) = toSparseMatRed  $ eqn3AI map1Metric map2Metric map1Area map2Area ansatz12_1''  

    --the extra int conditions (from the restriction of the Jetbundle)

    let (m8,_,ansatzAB2List) = toSparseMatRed  $ ansatzAB2 map1Metric map2Metric map1Area map2Area ansatz8''  

    let (m9,_,ansatzAIB2_1List) = toSparseMatRed  $ ansatzAIB2_1 map1Metric map2Metric map1Area map2Area ansatz10_2''  

    let (m10,_,ansatzAIB2_2List) = toSparseMatRed  $ ansatzAIB2_2 map1Metric map2Metric map1Area map2Area ansatz10_2''
    
    let (m11,_,ansatzAIBJ2List) = toSparseMatRed  $ ansatzAIBJ2 map1Metric map2Metric map1Area map2Area ansatz12_1''  












    {-

    let fullEqn1 = eqn1AIList ++ (map (\((x,y),z) -> ((x+m1,y),z)) eqn1ABIList) 
            ++ (map (\((x,y),z) -> ((x+m1+m2,y),z)) eqn3List)
            ++ (map (\((x,y),z) -> ((x+m1+m2+m3,y),z)) eqn3AList) 
            ++ (map (\((x,y),z) -> ((x+m1+m2+m3+m4 ,y),z)) eqn3ABList)
            ++ (map (\((x,y),z) -> ((x+m1+m2+m3+m4+m5 ,y),z)) eqn2AaList) 
            ++ (map (\((x,y),z) -> ((x+m1+m2+m3+m4+m5+m6 ,y),z)) eqn2ABbList)
            ++ (map (\((x,y),z) -> ((x+m1+m2+m3+m4+m5+m6+m7 ,y),z)) eqn1AaBbList)
            ++ (map (\((x,y),z) -> ((x+m1+m2+m3+m4+m5+m6+m7+m8 ,y),z)) eqn1ABCIList)
            ++ (map (\((x,y),z) -> ((x+m1+m2+m3+m4+m5+m6+m7+m8+m9 ,y),z)) eqn1ABbCcList)
            ++ (map (\((x,y),z) -> ((x+m1+m2+m3+m4+m5+m6+m7+m8+m9+m10 ,y),z)) eqn2ABCcList)
            ++ (map (\((x,y),z) -> ((x+m1+m2+m3+m4+m5+m6+m7+m8+m9+m10+m11 ,y),z)) eqn3ABCList)

    -}
    

    let eqnOrd1 = eqn3List ++ (map (\((x,y),z) -> ((x+m1,y),z)) eqn1List)

    let eqnOrd2 = eqn1AList ++ (map (\((x,y),z) -> ((x+m3,y),z)) eqn1AIList) 
            ++ (map (\((x,y),z) -> ((x+m3+m4,y),z)) eqn2AaList)
            ++ (map (\((x,y),z) -> ((x+m3+m4+m5,y),z)) eqn3AList) 
            ++ (map (\((x,y),z) -> ((x+m3+m4+m5+m6 ,y),z)) eqn3AIList)
            ++ (map (\((x,y),z) -> ((x+m3+m4+m5+m6+m7 ,y),z)) eqn3List)
            ++ (map (\((x,y),z) -> ((x+m3+m4+m5+m6+m7+m1 ,y),z)) eqn1List)
            ++ (map (\((x,y),z) -> ((x+m3+m4+m5+m6+m7+m1+m2 ,y),z)) ansatzAB2List)
            ++ (map (\((x,y),z) -> ((x+m3+m4+m5+m6+m7+m1+m2+m8 ,y),z)) ansatzAIB2_1List)
            ++ (map (\((x,y),z) -> ((x+m3+m4+m5+m6+m7+m1+m2+m8+m9 ,y),z)) ansatzAIB2_2List)
            ++ (map (\((x,y),z) -> ((x+m3+m4+m5+m6+m7+m1+m2+m8+m9+m10 ,y),z)) ansatzAIBJ2List)

    

    let eqn1Mass = eqn1List 

    let eqn2Mass = eqn1AList 
            ++ (map (\((x,y),z) -> ((x+m3 ,y),z)) eqn1List)

    -}

    --mass equations

    let ansatzRank4 = getTensorRank ansatz4'

    let ansatzRank8 = getTensorRank ansatz8' 

    let ansatzRank12 = getTensorRank ansatz12' 

    let ansatzRank16 = getTensorRank ansatz16Tens


    let ansatz8'' = shiftVarLabels (ansatzRank16 + ansatzRank12) ansatz8'
    
    let ansatz4'' = shiftVarLabels (ansatzRank16 + ansatzRank12 + ansatzRank8) ansatz4' 

    let ansatz12'' = shiftVarLabels ansatzRank16 ansatz12' 

    let ansatz16'' = ansatz16Tens


    let eqn1Tens = eqn1 map1Metric map2Metric map1Area map2Area ansatz4''

    let eqn1ATens = eqn1A map1Metric map2Metric map1Area map2Area ansatz4'' ansatz8''

    let eqn1ABTens = eqn1AB map1Metric map2Metric map1Area map2Area ansatz8'' ansatz12''

    let eqn1ABCTens = eqn1ABC map1Metric map2Metric map1Area map2Area ansatz12'' ansatz16'' 




    let (m1,_,eqn1List) = toSparseMatRed eqn1Tens

    let (m2,_,eqn1AList) = toSparseMatRed $ eqn1ATens

    let (m3,_,eqn1ABList) = toSparseMatRed $ eqn1ABTens

    let (m4,_,eqn1ABCList) = toSparseMatRed $ eqn1ABCTens




    let eqnMass = eqn1ABCList 
                ++ (map (\((x,y),z) -> ((x+m4 ,y),z)) eqn1ABList)
                ++ (map (\((x,y),z) -> ((x+m4+m3 ,y),z)) eqn1AList)
                ++ (map (\((x,y),z) -> ((x+m4+m3+m2 ,y),z)) eqn1List)


                

    print $ (ansatzRank16, getTensorRank eqn1ABCTens) 
    print $ (ansatzRank12, getTensorRank eqn1ABTens) 
    print $ (ansatzRank8, getTensorRank eqn1ATens)
    print $ (ansatzRank4, getTensorRank eqn1Tens) 

    print $ getTensorRank4 eqn1ABCTens eqn1ABTens eqn1ATens eqn1Tens

            

    --print $ m1+m2+m3

    --print $ ansatzRank4 + ansatzRank8 + ansatzRank12  

    --putStr $ unlines $ map (\((i, j), v) -> "(" ++ show i ++ "," ++ show j ++ ")" ++ "=" ++  show (numerator v) ++ "/" ++ show (denominator v) ++ "," ) eqnMass  


    --print  (ansatzRank6, ansatzRank4, ansatzRank8, ansatzRank10_1, ansatzRank10_2, ansatzRank12_1)  

    --putStr $ unlines $ map (\((i, j), v) -> "(" ++ show i ++ "," ++ show j ++ ")" ++ "=" ++  show (numerator v) ++ "/" ++ show (denominator v) ++ "," ) eqnOrd2  

    --print $ ansatzTestAB'' map1Metric map2Metric map1Area map2Area ansatz4'

    --writeMatrices

    --print $ toListShowVar intCondTest

    --print $ filter (\(x,y) -> y /= 0) $ toListShow8 $ interIntCond map1Metric map2Metric map1Area map2Area

    --print $ filter (\(a,b) -> b /= 0) $ toListShow8 $ ansatzAIntCond map1Metric map2Metric map1Area map2Area

    print 1
    

    
>>>>>>> 9c02ead8
<|MERGE_RESOLUTION|>--- conflicted
+++ resolved
@@ -1,21 +1,15 @@
-<<<<<<< HEAD
 {-# LANGUAGE RankNTypes #-}
 {-# LANGUAGE KindSignatures #-}
 {-# LANGUAGE DataKinds #-}
-
-=======
-{-# LANGUAGE DataKinds #-}
-
-
->>>>>>> 9c02ead8
 module Main (
  main
 ) where
 
-<<<<<<< HEAD
-import TensorTreeNumeric4 (Tensor, toListShow8, Tensor8, getTensorRank, shiftVarLabels, getTensorRank2, getTensorRank3, toSparseMat, VarMap, toListShowVar)
+import TensorTreeNumeric4 (Tensor, toListShow8, Tensor8, getTensorRank, shiftVarLabels, getTensorRank2, getTensorRank3, toSparseMat, VarMap, toListShowVar, interIArea, interJArea, interJAreaInv, interIAreaInv, trianMapAreaI, trianMapAreaJ)
 import PerturbationTree2_2 (mkAnsatzTensor, epsMap, symList12, filterList12, trianMapArea, trianMapDerivative, areaEvalMap12Inds)
 import ScalarEquations
+
+import Intertwiners (inverseDerivativeInt)
 
 import qualified Data.ByteString.Lazy as BS (readFile, writeFile)
 import qualified Codec.Compression.GZip as GZ (decompress, compress)
@@ -68,396 +62,7 @@
 main :: IO ()
 main =
     do
-     ansatz0 <- readAnsatz0
-     ansatz1' <- readAnsatz1
-     ansatz2' <- readAnsatz2
-     let vars0 = getTensorRank ansatz0
-     let vars1 = getTensorRank ansatz1'
-     let ansatz1 = shiftVarLabels vars0 ansatz1'
-     let ansatz2 = shiftVarLabels (vars0+vars1) ansatz2'
-     let e0 = eqn0 ansatz0
-     let e1 = eqn1 ansatz0 ansatz1
-     let e2 = eqn2 ansatz1 ansatz2
-     let r = getTensorRank3 e0 e1 e2
-     writeMatrix "eqn0.dat" e0
-     writeMatrix "eqn1.dat" e1
-     writeMatrix "eqn2.dat" e2
-=======
-import Matrices
-import TensorTreeNumeric4
-import PerturbationTree2_2 
-
-import Codec.Compression.GZip
-import Data.Serialize
-import Data.Either
-import qualified Data.ByteString.Lazy as BS
-import qualified Data.Eigen.Matrix as Mat 
-import qualified Data.Eigen.SparseMatrix as Sparse
-import qualified Data.Eigen.LA as Sol 
-
-import qualified Data.Map.Strict as M
-import Data.Ratio
-
-main = do
-
-    let map1Area = trianMapAreaI
-    let map2Area = trianMapAreaJ
-    let map1Metric = trianMapI2
-    let map2Metric = trianMapJ2
-
-    let aList4 = areaEvalMap4Inds trianMapArea trianMapDerivative
-    let aList6 = areaEvalMap6Inds trianMapArea trianMapDerivative
-    let aList8 = areaEvalMap8Inds trianMapArea trianMapDerivative
-    let aList10_1 = areaEvalMap10_1Inds trianMapArea trianMapDerivative
-    let aList10_2 = areaEvalMap10_2Inds trianMapArea trianMapDerivative
-    let aList12 = areaEvalMap12Inds trianMapArea trianMapDerivative
-    let aList12_1 = areaEvalMap12_1Inds trianMapArea trianMapDerivative
-    let aList14_1 = areaEvalMap14_1Inds trianMapArea trianMapDerivative
-    let aList14_2 = areaEvalMap14_2Inds trianMapArea trianMapDerivative
-    let aList16_1 = areaEvalMap16_1Inds trianMapArea trianMapDerivative
-    let aList16_2 = areaEvalMap16_2Inds trianMapArea trianMapDerivative
-    let aList18 = areaEvalMap18Inds trianMapArea trianMapDerivative
-    let aList18_2 = areaEvalMap18_2Inds trianMapArea trianMapDerivative
-    let aList18_3 = areaEvalMap18_3Inds trianMapArea trianMapDerivative
-    let aList16 = areaEvalMap16Inds trianMapArea trianMapDerivative 
-    let aList20 = areaEvalMap20Inds trianMapArea trianMapDerivative 
-
-
-
-
-    let ansatz4' = mkAnsatzTensor 4 filterList4 symList4 1 epsMap aList4 
-    let ansatz6' = mkAnsatzTensor 6 filterList6 symList6 1 epsMap aList6 
-    let ansatz8' = mkAnsatzTensor 8 filterList8 symList8 1 epsMap aList8 
-    let ansatz10_1' = mkAnsatzTensor 10 filterList10_1 symList10_1 1 epsMap aList10_1 
-    let ansatz10_2' = mkAnsatzTensor 10 filterList10_2 symList10_2 1 epsMap aList10_2 
-    let ansatz12' = mkAnsatzTensor 12 filterList12 symList12 1 epsMap aList12 
-    let ansatz12_1' = mkAnsatzTensor 12 filterList12_1 symList12_1 1 epsMap aList12_1 
-    let ansatz14_1' = mkAnsatzTensor 14 filterList14_1 symList14_1 1 epsMap aList14_1 
-    let ansatz14_2' = mkAnsatzTensor 14 filterList14_2 symList14_2 1 epsMap aList14_2 
-    let ansatz16_1' = mkAnsatzTensor 16 filterList16_1 symList16_1 1 epsMap aList16_1 
-    let ansatz16_2' = mkAnsatzTensor 16 filterList16_2 symList16_2 1 epsMap aList16_2
-    let ansatz18' = mkAnsatzTensor 18 filterList18 symList18 1 epsMap aList18 
-    let ansatz18_2' = mkAnsatzTensor 18 filterList18_2 symList18_2 1 epsMap aList18_2 
-    let ansatz18_3' = mkAnsatzTensor 18 filterList18_3 symList18_3 1 epsMap aList18_3 
-    let ansatz16' = mkAnsatzTensor 16 filterList16 symList16 1 epsMap aList16 
-    let ansatz20' = mkAnsatzTensor 20 filterList20 symList20 1 epsMap aList20 
-
-
-
- 
-
-    let ansatz4 = encodeLazy ansatz4'
-    let ansatz6 = encodeLazy ansatz6'
-    let ansatz8 = encodeLazy ansatz8'
-    let ansatz10_1 = encodeLazy ansatz10_1'
-    let ansatz10_2 = encodeLazy ansatz10_2'
-    let ansatz12 = encodeLazy ansatz12'
-    let ansatz12_1 = encodeLazy ansatz12_1'
-    let ansatz14_1 = encodeLazy ansatz14_1'
-    let ansatz14_2 = encodeLazy ansatz14_2'
-    let ansatz16_1 = encodeLazy ansatz16_1'
-    let ansatz16_2 = encodeLazy ansatz16_2'
-    let ansatz18 = encodeLazy ansatz18'
-    let ansatz18_2 = encodeLazy ansatz18_2'
-    let ansatz18_3 = encodeLazy ansatz18_3'
-    let ansatz16 = encodeLazy ansatz16'
-    let ansatz20 = encodeLazy ansatz20'
-
-
-
-    --BS.writeFile "/cip/austausch/cgg/ansatz4.dat.gz" $ compress ansatz4
-    --BS.writeFile "/cip/austausch/cgg/ansatz6.dat.gz" $ compress ansatz6
-    --BS.writeFile "/cip/austausch/cgg/ansatz8.dat.gz" $ compress ansatz8
-    --BS.writeFile "/cip/austausch/cgg/ansatz10_1.dat.gz" $ compress ansatz10_1
-    --BS.writeFile "/cip/austausch/cgg/ansatz10_2.dat.gz" $ compress ansatz10_2
-    --BS.writeFile "/cip/austausch/cgg/ansatz12.dat.gz" $ compress ansatz12
-    --BS.writeFile "/cip/austausch/cgg/ansatz12_1.dat.gz" $ compress ansatz12_1
-    --BS.writeFile "/cip/austausch/cgg/ansatz14_1.dat.gz" $ compress ansatz14_1
-    --BS.writeFile "/cip/austausch/cgg/ansatz14_2.dat.gz" $ compress ansatz14_2
-    --BS.writeFile "/cip/austausch/cgg/ansatz16_1.dat.gz" $ compress ansatz16_1
-    --BS.writeFile "/cip/austausch/cgg/ansatz16_2.dat.gz" $ compress ansatz16_2
-    --BS.writeFile "/cip/austausch/cgg/ansatz18.dat.gz" $ compress ansatz18
-    --BS.writeFile "/cip/austausch/cgg/ansatz16.dat.gz" $ compress ansatz16
-    --BS.writeFile "/cip/austausch/cgg/ansatz20.dat.gz" $ compress ansatz20
-
-
-
-
-    --e' <- BS.readFile "tensor_bs.dat.gz"
-    --let d = (fromRight undefined $ decodeLazy $ decompress e') :: Tensor8 3 0 0 0 1 0 0 0 VarMap
-
-    byteString16 <- BS.readFile "/cip/austausch/cgg/ansatz16.dat.gz"
-
-    let ansatz16Tens = (fromRight undefined $ decodeLazy $ decompress byteString16) :: Tensor8 4 0 0 0 0 0 0 0 VarMap
-
-    let ansatzEqn16Tens = ansatzABCD map1Metric map2Metric map1Area map2Area ansatz16Tens 
-
-
-    {-
-
-    byteString14_1 <- BS.readFile "/cip/austausch/cgg/ansatz14_1.dat.gz"
-
-    byteString14_2 <- BS.readFile "/cip/austausch/cgg/ansatz14_2.dat.gz"
-
-    byteString18 <- BS.readFile "/cip/austausch/cgg/ansatz18.dat.gz"
-
-    byteString18_2 <- BS.readFile "/cip/austausch/cgg/ansatz18_2Ord4.dat.gz"
-
-    byteString18_3 <- BS.readFile "/cip/austausch/cgg/ansatz18_3Ord4.dat.gz"
-
-    let ansatz14_1Tens = (fromRight undefined $ decodeLazy $ decompress byteString14_1) :: Tensor8 3 0 0 0 0 0 2 0 VarMap
-
-    let ansatz14_2Tens = (fromRight undefined $ decodeLazy $ decompress byteString14_2) :: Tensor8 3 0 0 0 1 0 0 0 VarMap
-
-    let ansatz18Tens = (fromRight undefined $ decodeLazy $ decompress byteString18) :: Tensor8 3 0 0 0 0 3 0 0 VarMap
-
-    let ansatz18_2Tens = (fromRight undefined $ decodeLazy $ decompress byteString18_2) :: Tensor8 4 0 0 0 1 0 0 0 VarMap
-
-    let ansatz18_3Tens = (fromRight undefined $ decodeLazy $ decompress byteString18_3) :: Tensor8 4 0 0 0 0 0 2 0 VarMap
-
-
-
-
-
-    let ansatz18_2'' = ansatz18_2Tens 
-    
-    let ansatz18_2Rank = getTensorRank ansatz18_2''
-
-    let ansatz18_3'' = shiftVarLabels ansatz18_2Rank ansatz18_3Tens
-
-    let ansatz18_3Rank = getTensorRank ansatz18_3Tens 
-
-    let ansatz14_1'' = shiftVarLabels (ansatz18_2Rank + ansatz18_3Rank) ansatz14_1Tens 
-
-    let ansatz14_1Rank = getTensorRank ansatz14_1Tens 
-
-    let ansatz14_2'' = shiftVarLabels (ansatz18_2Rank + ansatz18_3Rank + ansatz14_1Rank) ansatz14_2Tens 
-
-    let ansatz14_2Rank = getTensorRank ansatz14_2Tens 
-
-    let ansatz10_1'' = shiftVarLabels (ansatz18_2Rank + ansatz18_3Rank + ansatz14_1Rank + ansatz14_2Rank) ansatz10_1' 
-
-    let ansatz10_1Rank = getTensorRank ansatz10_1' 
-
-    let ansatz10_2'' = shiftVarLabels (ansatz18_2Rank + ansatz18_3Rank + ansatz14_1Rank + ansatz14_2Rank + ansatz10_1Rank) ansatz10_2' 
-
-    let ansatz10_2Rank = getTensorRank ansatz10_2' 
-
-    let ansatz6'' = shiftVarLabels (ansatz18_2Rank + ansatz18_3Rank + ansatz14_1Rank + ansatz14_2Rank + ansatz10_1Rank + ansatz10_2Rank) ansatz6'
-
-    let ansatz6Rank = getTensorRank ansatz6' 
-
-
-
-
-    let (m1,_,eqn1AIList) = toSparseMatRed $ eqn1AI map1Metric map2Metric map1Area map2Area ansatz6'' ansatz10_2'' 
-
-    let (m2,_,eqn1ABIList) = toSparseMatRed $ eqn1ABI map1Metric map2Metric map1Area map2Area ansatz10_2'' ansatz14_2''
-
-    let (m4,_,eqn3AList) = toSparseMatRed $ eqn3A map1Metric map2Metric map1Area map2Area ansatz6'' ansatz10_2''
-
-    let (m5,_,eqn3ABList) = toSparseMatRed $ eqn3AB map1Metric map2Metric map1Area map2Area ansatz10_2'' ansatz14_2'
-
-    let (m6,_,eqn2AaList) = toSparseMatRed $ eqn2Aa map1Metric map2Metric map1Area map2Area ansatz6'' ansatz10_1''
-
-    let (m7,_,eqn2ABbList) = toSparseMatRed $ eqn2ABb map1Metric map2Metric map1Area map2Area ansatz10_1'' ansatz10_2'' ansatz14_1''
-
-    let (m8,_,eqn1AaBbList) = toSparseMatRed $ eqn1AaBb map1Metric map2Metric map1Area map2Area ansatz10_1'' ansatz14_1''
-
-    let (m9,_,eqn1ABCIList) = toSparseMatRed $ eqn1ABCI map1Metric map2Metric map1Area map2Area ansatz14_2'' ansatz18_2''
-
-    let (m10,_,eqn1ABbCcList) = toSparseMatRed $ eqn1ABbCc map1Metric map2Metric map1Area map2Area ansatz14_1'' ansatz18_3''
-
-    let (m11,_,eqn2ABCcList) = toSparseMatRed $ eqn2ABCc map1Metric map2Metric map1Area map2Area ansatz14_1'' ansatz14_2'' ansatz18_3''
-
-    let (m12,_,eqn3ABCList) = toSparseMatRed $ eqn3ABC map1Metric map2Metric map1Area map2Area ansatz14_2'' ansatz18_2''
-
-    
-
-
-    let ansatz12_1'' = ansatz12_1'
-
-    let ansatzRank12_1 = getTensorRank ansatz12_1' 
-
-    let ansatz10_1'' = shiftVarLabels ansatzRank12_1 ansatz10_1' 
-
-    let ansatzRank10_1 = getTensorRank ansatz10_1' 
-
-    let ansatz10_2'' = shiftVarLabels (ansatzRank12_1 + ansatzRank10_1) ansatz10_2' 
-
-    let ansatzRank10_2 = getTensorRank ansatz10_2' 
-
-    let ansatz8'' = shiftVarLabels (ansatzRank12_1 + ansatzRank10_1 + ansatzRank10_2) ansatz8'
-
-    let ansatzRank8 = getTensorRank ansatz8' 
-
-    let ansatz6'' = shiftVarLabels (ansatzRank12_1 + ansatzRank10_1 + ansatzRank10_2 + ansatzRank8) ansatz6' 
-
-    let ansatzRank6 = getTensorRank ansatz6' 
-
-    let ansatz4'' = shiftVarLabels (ansatzRank12_1 + ansatzRank10_1 + ansatzRank10_2 + ansatzRank8 + ansatzRank6) ansatz4' 
-
-    let ansatzRank4 = getTensorRank ansatz4' 
-
-
-    let (m1,_,eqn3List) = toSparseMatRed $ eqn3 map1Metric map2Metric map1Area map2Area ansatz6''
-
-    let (m2,_,eqn1List) = toSparseMatRed  $ eqn1 map1Metric map2Metric map1Area map2Area ansatz4''  
-
-
-
-    let (m3,_,eqn1AList) = toSparseMatRed  $ eqn1A map1Metric map2Metric map1Area map2Area ansatz4''  ansatz8''  
-
-    let (m4,_,eqn1AIList) = toSparseMatRed  $ eqn1AI map1Metric map2Metric map1Area map2Area ansatz6''  ansatz10_2''  
-
-    let (m5,_,eqn2AaList) = toSparseMatRed  $ eqn2Aa map1Metric map2Metric map1Area map2Area ansatz6''  ansatz10_1'' 
-    
-    let (m6,_,eqn3AList) = toSparseMatRed  $ eqn3A map1Metric map2Metric map1Area map2Area ansatz6''  ansatz10_2''
-    
-    let (m7,_,eqn3AIList) = toSparseMatRed  $ eqn3AI map1Metric map2Metric map1Area map2Area ansatz12_1''  
-
-    --the extra int conditions (from the restriction of the Jetbundle)
-
-    let (m8,_,ansatzAB2List) = toSparseMatRed  $ ansatzAB2 map1Metric map2Metric map1Area map2Area ansatz8''  
-
-    let (m9,_,ansatzAIB2_1List) = toSparseMatRed  $ ansatzAIB2_1 map1Metric map2Metric map1Area map2Area ansatz10_2''  
-
-    let (m10,_,ansatzAIB2_2List) = toSparseMatRed  $ ansatzAIB2_2 map1Metric map2Metric map1Area map2Area ansatz10_2''
-    
-    let (m11,_,ansatzAIBJ2List) = toSparseMatRed  $ ansatzAIBJ2 map1Metric map2Metric map1Area map2Area ansatz12_1''  
-
-
-
-
-
-
-
-
-
-
-
-
-    {-
-
-    let fullEqn1 = eqn1AIList ++ (map (\((x,y),z) -> ((x+m1,y),z)) eqn1ABIList) 
-            ++ (map (\((x,y),z) -> ((x+m1+m2,y),z)) eqn3List)
-            ++ (map (\((x,y),z) -> ((x+m1+m2+m3,y),z)) eqn3AList) 
-            ++ (map (\((x,y),z) -> ((x+m1+m2+m3+m4 ,y),z)) eqn3ABList)
-            ++ (map (\((x,y),z) -> ((x+m1+m2+m3+m4+m5 ,y),z)) eqn2AaList) 
-            ++ (map (\((x,y),z) -> ((x+m1+m2+m3+m4+m5+m6 ,y),z)) eqn2ABbList)
-            ++ (map (\((x,y),z) -> ((x+m1+m2+m3+m4+m5+m6+m7 ,y),z)) eqn1AaBbList)
-            ++ (map (\((x,y),z) -> ((x+m1+m2+m3+m4+m5+m6+m7+m8 ,y),z)) eqn1ABCIList)
-            ++ (map (\((x,y),z) -> ((x+m1+m2+m3+m4+m5+m6+m7+m8+m9 ,y),z)) eqn1ABbCcList)
-            ++ (map (\((x,y),z) -> ((x+m1+m2+m3+m4+m5+m6+m7+m8+m9+m10 ,y),z)) eqn2ABCcList)
-            ++ (map (\((x,y),z) -> ((x+m1+m2+m3+m4+m5+m6+m7+m8+m9+m10+m11 ,y),z)) eqn3ABCList)
-
-    -}
-    
-
-    let eqnOrd1 = eqn3List ++ (map (\((x,y),z) -> ((x+m1,y),z)) eqn1List)
-
-    let eqnOrd2 = eqn1AList ++ (map (\((x,y),z) -> ((x+m3,y),z)) eqn1AIList) 
-            ++ (map (\((x,y),z) -> ((x+m3+m4,y),z)) eqn2AaList)
-            ++ (map (\((x,y),z) -> ((x+m3+m4+m5,y),z)) eqn3AList) 
-            ++ (map (\((x,y),z) -> ((x+m3+m4+m5+m6 ,y),z)) eqn3AIList)
-            ++ (map (\((x,y),z) -> ((x+m3+m4+m5+m6+m7 ,y),z)) eqn3List)
-            ++ (map (\((x,y),z) -> ((x+m3+m4+m5+m6+m7+m1 ,y),z)) eqn1List)
-            ++ (map (\((x,y),z) -> ((x+m3+m4+m5+m6+m7+m1+m2 ,y),z)) ansatzAB2List)
-            ++ (map (\((x,y),z) -> ((x+m3+m4+m5+m6+m7+m1+m2+m8 ,y),z)) ansatzAIB2_1List)
-            ++ (map (\((x,y),z) -> ((x+m3+m4+m5+m6+m7+m1+m2+m8+m9 ,y),z)) ansatzAIB2_2List)
-            ++ (map (\((x,y),z) -> ((x+m3+m4+m5+m6+m7+m1+m2+m8+m9+m10 ,y),z)) ansatzAIBJ2List)
-
-    
-
-    let eqn1Mass = eqn1List 
-
-    let eqn2Mass = eqn1AList 
-            ++ (map (\((x,y),z) -> ((x+m3 ,y),z)) eqn1List)
-
-    -}
-
-    --mass equations
-
-    let ansatzRank4 = getTensorRank ansatz4'
-
-    let ansatzRank8 = getTensorRank ansatz8' 
-
-    let ansatzRank12 = getTensorRank ansatz12' 
-
-    let ansatzRank16 = getTensorRank ansatz16Tens
-
-
-    let ansatz8'' = shiftVarLabels (ansatzRank16 + ansatzRank12) ansatz8'
-    
-    let ansatz4'' = shiftVarLabels (ansatzRank16 + ansatzRank12 + ansatzRank8) ansatz4' 
-
-    let ansatz12'' = shiftVarLabels ansatzRank16 ansatz12' 
-
-    let ansatz16'' = ansatz16Tens
-
-
-    let eqn1Tens = eqn1 map1Metric map2Metric map1Area map2Area ansatz4''
-
-    let eqn1ATens = eqn1A map1Metric map2Metric map1Area map2Area ansatz4'' ansatz8''
-
-    let eqn1ABTens = eqn1AB map1Metric map2Metric map1Area map2Area ansatz8'' ansatz12''
-
-    let eqn1ABCTens = eqn1ABC map1Metric map2Metric map1Area map2Area ansatz12'' ansatz16'' 
-
-
-
-
-    let (m1,_,eqn1List) = toSparseMatRed eqn1Tens
-
-    let (m2,_,eqn1AList) = toSparseMatRed $ eqn1ATens
-
-    let (m3,_,eqn1ABList) = toSparseMatRed $ eqn1ABTens
-
-    let (m4,_,eqn1ABCList) = toSparseMatRed $ eqn1ABCTens
-
-
-
-
-    let eqnMass = eqn1ABCList 
-                ++ (map (\((x,y),z) -> ((x+m4 ,y),z)) eqn1ABList)
-                ++ (map (\((x,y),z) -> ((x+m4+m3 ,y),z)) eqn1AList)
-                ++ (map (\((x,y),z) -> ((x+m4+m3+m2 ,y),z)) eqn1List)
-
-
-                
-
-    print $ (ansatzRank16, getTensorRank eqn1ABCTens) 
-    print $ (ansatzRank12, getTensorRank eqn1ABTens) 
-    print $ (ansatzRank8, getTensorRank eqn1ATens)
-    print $ (ansatzRank4, getTensorRank eqn1Tens) 
-
-    print $ getTensorRank4 eqn1ABCTens eqn1ABTens eqn1ATens eqn1Tens
-
-            
-
-    --print $ m1+m2+m3
-
-    --print $ ansatzRank4 + ansatzRank8 + ansatzRank12  
-
-    --putStr $ unlines $ map (\((i, j), v) -> "(" ++ show i ++ "," ++ show j ++ ")" ++ "=" ++  show (numerator v) ++ "/" ++ show (denominator v) ++ "," ) eqnMass  
-
-
-    --print  (ansatzRank6, ansatzRank4, ansatzRank8, ansatzRank10_1, ansatzRank10_2, ansatzRank12_1)  
-
-    --putStr $ unlines $ map (\((i, j), v) -> "(" ++ show i ++ "," ++ show j ++ ")" ++ "=" ++  show (numerator v) ++ "/" ++ show (denominator v) ++ "," ) eqnOrd2  
-
-    --print $ ansatzTestAB'' map1Metric map2Metric map1Area map2Area ansatz4'
-
-    --writeMatrices
-
-    --print $ toListShowVar intCondTest
-
-    --print $ filter (\(x,y) -> y /= 0) $ toListShow8 $ interIntCond map1Metric map2Metric map1Area map2Area
-
-    --print $ filter (\(a,b) -> b /= 0) $ toListShow8 $ ansatzAIntCond map1Metric map2Metric map1Area map2Area
-
-    print 1
-    
-
-    
->>>>>>> 9c02ead8
+     let t = inverseDerivativeInt
+     let encoded = S.encodeLazy t
+     let compressed = GZ.compress encoded
+     BS.writeFile "../inverseDerivativeInt.dat.gz" compressed