--- conflicted
+++ resolved
@@ -1,19 +1,5 @@
 module Main (main) where
 
-<<<<<<< HEAD
-import Tensor2
-import qualified Data.Map.Strict as M
-
-main = do
-        let trian2 = triangleMap2 :: M.Map Ind Int
-        let trian3 = triangleMap3 :: M.Map Ind Int
-        let trianArea = triangleMapArea :: M.Map Ind Int
---        let intCondAIB = intAIB trianArea trianArea trian2 trian2 
-        let intCondAIBJC = intAIBJC trianArea trianArea trian2 trian2 
---        let s = mkEqnSparseIntAIB intCondAIB
---        putStr $ unlines $ map show $ M.assocs s
-        print $ unlines $ map show $ M.assocs intCondAIBJC
-=======
 --pushes type stuff to kind stuff (prefixed with ')
 {-# LANGUAGE DataKinds #-}
 --matching on type constructors
@@ -868,4 +854,3 @@
 
         print $ areaFlat == areaFlat2
 
->>>>>>> 42d19afe
