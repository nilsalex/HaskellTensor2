module Main (
 main
) where

<<<<<<< HEAD
import Matrices

main :: IO ()
main = writeMatrices
=======
import TensorTreeNumeric4
import PerturbationTree2_2 

import Codec.Compression.GZip
import Data.Serialize
import Data.Either
import qualified Data.ByteString.Lazy as BS
import qualified Data.Eigen.Matrix as Mat 
import qualified Data.Eigen.SparseMatrix as Sparse
import qualified Data.Eigen.LA as Sol 

import qualified Data.Map.Strict as M
import Data.Ratio

main = do

    let map1Area = trianMapAreaI
    let map2Area = trianMapAreaJ
    let map1Metric = trianMapI2
    let map2Metric = trianMapJ2

    let aList4 = areaEvalMap4Inds trianMapArea trianMapDerivative
    let aList6 = areaEvalMap6Inds trianMapArea trianMapDerivative
    let aList8 = areaEvalMap8Inds trianMapArea trianMapDerivative
    let aList10_1 = areaEvalMap10_1Inds trianMapArea trianMapDerivative
    let aList10_2 = areaEvalMap10_2Inds trianMapArea trianMapDerivative
    let aList12 = areaEvalMap12Inds trianMapArea trianMapDerivative
    let aList12_1 = areaEvalMap12_1Inds trianMapArea trianMapDerivative
    let aList14_1 = areaEvalMap14_1Inds trianMapArea trianMapDerivative
    let aList14_2 = areaEvalMap14_2Inds trianMapArea trianMapDerivative
    let aList16_1 = areaEvalMap16_1Inds trianMapArea trianMapDerivative
    let aList16_2 = areaEvalMap16_2Inds trianMapArea trianMapDerivative
    let aList18 = areaEvalMap18Inds trianMapArea trianMapDerivative
    let aList18_2 = areaEvalMap18_2Inds trianMapArea trianMapDerivative
    let aList18_3 = areaEvalMap18_3Inds trianMapArea trianMapDerivative



    let ansatz4' = mkAnsatzTensor 4 filterList4 symList4 1 epsMap aList4 
    let ansatz6' = mkAnsatzTensor 6 filterList6 symList6 1 epsMap aList6 
    let ansatz8' = mkAnsatzTensor 8 filterList8 symList8 1 epsMap aList8 
    let ansatz10_1' = mkAnsatzTensor 10 filterList10_1 symList10_1 1 epsMap aList10_1 
    let ansatz10_2' = mkAnsatzTensor 10 filterList10_2 symList10_2 1 epsMap aList10_2 
    let ansatz12' = mkAnsatzTensor 12 filterList12 symList12 1 epsMap aList12 
    let ansatz12_1' = mkAnsatzTensor 12 filterList12_1 symList12_1 1 epsMap aList12_1 
    let ansatz14_1' = mkAnsatzTensor 14 filterList14_1 symList14_1 1 epsMap aList14_1 
    let ansatz14_2' = mkAnsatzTensor 14 filterList14_2 symList14_2 1 epsMap aList14_2 
    let ansatz16_1' = mkAnsatzTensor 16 filterList16_1 symList16_1 1 epsMap aList16_1 
    let ansatz16_2' = mkAnsatzTensor 16 filterList16_2 symList16_2 1 epsMap aList16_2
    let ansatz18' = mkAnsatzTensor 18 filterList18 symList18 1 epsMap aList18 
    let ansatz18_2' = mkAnsatzTensor 18 filterList18_2 symList18_2 1 epsMap aList18_2 
    let ansatz18_3' = mkAnsatzTensor 18 filterList18_3 symList18_3 1 epsMap aList18_3 

 

    let ansatz4 = encodeLazy ansatz4'
    let ansatz6 = encodeLazy ansatz6'
    let ansatz8 = encodeLazy ansatz8'
    let ansatz10_1 = encodeLazy ansatz10_1'
    let ansatz10_2 = encodeLazy ansatz10_2'
    let ansatz12 = encodeLazy ansatz12'
    let ansatz12_1 = encodeLazy ansatz12_1'
    let ansatz14_1 = encodeLazy ansatz14_1'
    let ansatz14_2 = encodeLazy ansatz14_2'
    let ansatz16_1 = encodeLazy ansatz16_1'
    let ansatz16_2 = encodeLazy ansatz16_2'
    let ansatz18 = encodeLazy ansatz18'
    let ansatz18_2 = encodeLazy ansatz18_2'
    let ansatz18_3 = encodeLazy ansatz18_3'


    --BS.writeFile "/cip/austausch/cgg/ansatz4.dat.gz" $ compress ansatz4
    --BS.writeFile "/cip/austausch/cgg/ansatz6.dat.gz" $ compress ansatz6
    --BS.writeFile "/cip/austausch/cgg/ansatz8.dat.gz" $ compress ansatz8
    --BS.writeFile "/cip/austausch/cgg/ansatz10_1.dat.gz" $ compress ansatz10_1
    --BS.writeFile "/cip/austausch/cgg/ansatz10_2.dat.gz" $ compress ansatz10_2
    --BS.writeFile "/cip/austausch/cgg/ansatz12.dat.gz" $ compress ansatz12
    --BS.writeFile "/cip/austausch/cgg/ansatz12_1.dat.gz" $ compress ansatz12_1
    --BS.writeFile "/cip/austausch/cgg/ansatz14_1.dat.gz" $ compress ansatz14_1
    --BS.writeFile "/cip/austausch/cgg/ansatz14_2.dat.gz" $ compress ansatz14_2
    --BS.writeFile "/cip/austausch/cgg/ansatz16_1.dat.gz" $ compress ansatz16_1
    --BS.writeFile "/cip/austausch/cgg/ansatz16_2.dat.gz" $ compress ansatz16_2
    --BS.writeFile "/cip/austausch/cgg/ansatz18.dat.gz" $ compress ansatz18


    --e' <- BS.readFile "tensor_bs.dat.gz"
    --let d = (fromRight undefined $ decodeLazy $ decompress e') :: Tensor8 3 0 0 0 1 0 0 0 VarMap

    {-

    byteString14_1 <- BS.readFile "/cip/austausch/cgg/ansatz14_1.dat.gz"

    byteString14_2 <- BS.readFile "/cip/austausch/cgg/ansatz14_2.dat.gz"

    byteString18 <- BS.readFile "/cip/austausch/cgg/ansatz18.dat.gz"

    byteString18_2 <- BS.readFile "/cip/austausch/cgg/ansatz18_2Ord4.dat.gz"

    byteString18_3 <- BS.readFile "/cip/austausch/cgg/ansatz18_3Ord4.dat.gz"

    let ansatz14_1Tens = (fromRight undefined $ decodeLazy $ decompress byteString14_1) :: Tensor8 3 0 0 0 0 0 2 0 VarMap

    let ansatz14_2Tens = (fromRight undefined $ decodeLazy $ decompress byteString14_2) :: Tensor8 3 0 0 0 1 0 0 0 VarMap

    let ansatz18Tens = (fromRight undefined $ decodeLazy $ decompress byteString18) :: Tensor8 3 0 0 0 0 3 0 0 VarMap

    let ansatz18_2Tens = (fromRight undefined $ decodeLazy $ decompress byteString18_2) :: Tensor8 4 0 0 0 1 0 0 0 VarMap

    let ansatz18_3Tens = (fromRight undefined $ decodeLazy $ decompress byteString18_3) :: Tensor8 4 0 0 0 0 0 2 0 VarMap





    let ansatz18_2'' = ansatz18_2Tens 
    
    let ansatz18_2Rank = getTensorRank ansatz18_2''

    let ansatz18_3'' = shiftVarLabels ansatz18_2Rank ansatz18_3Tens

    let ansatz18_3Rank = getTensorRank ansatz18_3Tens 

    let ansatz14_1'' = shiftVarLabels (ansatz18_2Rank + ansatz18_3Rank) ansatz14_1Tens 

    let ansatz14_1Rank = getTensorRank ansatz14_1Tens 

    let ansatz14_2'' = shiftVarLabels (ansatz18_2Rank + ansatz18_3Rank + ansatz14_1Rank) ansatz14_2Tens 

    let ansatz14_2Rank = getTensorRank ansatz14_2Tens 

    let ansatz10_1'' = shiftVarLabels (ansatz18_2Rank + ansatz18_3Rank + ansatz14_1Rank + ansatz14_2Rank) ansatz10_1' 

    let ansatz10_1Rank = getTensorRank ansatz10_1' 

    let ansatz10_2'' = shiftVarLabels (ansatz18_2Rank + ansatz18_3Rank + ansatz14_1Rank + ansatz14_2Rank + ansatz10_1Rank) ansatz10_2' 

    let ansatz10_2Rank = getTensorRank ansatz10_2' 

    let ansatz6'' = shiftVarLabels (ansatz18_2Rank + ansatz18_3Rank + ansatz14_1Rank + ansatz14_2Rank + ansatz10_1Rank + ansatz10_2Rank) ansatz6'

    let ansatz6Rank = getTensorRank ansatz6' 




    let (m1,_,eqn1AIList) = toSparseMatRed $ eqn1AI map1Metric map2Metric map1Area map2Area ansatz6'' ansatz10_2'' 

    let (m2,_,eqn1ABIList) = toSparseMatRed $ eqn1ABI map1Metric map2Metric map1Area map2Area ansatz10_2'' ansatz14_2''

    let (m4,_,eqn3AList) = toSparseMatRed $ eqn3A map1Metric map2Metric map1Area map2Area ansatz6'' ansatz10_2''

    let (m5,_,eqn3ABList) = toSparseMatRed $ eqn3AB map1Metric map2Metric map1Area map2Area ansatz10_2'' ansatz14_2'

    let (m6,_,eqn2AaList) = toSparseMatRed $ eqn2Aa map1Metric map2Metric map1Area map2Area ansatz6'' ansatz10_1''

    let (m7,_,eqn2ABbList) = toSparseMatRed $ eqn2ABb map1Metric map2Metric map1Area map2Area ansatz10_1'' ansatz10_2'' ansatz14_1''

    let (m8,_,eqn1AaBbList) = toSparseMatRed $ eqn1AaBb map1Metric map2Metric map1Area map2Area ansatz10_1'' ansatz14_1''

    let (m9,_,eqn1ABCIList) = toSparseMatRed $ eqn1ABCI map1Metric map2Metric map1Area map2Area ansatz14_2'' ansatz18_2''

    let (m10,_,eqn1ABbCcList) = toSparseMatRed $ eqn1ABbCc map1Metric map2Metric map1Area map2Area ansatz14_1'' ansatz18_3''

    let (m11,_,eqn2ABCcList) = toSparseMatRed $ eqn2ABCc map1Metric map2Metric map1Area map2Area ansatz14_1'' ansatz14_2'' ansatz18_3''

    let (m12,_,eqn3ABCList) = toSparseMatRed $ eqn3ABC map1Metric map2Metric map1Area map2Area ansatz14_2'' ansatz18_2''

    -}


    let ansatz12_1'' = ansatz12_1'

    let ansatzRank12_1 = getTensorRank ansatz12_1' 

    let ansatz10_1'' = shiftVarLabels ansatzRank12_1 ansatz10_1' 

    let ansatzRank10_1 = getTensorRank ansatz10_1' 

    let ansatz10_2'' = shiftVarLabels (ansatzRank12_1 + ansatzRank10_1) ansatz10_2' 

    let ansatzRank10_2 = getTensorRank ansatz10_2' 

    let ansatz8'' = shiftVarLabels (ansatzRank12_1 + ansatzRank10_1 + ansatzRank10_2) ansatz8'

    let ansatzRank8 = getTensorRank ansatz8' 

    let ansatz6'' = shiftVarLabels (ansatzRank12_1 + ansatzRank10_1 + ansatzRank10_2 + ansatzRank8) ansatz6' 

    let ansatzRank6 = getTensorRank ansatz6' 

    let ansatz4'' = shiftVarLabels (ansatzRank12_1 + ansatzRank10_1 + ansatzRank10_2 + ansatzRank8 + ansatzRank6) ansatz4' 

    let ansatzRank4 = getTensorRank ansatz4' 


    let (m1,_,eqn3List) = toSparseMatRed $ eqn3 map1Metric map2Metric map1Area map2Area ansatz6''

    let (m2,_,eqn1List) = toSparseMatRed  $ eqn1 map1Metric map2Metric map1Area map2Area ansatz4''  



    let (m3,_,eqn1AList) = toSparseMatRed  $ eqn1A map1Metric map2Metric map1Area map2Area ansatz4''  ansatz8''  

    let (m4,_,eqn1AIList) = toSparseMatRed  $ eqn1AI map1Metric map2Metric map1Area map2Area ansatz6''  ansatz10_2''  

    let (m5,_,eqn2AaList) = toSparseMatRed  $ eqn2Aa map1Metric map2Metric map1Area map2Area ansatz6''  ansatz10_1'' 
    
    let (m6,_,eqn3AList) = toSparseMatRed  $ eqn3A map1Metric map2Metric map1Area map2Area ansatz6''  ansatz10_2''
    
    let (m7,_,eqn3AIList) = toSparseMatRed  $ eqn3AI map1Metric map2Metric map1Area map2Area ansatz12_1''  








    {-

    let fullEqn1 = eqn1AIList ++ (map (\((x,y),z) -> ((x+m1,y),z)) eqn1ABIList) 
            ++ (map (\((x,y),z) -> ((x+m1+m2,y),z)) eqn3List)
            ++ (map (\((x,y),z) -> ((x+m1+m2+m3,y),z)) eqn3AList) 
            ++ (map (\((x,y),z) -> ((x+m1+m2+m3+m4 ,y),z)) eqn3ABList)
            ++ (map (\((x,y),z) -> ((x+m1+m2+m3+m4+m5 ,y),z)) eqn2AaList) 
            ++ (map (\((x,y),z) -> ((x+m1+m2+m3+m4+m5+m6 ,y),z)) eqn2ABbList)
            ++ (map (\((x,y),z) -> ((x+m1+m2+m3+m4+m5+m6+m7 ,y),z)) eqn1AaBbList)
            ++ (map (\((x,y),z) -> ((x+m1+m2+m3+m4+m5+m6+m7+m8 ,y),z)) eqn1ABCIList)
            ++ (map (\((x,y),z) -> ((x+m1+m2+m3+m4+m5+m6+m7+m8+m9 ,y),z)) eqn1ABbCcList)
            ++ (map (\((x,y),z) -> ((x+m1+m2+m3+m4+m5+m6+m7+m8+m9+m10 ,y),z)) eqn2ABCcList)
            ++ (map (\((x,y),z) -> ((x+m1+m2+m3+m4+m5+m6+m7+m8+m9+m10+m11 ,y),z)) eqn3ABCList)

    -}
    

    let eqnOrd1 = eqn3List ++ (map (\((x,y),z) -> ((x+m1,y),z)) eqn1List)

    let eqnOrd2 = eqn1AList ++ (map (\((x,y),z) -> ((x+m3,y),z)) eqn1AIList) 
            ++ (map (\((x,y),z) -> ((x+m3+m4,y),z)) eqn2AaList)
            ++ (map (\((x,y),z) -> ((x+m3+m4+m5,y),z)) eqn3AList) 
            ++ (map (\((x,y),z) -> ((x+m3+m4+m5+m6 ,y),z)) eqn3AIList)
            ++ (map (\((x,y),z) -> ((x+m3+m4+m5+m6+m7 ,y),z)) eqn3List)
            ++ (map (\((x,y),z) -> ((x+m3+m4+m5+m6+m7+m1 ,y),z)) eqn1List)

    let eqn1Mass = eqn1List 

    let eqn2Mass = eqn1AList 
            ++ (map (\((x,y),z) -> ((x+m3 ,y),z)) eqn1List)


            

    --print $ m1+m2+m3+m4+m5+m6+m7+m8+m9+m10+m11+m12 

    --print $ ansatz18_2Rank + ansatz18_3Rank + ansatz14_1Rank + ansatz14_2Rank + ansatz10_1Rank + ansatz10_2Rank + ansatz6Rank 

    --putStr $ unlines $ map (\((i, j), v) -> "(" ++ show i ++ "," ++ show j ++ ")" ++ "=" ++  show (numerator v) ++ "/" ++ show (denominator v) ++ "," ) eqn2Mass  


    --print  (ansatzRank6, ansatzRank4, ansatzRank8, ansatzRank10_1, ansatzRank10_2, ansatzRank12_1)  

    --putStr $ unlines $ map (\((i, j), v) -> "(" ++ show i ++ "," ++ show j ++ ")" ++ "=" ++  show (numerator v) ++ "/" ++ show (denominator v) ++ "," ) eqnOrd2  

    print $ ansatzTestAB'' map1Metric map2Metric map1Area map2Area ansatz4' 
>>>>>>> 4db381e5
<|MERGE_RESOLUTION|>--- conflicted
+++ resolved
@@ -2,12 +2,6 @@
  main
 ) where
 
-<<<<<<< HEAD
-import Matrices
-
-main :: IO ()
-main = writeMatrices
-=======
 import TensorTreeNumeric4
 import PerturbationTree2_2 
 
@@ -271,5 +265,4 @@
 
     --putStr $ unlines $ map (\((i, j), v) -> "(" ++ show i ++ "," ++ show j ++ ")" ++ "=" ++  show (numerator v) ++ "/" ++ show (denominator v) ++ "," ) eqnOrd2  
 
-    print $ ansatzTestAB'' map1Metric map2Metric map1Area map2Area ansatz4' 
->>>>>>> 4db381e5
+    print $ ansatzTestAB'' map1Metric map2Metric map1Area map2Area ansatz4'