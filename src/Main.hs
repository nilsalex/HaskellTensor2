--- conflicted
+++ resolved
@@ -8,7 +8,6 @@
 import System.IO
 
 import qualified Data.ByteString.Lazy as BS
-<<<<<<< HEAD
 import Codec.Compression.GZip
 import Data.Serialize
 
@@ -213,13 +212,4 @@
 
    print $ tensorRank ans8' 
 
-   print $ tensorRank eq8 
-=======
-
-main =
-    do
-     hSetBuffering stdout LineBuffering
-     (eta20, eps20, _) <- mkAnsatzTensorEigIO 20 filterList20 symList20 areaList20IndsEta areaList20IndsEps
-     BS.writeFile "ansatz/eta20.dat.gz" $ encodeAnsatzForestEta eta20
-     BS.writeFile "ansatz/eps20.dat.gz" $ encodeAnsatzForestEpsilon eps20
->>>>>>> 37b2ba7e
+   print $ tensorRank eq8 