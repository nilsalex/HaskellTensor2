--- conflicted
+++ resolved
@@ -31,9 +31,6 @@
 
 
 main = do 
-<<<<<<< HEAD
-    let (a,b,_) = mkAnsatzTensorFast 14 filterList14_1 symList14_1 areaList14_1IndsEta areaList14_1IndsEps 
-=======
 
     --mass term ansätze
     
@@ -54,7 +51,6 @@
     let r12 = tensorRank' ans12'
 
     let r14 = tensorRank' ans14'
->>>>>>> 665329b5
     
     let ans14 = ans14' 
 
