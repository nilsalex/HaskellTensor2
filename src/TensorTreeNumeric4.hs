--- conflicted
+++ resolved
@@ -50,17 +50,12 @@
     eqn3, eqn1AI, eqn2Aa, eqn3A, eqn1ABI, eqn2ABb, eqn3AB, eqn1AaBb, eqn1ABCI, eqn1ABbCc, eqn2ABCc, eqn3ABC,
     eqn1, eqn1A, eqn3AI, eqn1AB, eqn1ABC,
     ansatzAB2, ansatzAIB2_1, ansatzAIB2_2, ansatzAIBJ2,
-<<<<<<< HEAD
-    flatAreaSDown, flatAreaSUp, epsilonUp, epsilonDown,
+    epsilonUp, epsilonDown,
     flatArea', eta, epsilon, epsilonInv, flatAreaInv, flatAreaST,
-    tensorProdWith8, multVarsMap, tensorContrWith20, tensorAddWith8, toSparseMat, interJAreaInv, interIAreaInv
-=======
-    flatArea', eta, epsilon, epsilonInv, flatAreaInv, flatAreaST,
+    tensorProdWith8, multVarsMap, tensorContrWith20, tensorAddWith8, toSparseMat, interJAreaInv, interIAreaInv,
     interAnsatzEqn1, interAnsatzEqn1Test, interAnsatzEqn3, interAnsatzEqn3Test, interAnsatzEqn1Zero, flatAreaInvSTNoEps, flatAreaNoEps,
     interAnsatzEqn1NoInv, interAnsatzEqn1TestNoInv, interAnsatzEqn3NoInv, interAnsatzEqn3TestNoInv, interAnsatzEqn1ZeroNoInv, interIntCondTest
     
-
->>>>>>> 37411b3d
 ) where
 
     import Data.Foldable
@@ -811,16 +806,6 @@
                 block1 = tensorAdd8 block1' $ tensorTransU3 (1,2) block1' 
                 block2 = tensorProd8 delta20 $ tensorProd8 delta3 sym
 
-<<<<<<< HEAD
-    interIntCond ::  M.Map (IndList 2 Lind3) (IndList 1 Uind9) -> M.Map (IndList 2 Uind3) (IndList 1 Lind9) -> M.Map (IndList 4 Lind3) (IndList 1 Uind20) -> M.Map (IndList 4 Uind3) (IndList 1 Lind20) -> Tensor8 2 1 0 0 0 0 0 4 Rational
-    interIntCond map1Metric map2Metric map1Area map2Area = tensorSub8 tens tensTrans  
-            where
-                intA = interArea map1Area map2Area 
-                intI = interIArea map1Area 
-                tens' = tensorProd8 intA intI 
-                tens = tensorContr3 (0,1) tens' 
-                tensTrans = tensorTransL3 (0,1) tens 
-=======
     interIntCond :: M.Map (IndList 4 Lind3) (IndList 1 Uind20) -> M.Map (IndList 4 Uind3) (IndList 1 Lind20) -> Tensor8 0 1 0 0 0 0 2 2 Rational
     interIntCond map1Area map2Area = tensTotal1 
                 where
@@ -933,8 +918,6 @@
                         int = interAnsatzEqn3NoInv map1Metric map2Metric map1Area map2Area 
                         tens = tensorContrWith20 (0,0) addVarsMap $ tensorContrWith9 (0,0) addVarsMap $ tensorProdWith8 (flip multVarsMap) ansatz int 
 
->>>>>>> 37411b3d
-
     epsilon :: Tensor8 0 0 0 0 0 0 0 4 Rational 
     epsilon = fromListT8 $ map (\([i,j,k,l],v) -> ((Empty, Empty, Empty, Empty, Empty, Empty, Empty, Append (Lind3 i) $ Append (Lind3 j) $ Append (Lind3 k) $ singletonInd (Lind3 l)),v)) epsL 
                     where
@@ -1019,27 +1002,8 @@
     flatArea :: Tensor8 0 1 0 0 0 0 0 0 Rational
     flatArea = fromListT8 $ map (\(i,v) -> ( (Empty, (singletonInd $ Lind20 i), Empty, Empty, Empty, Empty, Empty, Empty), v)) [(0,-1),(5,-1),(6,-1),(9,1),(11,-1),(12,-1),(15,1),(18,1),(20,1)]
 
-<<<<<<< HEAD
-    flatAreaSDown :: Tensor8 0 0 0 0 0 0 0 4 Rational
-    flatAreaSDown = result
-        where
-            block1 = tensorTransL3 (1,2) $ tensorProd8 eta eta
-            block2 = tensorSMult (-1) $ tensorTransL3 (1,3) $ tensorProd8 eta eta
-            block3 = tensorSMult (-1) epsilonDown
-            result = tensorAdd8 block1 $ tensorAdd8 block2 block3
-
-    flatAreaSUp :: Tensor8 0 0 0 0 0 0 4 0 Rational
-    flatAreaSUp = result
-        where
-            block1 = tensorTransU3 (1,2) $ tensorProd8 invEta invEta
-            block2 = tensorSMult (-1) $ tensorTransU3 (1,3) $ tensorProd8 invEta invEta
-            block3 = tensorSMult (-1) epsilonUp
-            result = tensorAdd8 block1 $ tensorAdd8 block2 block3
-=======
     flatAreaNoEps :: Tensor8 0 1 0 0 0 0 0 0 Rational
     flatAreaNoEps = fromListT8 $ map (\(i,v) -> ( (Empty, (singletonInd $ Lind20 i), Empty, Empty, Empty, Empty, Empty, Empty), v)) [(0,-1),(6,-1),(12,-1),(15,1),(18,1),(20,1)]
-
->>>>>>> 37411b3d
 
     eta :: Tensor8 0 0 0 0 0 0 0 2 Rational
     eta =  fromListT8 l 
