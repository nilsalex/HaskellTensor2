--- conflicted
+++ resolved
@@ -53,16 +53,12 @@
     epsilonUp, epsilonDown, ansatzAa,
     flatArea', eta, epsilon, epsilonInv, flatAreaInv, flatAreaST, flatAreaInvST,
     tensorProdWith8, multVarsMap, tensorContrWith20, tensorAddWith8, toSparseMat, interJAreaInv, interIAreaInv,
-<<<<<<< HEAD
-    interAnsatzEqn1, flatAreaInvSTNoEps, flatAreaInvNoEps, flatAreaNoEps, ansatzEqn1Test, interAnsatzEqn1ZeroTest, ansatzEqn2Test,
-    genericArea, genericAreaM
-=======
     interAnsatzEqn1, flatAreaInvSTNoEps, flatAreaNoEps, ansatzEqn1Test, interAnsatzEqn1ZeroTest, interAnsatzEqn2ZeroTest, ansatzEqn2Test, flatAreaInvNoEps, intCondAnsatz1, sumBetas,
     eqn2, toMatrix6, getTensorRank6, interMetricAreaTest, interMetricArea, genericFlatArea, 
     eqn1G, eqn2G, eqn3G, eqn1AG, eqn2AG, eqn3AG, eqn1AaG, eqn2AaG, eqn3AaG, eqn1AIG, eqn2AIG, eqn3AIG,
-    eqn1M_1, eqn1M_2, eqn1M_3, eqn1AM_1, eqn1AM_2, eqn1AM_3, eqn1M_4, interArea_4, metricInducedArea, eqn1M_5
-
->>>>>>> 084749b4
+    eqn1M_1, eqn1M_2, eqn1M_3, eqn1AM_1, eqn1AM_2, eqn1AM_3, eqn1M_4, interArea_4, metricInducedArea, eqn1M_5,
+    genericArea, genericAreaM,
+    normalize
 ) where
 
     import Data.Foldable
@@ -573,12 +569,6 @@
             where
                 l = toMatList t1 ++ toMatList t2 ++ toMatList t3 ++ toMatList t4
 
-<<<<<<< HEAD
-    toMatrix5 :: Tensor8 n1 n2 n3 n4 n5 n6 n7 n8 VarMap -> Tensor8 m1 m2 m3 m4 m5 m6 m7 m8 VarMap -> Tensor8 r1 r2 r3 r4 r5 r6 r7 r8 VarMap -> Tensor8 s1 s2 s3 s4 s5 s6 s7 s8 VarMap -> Tensor8 t1 t2 t3 t4 t5 t6 t7 t8 VarMap -> Mat.MatrixXd 
-    toMatrix5 t1 t2 t3 t4 t5 = toMatrix' l 
-            where
-                l = toMatList t1 ++ toMatList t2 ++ toMatList t3 ++ toMatList t4 ++ toMatList t5
-=======
     toMatrix5 :: Tensor8 n1 n2 n3 n4 n5 n6 n7 n8 VarMap -> Tensor8 m1 m2 m3 m4 m5 m6 m7 m8 VarMap -> Tensor8 r1 r2 r3 r4 r5 r6 r7 r8 VarMap -> Tensor8 s1 s2 s3 s4 s5 s6 s7 s8 VarMap -> Tensor8 p1 p2 p3 p4 p5 p6 p7 p8 VarMap -> Mat.MatrixXd 
     toMatrix5 t1 t2 t3 t4 t5 = toMatrix' l 
             where
@@ -588,7 +578,6 @@
     toMatrix6 t1 t2 t3 t4 t5 t6 = toMatrix' l 
             where
                 l = toMatList t1 ++ toMatList t2 ++ toMatList t3 ++ toMatList t4 ++ toMatList t5 ++ toMatList t6 
->>>>>>> 084749b4
 
     getTensorRank :: Tensor8 n1 n2 n3 n4 n5 n6 n7 n8 VarMap -> Int 
     getTensorRank t = Sol.rank Sol.FullPivLU $ toMatrix t
@@ -602,10 +591,6 @@
     getTensorRank4 :: Tensor8 n1 n2 n3 n4 n5 n6 n7 n8 VarMap -> Tensor8 m1 m2 m3 m4 m5 m6 m7 m8 VarMap -> Tensor8 r1 r2 r3 r4 r5 r6 r7 r8 VarMap -> Tensor8 s1 s2 s3 s4 s5 s6 s7 s8 VarMap -> Int 
     getTensorRank4 t1 t2 t3 t4 = Sol.rank Sol.FullPivLU $ toMatrix4 t1 t2 t3 t4 
 
-<<<<<<< HEAD
-    getTensorRank5 :: Tensor8 n1 n2 n3 n4 n5 n6 n7 n8 VarMap -> Tensor8 m1 m2 m3 m4 m5 m6 m7 m8 VarMap -> Tensor8 r1 r2 r3 r4 r5 r6 r7 r8 VarMap -> Tensor8 s1 s2 s3 s4 s5 s6 s7 s8 VarMap -> Tensor8 t1 t2 t3 t4 t5 t6 t7 t8 VarMap -> Int 
-    getTensorRank5 t1 t2 t3 t4 t5 = Sol.rank Sol.FullPivLU $ toMatrix5 t1 t2 t3 t4 t5
-=======
     getTensorRank5 :: Tensor8 n1 n2 n3 n4 n5 n6 n7 n8 VarMap -> Tensor8 m1 m2 m3 m4 m5 m6 m7 m8 VarMap -> Tensor8 r1 r2 r3 r4 r5 r6 r7 r8 VarMap -> Tensor8 s1 s2 s3 s4 s5 s6 s7 s8 VarMap -> Tensor8 p1 p2 p3 p4 p5 p6 p7 p8 VarMap -> Int 
     getTensorRank5 t1 t2 t3 t4 t5 = Sol.rank Sol.FullPivLU $ toMatrix5 t1 t2 t3 t4 t5  
 
@@ -621,8 +606,6 @@
                 l = length $ head $ Mat.toList m 
                 p' = Sol.pivots Sol.FullPivLU m
                 p = map (\x -> l - x) p' 
->>>>>>> 084749b4
-
 
     type VarMap = I.IntMap Rational
 
