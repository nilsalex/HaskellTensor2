--pushes type stuff to kind stuff (prefixed with ')
{-# LANGUAGE DataKinds #-}
--matching on type constructors
{-# LANGUAGE GADTs #-}
--kind signature
{-# LANGUAGE KindSignatures #-}
--type family definitions
{-# LANGUAGE TypeFamilies #-}
{-# LANGUAGE TypeFamilyDependencies #-}
{-# LANGUAGE UndecidableInstances #-}
--infix type plus and mult
{-# LANGUAGE TypeOperators #-}

{-# LANGUAGE ScopedTypeVariables #-}
{-# LANGUAGE TypeApplications #-}

{-# LANGUAGE StandaloneDeriving #-}

{-# LANGUAGE AllowAmbiguousTypes #-}

{-# LANGUAGE RankNTypes #-}

{-# LANGUAGE DeriveGeneric #-}
{-# LANGUAGE DeriveAnyClass #-}

{-# LANGUAGE LambdaCase #-}


{-# OPTIONS_GHC -fplugin GHC.TypeLits.KnownNat.Solver   #-}
{-# OPTIONS_GHC -fplugin GHC.TypeLits.Normalise #-}

{-# OPTIONS_GHC -dcore-lint #-}

{-# OPTIONS_GHC -fplugin-opt GHC.TypeLits.Normalise:allow-negated-numbers #-}




 
module TensorTreeNumeric4 (
    toListT8, toListShow8, intAIB, interMetric, interArea, interEqn2, interEqn3, interEqn4, trianMapAreaI, trianMapAreaJ, trianMapI2, trianMapJ2, flatInter,
    interI2, interJ2, aSymI2, interIArea, interJArea, toListShowVar, toMatrix, getTensorRank, getTensorRank2, shiftVarLabels, getTensorRank3, getTensorRank4, getTensorRank5, toMatrix5, toMatrix4, toMatrix3, toMatrix2,
    delta20, delta19, delta9, delta3, tensorContr20, tensorContr19, tensorContr9, tensorContr3, tensorProd8, toMatList, toSparseMatRed,
    tensorTransU20, tensorTransL20, tensorTransU19, tensorTransL19, tensorTransU9, tensorTransL9, tensorTransU3, tensorTransL3, tensorSub8,
    triangleMap3P', ansatzAIBJCK', index2SparseAnsatzAIBJCKSym, VarMap, area18TensList, Tensor(..), Tensor8, IndList(..),
    tensorAdd8, invEta, flatArea, tensorSMult,
    Uind20(..), Lind20(..), Uind19(..), Lind19(..), Uind9(..), Lind9(..), Uind3(..), Lind3(..), IndTuple, fromListT8, fromListTWith8, singletonInd, ansatzAIB,
    ansatzAI, ansatzAB, ansatzAaBb, ansatzABC, ansatzA, tensorTransWithU20, tensorTransWithL20, tensorTransWithU19, tensorTransWithL19, tensorTransWithU9, tensorTransWithL9,
    tensorTransWithU3, tensorTransWithL3, addVarsMap, ansatzAIBJ, ansatzABbCc, ansatzABCI, ansatzApBqCI, ansatzABICJ, ansatzAIBJCK,
    ansatzABCDJ, ansatzABCcDd, ansatzABCD,
    eqn3, eqn1AI, eqn2Aa, eqn1ABI, eqn2ABb, eqn3AB, eqn1AaBb, eqn1ABCI, eqn1ABbCc, eqn2ABCc, eqn3ABC,
    eqn1, eqn1A, eqn3AI, eqn1AB, eqn1ABC,
    ansatzAB2, ansatzAIB2_1, ansatzAIB2_2, ansatzAIBJ2,
    epsilonUp, epsilonDown, ansatzAa,
    flatArea', eta, epsilon, epsilonInv, flatAreaInv, flatAreaST, flatAreaInvST,
    tensorProdWith8, multVarsMap, tensorContrWith20, tensorAddWith8, toSparseMat, interJAreaInv, interIAreaInv,
    interAnsatzEqn1, flatAreaInvSTNoEps, flatAreaNoEps, ansatzEqn1Test, interAnsatzEqn1ZeroTest, interAnsatzEqn2ZeroTest, ansatzEqn2Test, flatAreaInvNoEps, intCondAnsatz1, sumBetas,
    eqn2, toMatrix6, getTensorRank6, interMetricAreaTest, interMetricArea, genericFlatArea, 
    eqn1G, eqn2G, eqn3G, eqn1AG, eqn2AG, eqn3AG, eqn1AaG, eqn2AaG, eqn3AaG, eqn1AIG, eqn2AIG, eqn3AIG,
    eqn1M_1, eqn1M_2, eqn1M_3, eqn1AM_1, eqn1AM_2, eqn1AM_3, eqn1M_4, interArea_4, metricInducedArea, eqn1M_5,
<<<<<<< HEAD
    genericArea, genericAreaM,
    normalize
=======
    getTensorRankHMat, TensList(..), getHRank', toHMat'

>>>>>>> ab7738ad
) where

    import Data.Foldable
    import Data.Ratio
    import Data.List 
    import Control.Applicative
    import Data.Maybe
    import qualified Data.Map.Strict as M
    import qualified Data.IntMap.Strict as I
    import qualified Data.Sequence as S
    import Numeric.Natural
    import GHC.TypeLits
    import Data.Proxy
    import GHC.TypeLits.Normalise
    import Data.Foldable
    import GHC.Generics
    import Control.DeepSeq

    import qualified Numeric.LinearAlgebra.Data as HMat
    import qualified Numeric.LinearAlgebra as HLin 
 

    import Data.Serialize

    import Data.Type.Equality

    import Data.Singletons
    import Data.Singletons.Decide
    import Data.Singletons.Prelude.Enum
    import Data.Singletons.TypeLits

    import qualified Data.Eigen.Matrix as Mat 
    import qualified Data.Eigen.SparseMatrix as Sparse
    import qualified Data.Eigen.LA as Sol 

    import Unsafe.Coerce (unsafeCoerce)

    data IndList n a where
        Empty :: IndList 0 a 
        Append :: a -> IndList (n-1) a -> IndList n a 

    data IsZero (n :: Nat) where
        Zero :: (0 ~ n)     => IsZero n
        NonZero :: (1 <= n) => IsZero n
    deriving instance Show (IsZero n)
    
    isZero :: forall (n :: Nat). SNat n -> IsZero n
    isZero n = case n %~ (SNat @0)
                 of Proved Refl -> Zero
                    Disproved _ -> unsafeCoerce (NonZero @1)
    
    fromList :: forall (n :: Nat). SNat n -> forall (a :: *). [a] -> Maybe (IndList n a)
    fromList n xs = case isZero n
                      of Zero    -> case xs
                                      of [] -> Just Empty
                                         _  -> Nothing
                         NonZero -> case xs
                                      of []    -> Nothing
                                         x:xs' -> case fromList (sPred n) xs'
                                                    of Just v  -> Just (x `Append` v)
                                                       Nothing -> Nothing
    
    fromList' :: forall (n :: Nat). SingI n => forall (a :: *). [a] -> IndList n a
    fromList' = \case
                   Just v  -> v
                   Nothing -> undefined
                . fromList sing
    
    instance (KnownNat n, Generic a) => Generic (IndList n a) where
        type Rep (IndList n a) = Rep [a]
    
        to r = fromList' $ to r
        from = from . toList
    
    deriving instance Generic Int
    deriving instance (KnownNat n, Generic a, Serialize a) => Serialize (IndList n a)

    instance (NFData a) => NFData (IndList n a) where
        rnf (Empty) = ()
        rnf (Append a i) = (rnf a) `seq` (rnf i)

    deriving instance (Eq a) => Eq (IndList n a)

    deriving instance (Ord a) => Ord (IndList n a)

    deriving instance (Show a) => Show (IndList n a)

    singletonInd :: a -> IndList 1 a
    singletonInd x = Append x Empty

    instance Functor (IndList n) where
        fmap f (Empty) = Empty 
        fmap f (Append x xs) = Append (f x) (fmap f xs)

    instance Foldable (IndList n) where
        foldr f y (Empty) = y
        foldr f y (Append x xs) = f x (foldr f y xs) 

    insertSorted :: (Ord a, Eq a) => a -> IndList n a -> IndList (n+1) a
    insertSorted y Empty = Append y Empty 
    insertSorted y (Append x xs) 
        | y <= x = Append y $ Append x xs
        | otherwise = Append x $ insertSorted y xs 
    
    sortInd :: (Ord a, Eq a) => IndList n a -> IndList n a
    sortInd Empty = Empty 
    sortInd (Append x xs) = insertSorted x $ sortInd xs

    toListInd :: IndList n a -> [a]
    toListInd = toList
   
    combineInds :: IndList n a -> IndList m a -> IndList (n+m) a
    combineInds Empty l = l 
    combineInds (Append x xs) l = Append x $ combineInds xs l

    headInd :: IndList n a -> a
    headInd (Append x xs) = x

    tailInd :: IndList n a -> IndList (n-1) a
    tailInd (Append x xs) = xs

    indexInd :: Int -> IndList n a -> a 
    indexInd 0 (Append x xs) = x
    indexInd i (Append x xs) = indexInd (i-1) xs

    updateInd :: Int -> a -> IndList n a -> IndList n a
    updateInd 0 s (Append x xs) = Append s xs 
    updateInd i s (Append x xs) = Append x $ updateInd (i-1) s xs

    swapHead :: Int -> IndList n b -> IndList n b
    swapHead 1 (Append x xs) = Append (headInd xs) $ Append x (tailInd xs)
    swapHead i (Append x xs) = Append val newL
            where
                val = indexInd (i-1) xs
                newL = updateInd (i-1) x xs 

    removeContractionInd :: (b -> Int) -> (a -> Int) -> Int -> b -> (IndList n a, c) -> Maybe ((IndList (n-1) a),c)
    removeContractionInd g f 0 ind1 ((Append x xs), t)
                | g ind1 == f x = Just $ (xs,t) 
                | otherwise = Nothing 
    removeContractionInd g f i ind1 ((Append x xs),t) = fmap (\(m,n) -> (Append x m, n)) $ removeContractionInd g f (i-1) ind1 (xs,t)

    data Tensor n k v where 
        Scalar :: v -> Tensor 0 k v 
        Tensor :: M.Map k (Tensor n k v) -> Tensor (n+1) k v
        ZeroTensor :: Tensor n k v

    data TensorRep k v = ScalarR v | TensorR Natural (M.Map k (TensorRep k v)) | ZeroR Natural deriving (Show, Generic, Serialize)

    lemma :: forall n m. (n-1 :~: m) -> (m+1 :~: n)
    lemma _ = unsafeCoerce (Refl @n)

    toRep :: forall n k v. KnownNat n => Tensor n k v -> TensorRep k v
    toRep (Scalar v) = ScalarR v
    toRep (Tensor m) = case isZero (SNat @n)
                       of Zero -> undefined
                          NonZero ->
                            case lemma @n Refl
                             of Refl ->
                                   let r = fromIntegral $ GHC.TypeLits.natVal (Proxy @n)
                                   in TensorR r $ fmap (\(t :: Tensor (n-1) k v) -> toRep t) m
    toRep ZeroTensor = let r = fromIntegral $ GHC.TypeLits.natVal (Proxy @n)
                       in ZeroR r

    fromRep :: forall n k v. KnownNat n => TensorRep k v -> Tensor n k v
    fromRep (ScalarR v) = case isZero (SNat @n)
                            of Zero    -> Scalar v
                               NonZero -> undefined
    fromRep (TensorR r m) = case someNatVal (fromIntegral r)
                              of Just l  -> case l
                                              of SomeNat (_ :: Proxy x) -> case isZero (SNat @x)
                                                                             of NonZero -> case sameNat (Proxy @x) (Proxy @n)
                                                                                             of Nothing   -> undefined
                                                                                                Just Refl -> Tensor (fmap (\t -> (fromRep t) :: Tensor (x-1) k v) m)
                                                                                Zero    -> undefined
                                 Nothing -> undefined
    fromRep (ZeroR r) = case someNatVal (fromIntegral r)
                          of Just l  -> ZeroTensor
                             Nothing -> undefined
    
    instance KnownNat n => Generic (Tensor n k v) where
        type Rep (Tensor n k v) = Rep (TensorRep k v)

        from = from . toRep
        to   = fromRep . to

    deriving instance (KnownNat n, Ord k, Serialize k, Serialize v) => Serialize (Tensor n k v)

    instance Functor (Tensor n k) where 
        fmap f (Scalar x) = Scalar (f x)
        fmap f (Tensor m) = Tensor (M.map (fmap f) m)
        fmap f (ZeroTensor) = ZeroTensor

    deriving instance (Show a, Show k) => Show (Tensor n k a)

    deriving instance (Eq a, Eq k) => Eq (Tensor n k a)

    getTensorMap :: Tensor (n+1) k v -> M.Map k (Tensor n k v)
    getTensorMap (Tensor m) = m 

    toListT :: Tensor n k v -> [(IndList n k, v)]
    toListT (Scalar x) = [(Empty, x)]
    toListT (Tensor m) =  concat $ map (\(i,t) -> appendF i $ toListT t) $ M.assocs m
            where
                appendF = \i l2 -> map (\(l,val) -> (Append i l ,val)) l2
    toListT ZeroTensor = []
    
    mkTens :: (IndList n k, v) -> Tensor n k v
    mkTens (Empty, a) = Scalar a
    mkTens (Append x xs, a) = Tensor $ M.singleton x $ mkTens (xs, a)

    fromListT :: (Ord k, Eq k, Eq v) => (v -> v -> v) -> [(IndList n k, v)] -> Tensor n k v 
    fromListT addF [x] = mkTens x 
    fromListT addF (x:xs) = foldr (insertOrAdd addF) (mkTens x) xs 
    fromListT addF [] = ZeroTensor

    insertOrAdd :: (Ord k, Eq k, Eq v) =>  (v -> v -> v) -> (IndList n k, v) -> Tensor n k v -> Tensor n k v 
    insertOrAdd addF (Empty, a) (Scalar b) = Scalar (addF a b)
    insertOrAdd addF (Append x xs, a) (Tensor m) = Tensor $ M.insertWith (\_ o -> insertOrAdd addF (xs, a) o) x indTens m 
                where
                    indTens = mkTens (xs, a)
    insertOrAdd addF inds ZeroTensor = mkTens inds
    

    tensorAdd :: (Ord k, Eq v) => (v -> v -> v) -> Tensor n k v -> Tensor n k v -> Tensor n k v 
    tensorAdd addF (Scalar a) (Scalar b) = Scalar (addF a b)
    tensorAdd addF (Tensor m1) (Tensor m2) = Tensor $ M.unionWith (tensorAdd addF) m1 m2
    tensorAdd addF t1 ZeroTensor = t1
    tensorAdd addF ZeroTensor t2 = t2
    

    --tensorProduct: append the second tensor to the right of the first one 

    tensorProd :: (a -> b -> c) -> Tensor n k a -> Tensor m k b -> Tensor (n+m) k c 
    tensorProd prodF (Scalar x) (Scalar y) = Scalar (prodF x y)
    tensorProd prodF (Scalar x) t2 = fmap (prodF x) t2 
    tensorProd prodF (Tensor m) t2 = Tensor $ M.map (\t1 -> tensorProd prodF t1 t2) m 
    tensorProd prodF t1 ZeroTensor = ZeroTensor 
    tensorProd prodF ZeroTensor t2 = ZeroTensor 

    --could be improved if not the whole tensor but only the part necessary is converted to a list

    tensorTrans :: (Ord k, Eq v) => (v -> v -> v) -> (Int,Int) -> Tensor n k v -> Tensor n k v
    tensorTrans addF (0, j) t = fromListT addF l
                    where 
                        l = (map (\(x,y) -> (swapHead j x, y)) $ toListT t)
    tensorTrans addF (i, j) (Tensor m) = Tensor $ M.map (tensorTrans addF (i-1, j-1)) m 
    tensorTrans addF (i ,j) ZeroTensor = ZeroTensor

    tensorContr :: (Ord k, Ord k', Eq k, Eq v) => (k -> Int) -> (k' -> Int) -> (v -> v -> v) -> (Int, Int) -> Tensor n k (Tensor m k' v) -> Tensor (n-1) k (Tensor (m-1) k' v)
    tensorContr g f addF (0,j) t = fromListT (tensorAdd addF) tensList 
            where
                l = map (\(x,y) -> (x, toListT y)) $ toListT t
                l2 = map (\(x,y) -> (tailInd x,(mapMaybe (removeContractionInd g f j (headInd x)) y))) l
                l3 = filter (\(_,y) -> length y >= 1) l2 
                tensList = map (\(x,y) -> (x, fromListT addF y)) l3
    tensorContr g f addF (i,j) (Tensor m) = Tensor $ M.map (tensorContr g f addF (i-1,j)) m
    tensorContr g f addF inds ZeroTensor = ZeroTensor


    data Uind20 =  Uind20 {indValU20 :: {-# UNPACK #-} !Int} deriving (Ord, Eq, Show, Read, Generic, NFData, Serialize)
    data Lind20 =  Lind20 {indValL20 :: {-# UNPACK #-} !Int} deriving (Ord, Eq, Show, Read, Generic, NFData, Serialize)
    data Uind19 =  Uind19 {indValU19 :: {-# UNPACK #-} !Int} deriving (Ord, Eq, Show, Read, Generic, NFData, Serialize)
    data Lind19 =  Lind19 {indValL19 :: {-# UNPACK #-} !Int} deriving (Ord, Eq, Show, Read, Generic, NFData, Serialize)
    data Uind9 =  Uind9 {indValU9 :: {-# UNPACK #-} !Int} deriving (Ord, Eq, Show, Read, Generic, NFData, Serialize)
    data Lind9 =  Lind9 {indValL9 :: {-# UNPACK #-} !Int} deriving (Ord, Eq, Show, Read, Generic, NFData, Serialize)
    data Uind3 =  Uind3 {indValU3 :: {-# UNPACK #-} !Int} deriving (Ord, Eq, Show, Read, Generic, NFData, Serialize)
    data Lind3 =  Lind3 {indValL3 :: {-# UNPACK #-} !Int} deriving (Ord, Eq, Show, Read, Generic, NFData, Serialize)


    type Tensor8 n1 n2 n3 n4 n5 n6 n7 n8 a = Tensor n1 Uind20 (Tensor n2 Lind20 (Tensor n3 Uind19 (Tensor n4 Lind19 (Tensor n5 Uind9 (Tensor n6 Lind9 (Tensor n7 Uind3 (Tensor n8 Lind3 a)))))))
    
    actOnScalar :: (a -> a) -> Tensor8 n1 n2 n3 n4 n5 n6 n7 n8 a -> Tensor8 n1 n2 n3 n4 n5 n6 n7 n8 a 
    actOnScalar f = fmap (fmap (fmap (fmap (fmap (fmap (fmap (fmap f)))))))

    actOnL3 :: (Tensor n8 Lind3 a -> Tensor m8 Lind3 a) -> Tensor8 n1 n2 n3 n4 n5 n6 n7 n8 a -> Tensor8 n1 n2 n3 n4 n5 n6 n7 m8 a
    actOnL3 f = fmap (fmap (fmap (fmap (fmap (fmap (fmap f))))))

    actOnU3 :: (Tensor n7 Uind3 (Tensor n8 Lind3 a) -> Tensor m7 Uind3 (Tensor m8 Lind3 a)) -> Tensor8 n1 n2 n3 n4 n5 n6 n7 n8 a -> Tensor8 n1 n2 n3 n4 n5 n6 m7 m8 a 
    actOnU3 f = fmap (fmap (fmap (fmap (fmap (fmap f)))))

    actOnL9 :: (Tensor n6 Lind9 (Tensor n7 Uind3 (Tensor n8 Lind3 a)) -> Tensor m6 Lind9 (Tensor m7 Uind3 (Tensor m8 Lind3 a))) -> Tensor8 n1 n2 n3 n4 n5 n6 n7 n8 a -> Tensor8 n1 n2 n3 n4 n5 m6 m7 m8 a 
    actOnL9 f = fmap (fmap (fmap (fmap (fmap f))))

    actOnU9 :: (Tensor n5 Uind9 (Tensor n6 Lind9 (Tensor n7 Uind3 (Tensor n8 Lind3 a))) -> Tensor m5 Uind9 (Tensor m6 Lind9 (Tensor m7 Uind3 (Tensor m8 Lind3 a)))) -> Tensor8 n1 n2 n3 n4 n5 n6 n7 n8 a -> Tensor8 n1 n2 n3 n4 m5 m6 m7 m8 a 
    actOnU9 f = fmap (fmap (fmap (fmap f)))

    actOnL19 :: (Tensor n4 Lind19 (Tensor n5 Uind9 (Tensor n6 Lind9 (Tensor n7 Uind3 (Tensor n8 Lind3 a)))) -> Tensor m4 Lind19 (Tensor m5 Uind9 (Tensor m6 Lind9 (Tensor m7 Uind3 (Tensor m8 Lind3 a))))) -> Tensor8 n1 n2 n3 n4 n5 n6 n7 n8 a -> Tensor8 n1 n2 n3 m4 m5 m6 m7 m8 a 
    actOnL19 f = fmap (fmap (fmap f))

    actOnU19 :: (Tensor n3 Uind19 (Tensor n4 Lind19 (Tensor n5 Uind9 (Tensor n6 Lind9 (Tensor n7 Uind3 (Tensor n8 Lind3 a))))) -> Tensor m3 Uind19 (Tensor m4 Lind19 (Tensor m5 Uind9 (Tensor m6 Lind9 (Tensor m7 Uind3 (Tensor m8 Lind3 a)))))) -> Tensor8 n1 n2 n3 n4 n5 n6 n7 n8 a -> Tensor8 n1 n2 m3 m4 m5 m6 m7 m8 a 
    actOnU19 f = fmap (fmap f)

    actOnL20 :: (Tensor n2 Lind20 (Tensor n3 Uind19 (Tensor n4 Lind19 (Tensor n5 Uind9 (Tensor n6 Lind9 (Tensor n7 Uind3 (Tensor n8 Lind3 a)))))) -> Tensor m2 Lind20 (Tensor m3 Uind19 (Tensor m4 Lind19 (Tensor m5 Uind9 (Tensor m6 Lind9 (Tensor m7 Uind3 (Tensor m8 Lind3 a))))))) -> Tensor8 n1 n2 n3 n4 n5 n6 n7 n8 a -> Tensor8 n1 m2 m3 m4 m5 m6 m7 m8 a
    actOnL20 f = fmap f

    actOnU20 :: (Tensor n1 Uind20 (Tensor n2 Lind20 (Tensor n3 Uind19 (Tensor n4 Lind19 (Tensor n5 Uind9 (Tensor n6 Lind9 (Tensor n7 Uind3 (Tensor n8 Lind3 a))))))) -> Tensor m1 Uind20 (Tensor m2 Lind20 (Tensor m3 Uind19 (Tensor m4 Lind19 (Tensor m5 Uind9 (Tensor m6 Lind9 (Tensor m7 Uind3 (Tensor m8 Lind3 a)))))))) -> Tensor8 n1 n2 n3 n4 n5 n6 n7 n8 a -> Tensor8 m1 m2 m3 m4 m5 m6 m7 m8 a 
    actOnU20 f = f

    

    tensorAdd8 :: Tensor8 n1 n2 n3 n4 n5 n6 n7 n8 Rational -> Tensor8 n1 n2 n3 n4 n5 n6 n7 n8 Rational -> Tensor8 n1 n2 n3 n4 n5 n6 n7 n8 Rational 
    tensorAdd8 = tensorAdd (tensorAdd  (tensorAdd (tensorAdd (tensorAdd (tensorAdd (tensorAdd (tensorAdd  (+))))))))

    tensorAddWith8 :: (Eq a) => (a -> a -> a) -> Tensor8 n1 n2 n3 n4 n5 n6 n7 n8 a -> Tensor8 n1 n2 n3 n4 n5 n6 n7 n8 a -> Tensor8 n1 n2 n3 n4 n5 n6 n7 n8 a 
    tensorAddWith8 f = tensorAdd (tensorAdd  (tensorAdd (tensorAdd (tensorAdd (tensorAdd (tensorAdd (tensorAdd  f)))))))
    
    tensorSub8 :: Tensor8 n1 n2 n3 n4 n5 n6 n7 n8 Rational -> Tensor8 n1 n2 n3 n4 n5 n6 n7 n8 Rational -> Tensor8 n1 n2 n3 n4 n5 n6 n7 n8 Rational 
    tensorSub8 t1 t2 = tensorAdd8 t1 $ actOnScalar ((*) (-1)) t2 

    tensorSubWith8 :: (Eq a) => (a -> a -> a) -> (Rational -> a -> a) -> Tensor8 n1 n2 n3 n4 n5 n6 n7 n8 a -> Tensor8 n1 n2 n3 n4 n5 n6 n7 n8 a -> Tensor8 n1 n2 n3 n4 n5 n6 n7 n8 a 
    tensorSubWith8 f g t1 t2 = tensorAddWith8 f t1 $ actOnScalar (g (-1)) t2 

    tensorSMult :: Rational -> Tensor8 n1 n2 n3 n4 n5 n6 n7 n8 Rational -> Tensor8 n1 n2 n3 n4 n5 n6 n7 n8 Rational
    tensorSMult s t = actOnScalar ((*) s) t

    tensorSMultWith :: Rational -> (Rational -> a -> a) -> Tensor8 n1 n2 n3 n4 n5 n6 n7 n8 a -> Tensor8 n1 n2 n3 n4 n5 n6 n7 n8 a 
    tensorSMultWith s f t = actOnScalar (f s) t

    tensorTransU20 ::  (Int,Int) -> Tensor8 n1 n2 n3 n4 n5 n6 n7 n8 Rational -> Tensor8 n1 n2 n3 n4 n5 n6 n7 n8 Rational
    tensorTransU20 inds = actOnU20 (tensorTrans (\t1 t2 -> tensorAdd (tensorAdd (tensorAdd (tensorAdd (tensorAdd (tensorAdd  (tensorAdd (+))))))) t1 t2) inds)

    tensorTransL20 :: (Int,Int) -> Tensor8 n1 n2 n3 n4 n5 n6 n7 n8 Rational -> Tensor8 n1 n2 n3 n4 n5 n6 n7 n8 Rational 
    tensorTransL20 inds = actOnL20 (tensorTrans (\t1 t2 -> tensorAdd  (tensorAdd  (tensorAdd  (tensorAdd  (tensorAdd  (tensorAdd  (+)))))) t1 t2) inds)

    tensorTransU19 :: (Int,Int) -> Tensor8 n1 n2 n3 n4 n5 n6 n7 n8 Rational -> Tensor8 n1 n2 n3 n4 n5 n6 n7 n8 Rational
    tensorTransU19 inds = actOnU19 (tensorTrans  (\t1 t2 -> tensorAdd  (tensorAdd  (tensorAdd  (tensorAdd  (tensorAdd (+))))) t1 t2) inds)

    tensorTransL19 :: (Int,Int) -> Tensor8 n1 n2 n3 n4 n5 n6 n7 n8 Rational -> Tensor8 n1 n2 n3 n4 n5 n6 n7 n8 Rational
    tensorTransL19 inds = actOnL19 (tensorTrans  (\t1 t2 -> tensorAdd  (tensorAdd  (tensorAdd  (tensorAdd (+)))) t1 t2) inds)

    tensorTransU9 :: (Int,Int) -> Tensor8 n1 n2 n3 n4 n5 n6 n7 n8 Rational -> Tensor8 n1 n2 n3 n4 n5 n6 n7 n8 Rational 
    tensorTransU9 inds = actOnU9 (tensorTrans  (\t1 t2 -> tensorAdd  (tensorAdd  (tensorAdd (+))) t1 t2) inds)

    tensorTransL9 :: (Int,Int) -> Tensor8 n1 n2 n3 n4 n5 n6 n7 n8 Rational -> Tensor8 n1 n2 n3 n4 n5 n6 n7 n8 Rational 
    tensorTransL9 inds = actOnL9 (tensorTrans  (\t1 t2 -> tensorAdd  (tensorAdd  (+)) t1 t2) inds)

    tensorTransU3 :: (Int,Int) -> Tensor8 n1 n2 n3 n4 n5 n6 n7 n8 Rational -> Tensor8 n1 n2 n3 n4 n5 n6 n7 n8 Rational 
    tensorTransU3 inds = actOnU3 (tensorTrans  (\t1 t2 -> tensorAdd (+) t1 t2) inds)

    tensorTransL3 :: (Int,Int) -> Tensor8 n1 n2 n3 n4 n5 n6 n7 n8 Rational -> Tensor8 n1 n2 n3 n4 n5 n6 n7 n8 Rational 
    tensorTransL3 inds = actOnL3 (tensorTrans  (+) inds)

    tensorTransWithU20 :: (Eq a) => (Int,Int) -> (a -> a -> a) -> Tensor8 n1 n2 n3 n4 n5 n6 n7 n8 a -> Tensor8 n1 n2 n3 n4 n5 n6 n7 n8 a
    tensorTransWithU20 inds f = actOnU20 (tensorTrans (\t1 t2 -> tensorAdd (tensorAdd (tensorAdd (tensorAdd (tensorAdd (tensorAdd  (tensorAdd f)))))) t1 t2) inds)

    tensorTransWithL20 :: (Eq a) => (Int,Int) -> (a -> a -> a) -> Tensor8 n1 n2 n3 n4 n5 n6 n7 n8 a -> Tensor8 n1 n2 n3 n4 n5 n6 n7 n8 a 
    tensorTransWithL20 inds f = actOnL20 (tensorTrans (\t1 t2 -> tensorAdd  (tensorAdd  (tensorAdd  (tensorAdd  (tensorAdd  (tensorAdd  f))))) t1 t2) inds)

    tensorTransWithU19 :: (Eq a) => (Int,Int) -> (a -> a -> a) -> Tensor8 n1 n2 n3 n4 n5 n6 n7 n8 a -> Tensor8 n1 n2 n3 n4 n5 n6 n7 n8 a
    tensorTransWithU19 inds f = actOnU19 (tensorTrans  (\t1 t2 -> tensorAdd  (tensorAdd  (tensorAdd  (tensorAdd  (tensorAdd f)))) t1 t2) inds)

    tensorTransWithL19 :: (Eq a) => (Int,Int) -> (a -> a -> a) -> Tensor8 n1 n2 n3 n4 n5 n6 n7 n8 a -> Tensor8 n1 n2 n3 n4 n5 n6 n7 n8 a
    tensorTransWithL19 inds f = actOnL19 (tensorTrans  (\t1 t2 -> tensorAdd  (tensorAdd  (tensorAdd  (tensorAdd f))) t1 t2) inds)

    tensorTransWithU9 :: (Eq a) => (Int,Int) -> (a -> a -> a) -> Tensor8 n1 n2 n3 n4 n5 n6 n7 n8 a -> Tensor8 n1 n2 n3 n4 n5 n6 n7 n8 a 
    tensorTransWithU9 inds f = actOnU9 (tensorTrans  (\t1 t2 -> tensorAdd  (tensorAdd  (tensorAdd f)) t1 t2) inds)

    tensorTransWithL9 :: (Eq a) => (Int,Int) -> (a -> a -> a) -> Tensor8 n1 n2 n3 n4 n5 n6 n7 n8 a -> Tensor8 n1 n2 n3 n4 n5 n6 n7 n8 a 
    tensorTransWithL9 inds f = actOnL9 (tensorTrans  (\t1 t2 -> tensorAdd  (tensorAdd  f) t1 t2) inds)

    tensorTransWithU3 :: (Eq a) => (Int,Int) -> (a -> a -> a) -> Tensor8 n1 n2 n3 n4 n5 n6 n7 n8 a -> Tensor8 n1 n2 n3 n4 n5 n6 n7 n8 a 
    tensorTransWithU3 inds f = actOnU3 (tensorTrans  (\t1 t2 -> tensorAdd f t1 t2) inds)

    tensorTransWithL3 :: (Eq a) => (Int,Int) -> (a -> a -> a) -> Tensor8 n1 n2 n3 n4 n5 n6 n7 n8 a -> Tensor8 n1 n2 n3 n4 n5 n6 n7 n8 a 
    tensorTransWithL3 inds f = actOnL3 (tensorTrans  f inds)

    

    tensorContr20 :: (Int,Int) -> Tensor8 n1 n2 n3 n4 n5 n6 n7 n8 Rational -> Tensor8 (n1-1) (n2-1) n3 n4 n5 n6 n7 n8 Rational
    tensorContr20 inds = actOnU20 (tensorContr  indValU20 indValL20 addF inds)
                where
                    addF = tensorAdd  (tensorAdd  (tensorAdd  (tensorAdd  (tensorAdd  (tensorAdd  (+))))))

    tensorContr19 :: (Int,Int) -> Tensor8 n1 n2 n3 n4 n5 n6 n7 n8 Rational -> Tensor8 n1 n2 (n3-1) (n4-1) n5 n6 n7 n8 Rational 
    tensorContr19 inds = actOnU19 (tensorContr  indValU19 indValL19 addF inds)
                where
                    addF = \t1 t2 -> tensorAdd  (tensorAdd  (tensorAdd  (tensorAdd (+)))) t1 t2

    tensorContr9 :: (Int,Int) -> Tensor8 n1 n2 n3 n4 n5 n6 n7 n8 Rational -> Tensor8 n1 n2 n3 n4 (n5-1) (n6-1) n7 n8 Rational
    tensorContr9 inds = actOnU9 (tensorContr  indValU9 indValL9 addF inds)
                where
                    addF = \t1 t2 -> tensorAdd  (tensorAdd  (+)) t1 t2
        
    tensorContr3 :: (Int,Int) -> Tensor8 n1 n2 n3 n4 n5 n6 n7 n8 Rational -> Tensor8 n1 n2 n3 n4 n5 n6 (n7-1) (n8-1) Rational 
    tensorContr3 inds = actOnU3 (tensorContr  indValU3 indValL3 (+) inds)


    tensorContrWith20 :: (Eq a) => (Int,Int) -> (a -> a -> a) -> Tensor8 n1 n2 n3 n4 n5 n6 n7 n8 a -> Tensor8 (n1-1) (n2-1) n3 n4 n5 n6 n7 n8 a
    tensorContrWith20 inds f = actOnU20 (tensorContr  indValU20 indValL20 addF inds)
                where
                    addF = tensorAdd  (tensorAdd  (tensorAdd  (tensorAdd  (tensorAdd  (tensorAdd  f)))))

    tensorContrWith19 :: (Eq a) => (Int,Int) -> (a -> a -> a) -> Tensor8 n1 n2 n3 n4 n5 n6 n7 n8 a -> Tensor8 n1 n2 (n3-1) (n4-1) n5 n6 n7 n8 a
    tensorContrWith19 inds f = actOnU19 (tensorContr  indValU19 indValL19 addF inds)
                where
                    addF = \t1 t2 -> tensorAdd  (tensorAdd  (tensorAdd  (tensorAdd f))) t1 t2

    tensorContrWith9 :: (Eq a) => (Int,Int) -> (a -> a -> a) -> Tensor8 n1 n2 n3 n4 n5 n6 n7 n8 a -> Tensor8 n1 n2 n3 n4 (n5-1) (n6-1) n7 n8 a
    tensorContrWith9 inds f = actOnU9 (tensorContr  indValU9 indValL9 addF inds)
                where
                    addF = \t1 t2 -> tensorAdd  (tensorAdd  f) t1 t2
        
    tensorContrWith3 :: (Eq a) => (Int,Int) -> (a -> a -> a) -> Tensor8 n1 n2 n3 n4 n5 n6 n7 n8 a -> Tensor8 n1 n2 n3 n4 n5 n6 (n7-1) (n8-1) a 
    tensorContrWith3 inds f = actOnU3 (tensorContr  indValU3 indValL3 f inds)
                


    tensorProd8 :: Tensor8 n1 n2 n3 n4 n5 n6 n7 n8 Rational -> Tensor8 m1 m2 m3 m4 m5 m6 m7 m8 Rational -> Tensor8 (n1+m1) (n2+m2) (n3+m3) (n4+m4) (n5+m5) (n6+m6) (n7+m7) (n8+m8) Rational
    tensorProd8 = tensorProd (tensorProd (tensorProd (tensorProd (tensorProd (tensorProd (tensorProd (tensorProd (*))))))))

    tensorProdWith8 :: (a -> b -> c) -> Tensor8 n1 n2 n3 n4 n5 n6 n7 n8 a -> Tensor8 m1 m2 m3 m4 m5 m6 m7 m8 b -> Tensor8 (n1+m1) (n2+m2) (n3+m3) (n4+m4) (n5+m5) (n6+m6) (n7+m7) (n8+m8) c
    tensorProdWith8 f = tensorProd (tensorProd (tensorProd (tensorProd (tensorProd (tensorProd (tensorProd (tensorProd f)))))))

    type IndTuple n1 n2 n3 n4 n5 n6 n7 n8 = (IndList n1 Uind20, IndList n2 Lind20 , IndList n3 Uind19, IndList n4 Lind19, IndList n5 Uind9, IndList n6 Lind9, IndList n7 Uind3, IndList n8 Lind3)

    mkTens8 :: (IndTuple n1 n2 n3 n4 n5 n6 n7 n8, a) -> Tensor8 n1 n2 n3 n4 n5 n6 n7 n8 a
    mkTens8 ((i1,i2,i3,i4,i5,i6,i7,i8),s) = mkTens (i1, mkTens (i2, mkTens (i3, mkTens (i4, mkTens (i5, mkTens (i6, mkTens (i7, mkTens (i8, s))))))))

    insertOrAdd8 :: (IndTuple n1 n2 n3 n4 n5 n6 n7 n8, Rational) -> Tensor8 n1 n2 n3 n4 n5 n6 n7 n8 Rational -> Tensor8 n1 n2 n3 n4 n5 n6 n7 n8 Rational
    insertOrAdd8 inds t = tensorAdd8 (mkTens8 inds) t

    insertOrAddWith8 :: (Eq a) => (a -> a -> a) -> (IndTuple n1 n2 n3 n4 n5 n6 n7 n8, a) -> Tensor8 n1 n2 n3 n4 n5 n6 n7 n8 a -> Tensor8 n1 n2 n3 n4 n5 n6 n7 n8 a
    insertOrAddWith8 f inds t = tensorAddWith8 f (mkTens8 inds) t

    fromListT8 :: [(IndTuple n1 n2 n3 n4 n5 n6 n7 n8, Rational)] -> Tensor8 n1 n2 n3 n4 n5 n6 n7 n8 Rational
    fromListT8 l = foldr insertOrAdd8 (mkTens8 $ head p) q 
        where
            (p,q) = splitAt 1 l

    fromListTWith8 :: (Eq a) => (a -> a -> a) -> [(IndTuple n1 n2 n3 n4 n5 n6 n7 n8, a)] -> Tensor8 n1 n2 n3 n4 n5 n6 n7 n8 a
    fromListTWith8 f l = foldr (insertOrAddWith8 f) (mkTens8 $ head p) q 
        where
            (p,q) = splitAt 1 l

    toListT8 :: Tensor8 n1 n2 n3 n4 n5 n6 n7 n8 a -> [(IndTuple n1 n2 n3 n4 n5 n6 n7 n8, a)]
    toListT8 t = concat $ map (\(x,y) -> appendT7 x $ toListT y ) $ concat $ map (\(x,y) -> appendT6 x $ toListT y ) $ concat $ map (\(x,y) -> appendT5 x $ toListT y ) $ concat $ map (\(x,y) -> appendT4 x $ toListT y ) $ concat $ map (\(x,y) -> appendT3 x $ toListT y ) $ concat $ map (\(x,y) -> appendT2 x $ toListT y ) $ concat $ map (\(x,y) -> appendT1 x $ toListT y ) $ toListT t
            where
                appendT1 = \i l -> map (\(x,y) -> ((i,x),y)) l
                appendT2 = \(i1,i2) l -> map (\(x,y) -> ((i1,i2,x),y)) l
                appendT3 = \(i1,i2,i3) l -> map (\(x,y) -> ((i1,i2,i3,x),y)) l
                appendT4 = \(i1,i2,i3,i4) l -> map (\(x,y) -> ((i1,i2,i3,i4,x),y)) l
                appendT5 = \(i1,i2,i3,i4,i5) l -> map (\(x,y) -> ((i1,i2,i3,i4,i5,x),y)) l
                appendT6 = \(i1,i2,i3,i4,i5,i6) l -> map (\(x,y) -> ((i1,i2,i3,i4,i5,i6,x),y)) l
                appendT7 = \(i1,i2,i3,i4,i5,i6,i7) l -> map (\(x,y) -> ((i1,i2,i3,i4,i5,i6,i7,x),y)) l

    toListShow8 :: Tensor8 n1 n2 n3 n4 n5 n6 n7 n8 a -> [([Int],a)]
    toListShow8 t = map (\(x,y) -> (showInd x, y)) l
            where
                l = toListT8 t 
                showInd (i1,i2,i3,i4,i5,i6,i7,i8) = (map indValU20 $ toList i1) ++ (map indValL20 $ toList i2) ++ (map indValU19 $ toList i3) ++ (map indValL19 $ toList i4) ++ (map indValU9 $ toList i5) ++ (map indValL9 $ toList i6) ++ (map indValU3 $ toList i7) ++ (map indValL3 $ toList i8) 
    
    toListShowVar :: Tensor8 n1 n2 n3 n4 n5 n6 n7 n8 VarMap -> [([Int], [(Int, Rational)])]
    toListShowVar t = filter (\(_,c) -> c /= []) $ map (\(a,b) -> (a, filter (\(_,b) -> b/= 0) $ I.assocs b)) l
            where
                l = toListShow8 t 

    toMatList :: Tensor8 n1 n2 n3 n4 n5 n6 n7 n8 VarMap -> [[(Int, Rational)]]
    toMatList t = map snd $ toListShowVar t

    toSparseMat :: Tensor8 n1 n2 n3 n4 n5 n6 n7 n8 VarMap -> (Int,Int,[((Int, Int), Rational)])
    toSparseMat t = (n,m,l')
            where
                l = toMatList t 
                l' = concat $ zipWith (\r z -> map (\(x,y) -> ((z, x), y)) r) l [1..]
                n = length l 
                m = maximum $ map fst $ concat l 

    normalize :: [(Int,Rational)] -> ([(Int,Rational)],Rational)
    normalize [] = ([],1) 
    normalize ((a,b) : xs) = ((a,1) : (map (\(x,y) -> (x,y / b)) xs),b)

    toSparseMatRed :: Tensor8 n1 n2 n3 n4 n5 n6 n7 n8 VarMap -> (Int,Int,[((Int, Int), Rational)])
    toSparseMatRed t = (n,m,l')
            where
                l2 = nubBy (\(a,_) (b,_) -> a == b) $ map normalize $ toMatList t 
                l = map (\(x,y) -> map (\(a,b) -> (a,b*y)) x) l2 
                l' = concat $ zipWith (\r z -> map (\(x,y) -> ((z, x), y)) r) l [1..]
                n = length l 
                m = maximum $ map fst $ concat l 

    

    toMatrix' :: [[(Int, Rational)]] -> Mat.MatrixXd 
    toMatrix' l = Sparse.toMatrix $ Sparse.fromList n m l''
                    where
                        l' = concat $ zipWith (\r z -> map (\(x,y) -> (z, x, y)) r) l [1..]
                        n = length l 
                        l'' = map (\(a,b,c) -> (a-1, b-1, fromRational c)) l'
                        m = maximum $ map fst $ concat l 

    toMatrix'' :: [(Int,Int,Rational)] -> Mat.MatrixXd
    toMatrix'' l = Sparse.toMatrix $ Sparse.fromList n m l'
            where
                n = maximum $ map (\(a,b,c) -> a) l 
                m = maximum $ map (\(a,b,c) -> b) l 
                l' = map (\(a,b,c) -> (a-1, b-1, fromRational c)) l

    toMatrix :: Tensor8 n1 n2 n3 n4 n5 n6 n7 n8 VarMap -> Mat.MatrixXd
    toMatrix t = toMatrix' $ toMatList t

    toMatrix2 :: Tensor8 n1 n2 n3 n4 n5 n6 n7 n8 VarMap -> Tensor8 m1 m2 m3 m4 m5 m6 m7 m8 VarMap -> Mat.MatrixXd 
    toMatrix2 t1 t2 = toMatrix' l 
            where
                l = toMatList t1 ++ toMatList t2

    toMatrix3 :: Tensor8 n1 n2 n3 n4 n5 n6 n7 n8 VarMap -> Tensor8 m1 m2 m3 m4 m5 m6 m7 m8 VarMap -> Tensor8 r1 r2 r3 r4 r5 r6 r7 r8 VarMap -> Mat.MatrixXd 
    toMatrix3 t1 t2 t3 = toMatrix' l 
            where
                l = toMatList t1 ++ toMatList t2 ++ toMatList t3

    toMatrix4 :: Tensor8 n1 n2 n3 n4 n5 n6 n7 n8 VarMap -> Tensor8 m1 m2 m3 m4 m5 m6 m7 m8 VarMap -> Tensor8 r1 r2 r3 r4 r5 r6 r7 r8 VarMap -> Tensor8 s1 s2 s3 s4 s5 s6 s7 s8 VarMap -> Mat.MatrixXd 
    toMatrix4 t1 t2 t3 t4 = toMatrix' l 
            where
                l = toMatList t1 ++ toMatList t2 ++ toMatList t3 ++ toMatList t4

    toMatrix5 :: Tensor8 n1 n2 n3 n4 n5 n6 n7 n8 VarMap -> Tensor8 m1 m2 m3 m4 m5 m6 m7 m8 VarMap -> Tensor8 r1 r2 r3 r4 r5 r6 r7 r8 VarMap -> Tensor8 s1 s2 s3 s4 s5 s6 s7 s8 VarMap -> Tensor8 p1 p2 p3 p4 p5 p6 p7 p8 VarMap -> Mat.MatrixXd 
    toMatrix5 t1 t2 t3 t4 t5 = toMatrix' l 
            where
                l = toMatList t1 ++ toMatList t2 ++ toMatList t3 ++ toMatList t4 ++ toMatList t5 

    toMatrix6 :: Tensor8 n1 n2 n3 n4 n5 n6 n7 n8 VarMap -> Tensor8 m1 m2 m3 m4 m5 m6 m7 m8 VarMap -> Tensor8 r1 r2 r3 r4 r5 r6 r7 r8 VarMap -> Tensor8 s1 s2 s3 s4 s5 s6 s7 s8 VarMap -> Tensor8 p1 p2 p3 p4 p5 p6 p7 p8 VarMap -> Tensor8 q1 q2 q3 q4 q5 q6 q7 q8 VarMap -> Mat.MatrixXd 
    toMatrix6 t1 t2 t3 t4 t5 t6 = toMatrix' l 
            where
                l = toMatList t1 ++ toMatList t2 ++ toMatList t3 ++ toMatList t4 ++ toMatList t5 ++ toMatList t6 

    getTensorRank :: Tensor8 n1 n2 n3 n4 n5 n6 n7 n8 VarMap -> Int 
    getTensorRank t = Sol.rank Sol.FullPivLU $ toMatrix t

    getTensorRank2 :: Tensor8 n1 n2 n3 n4 n5 n6 n7 n8 VarMap -> Tensor8 m1 m2 m3 m4 m5 m6 m7 m8 VarMap -> Int 
    getTensorRank2 t1 t2 = Sol.rank Sol.FullPivLU $ toMatrix2 t1 t2

    getTensorRank3 :: Tensor8 n1 n2 n3 n4 n5 n6 n7 n8 VarMap -> Tensor8 m1 m2 m3 m4 m5 m6 m7 m8 VarMap -> Tensor8 r1 r2 r3 r4 r5 r6 r7 r8 VarMap -> Int 
    getTensorRank3 t1 t2 t3 = Sol.rank Sol.FullPivLU $ toMatrix3 t1 t2 t3

    getTensorRank4 :: Tensor8 n1 n2 n3 n4 n5 n6 n7 n8 VarMap -> Tensor8 m1 m2 m3 m4 m5 m6 m7 m8 VarMap -> Tensor8 r1 r2 r3 r4 r5 r6 r7 r8 VarMap -> Tensor8 s1 s2 s3 s4 s5 s6 s7 s8 VarMap -> Int 
    getTensorRank4 t1 t2 t3 t4 = Sol.rank Sol.FullPivLU $ toMatrix4 t1 t2 t3 t4 

    getTensorRank5 :: Tensor8 n1 n2 n3 n4 n5 n6 n7 n8 VarMap -> Tensor8 m1 m2 m3 m4 m5 m6 m7 m8 VarMap -> Tensor8 r1 r2 r3 r4 r5 r6 r7 r8 VarMap -> Tensor8 s1 s2 s3 s4 s5 s6 s7 s8 VarMap -> Tensor8 p1 p2 p3 p4 p5 p6 p7 p8 VarMap -> Int 
    getTensorRank5 t1 t2 t3 t4 t5 = Sol.rank Sol.FullPivLU $ toMatrix5 t1 t2 t3 t4 t5  

    getTensorRank6 :: Tensor8 n1 n2 n3 n4 n5 n6 n7 n8 VarMap -> Tensor8 m1 m2 m3 m4 m5 m6 m7 m8 VarMap -> Tensor8 r1 r2 r3 r4 r5 r6 r7 r8 VarMap -> Tensor8 s1 s2 s3 s4 s5 s6 s7 s8 VarMap -> Tensor8 p1 p2 p3 p4 p5 p6 p7 p8 VarMap -> Tensor8 q1 q2 q3 q4 q5 q6 q7 q8 VarMap -> Int 
    getTensorRank6 t1 t2 t3 t4 t5 t6 = Sol.rank Sol.FullPivLU $ toMatrix6 t1 t2 t3 t4 t5 t6   

    toHMatrix :: Tensor8 n1 n2 n3 n4 n5 n6 n7 n8 VarMap -> HMat.Matrix Double 
    toHMatrix t = HMat.toDense l' 
            where 
                (_,_,l) = toSparseMatRed t
                l' = map (\((x,y),z) -> ((x,y),fromRational z)) l 

    getTensorRankHMat :: Tensor8 n1 n2 n3 n4 n5 n6 n7 n8 VarMap -> Int 
    getTensorRankHMat = HLin.rank . toHMatrix   


    data TensList where
        EmptyTList :: TensList
        AppendTList :: Tensor8 n1 n2 n3 n4 n5 n6 n7 n8 VarMap -> TensList -> TensList 

   
    mapTensList :: (forall n1 n2 n3 n4 n5 n6 n7 n8 . Tensor8 n1 n2 n3 n4 n5 n6 n7 n8 VarMap -> b ) -> TensList -> [b]
    mapTensList f EmptyTList = [] 
    mapTensList f (AppendTList t l) = (f t) : (mapTensList f l)

    toHMat' :: TensList -> HMat.Matrix Double 
    toHMat' t = HMat.toDense l'' 
        where
            matList = concat $ mapTensList toMatList t 
            l2 = nubBy (\(a,_) (b,_) -> a == b) $ map normalize $ matList 
            l = map (\(x,y) -> map (\(a,b) -> (a,b*y)) x) l2 
            l' = concat $ zipWith (\r z -> map (\(x,y) -> ((z, x), y)) r) l [1..]
            l'' = map (\((x,y),z) -> ((x,y),fromRational z)) l'

    getHRank' :: TensList -> Int 
    getHRank' = HLin.rank . toHMat' 


            
    --compute the sum of the beta numbers for the involutivity check -> does not work yet ! 

    sumBetas :: Mat.MatrixXd -> Int 
    sumBetas m = sum p 
            where
                l = length $ head $ Mat.toList m 
                p' = Sol.pivots Sol.FullPivLU m
                p = map (\x -> l - x) p' 

    type VarMap = I.IntMap Rational

    shiftVarLabels :: Int -> Tensor8 n1 n2 n3 n4 n5 n6 n7 n8 VarMap -> Tensor8 n1 n2 n3 n4 n5 n6 n7 n8 VarMap 
    shiftVarLabels s t = actOnScalar f t 
                where
                    f i = I.mapKeys ((+) s) i

    multVarsMap :: Rational -> VarMap -> VarMap 
    multVarsMap s = I.map ((*) s)

    combineVarsMap :: VarMap -> VarMap -> VarMap 
    combineVarsMap s1 s2 = I.unionWith (*) s1 s2 

    addVarsMap :: VarMap -> VarMap -> VarMap 
    addVarsMap = I.unionWith (+) 

    area18IndList :: [[IndTuple 3 0 0 0 3 0 0 0]]
    area18IndList = map (map (\[(a,i),(b,j),(c,k)] -> (Append (Uind20 a) $ Append (Uind20 b) $ singletonInd (Uind20 c), Empty, Empty, Empty, Append (Uind9 i) $ Append (Uind9 j) $ singletonInd (Uind9 k), Empty, Empty, Empty))) l
            where
                l = [ nub $ permutations [(a,i),(b,j),(c,k)] | a <- [1..21], b <- [a..21], c <- [b..21], i <- [1..10], j <- [1..10], k <- [1..10], not (a==b && i>j), not (b==c && j>k)]

    area18TensList :: [VarMap] -> [(IndTuple 3 0 0 0 3 0 0 0, VarMap)]
    area18TensList vars = concat $ zipWith (\x y -> zip x (repeat y)) area18IndList vars 


    --now the basic tensors

    delta20 :: Tensor8 1 1 0 0 0 0 0 0 Rational 
    delta20 = fromListT8 $ zip [(singletonInd (Uind20 i),singletonInd (Lind20 i), Empty, Empty, Empty, Empty, Empty, Empty) | i <- [0..20]] (repeat 1)

    delta19 :: Tensor8 0 0 1 1 0 0 0 0 Rational
    delta19 = fromListT8 $ zip [(Empty, Empty, singletonInd (Uind19 i),singletonInd (Lind19 i), Empty, Empty, Empty, Empty) | i <- [0..19]] (repeat 1)

    delta9 :: Tensor8 0 0 0 0 1 1 0 0 Rational
    delta9 = fromListT8 $ zip [(Empty, Empty, Empty, Empty, singletonInd (Uind9 i),singletonInd (Lind9 i), Empty, Empty) | i <- [0..9]] (repeat 1)

    delta3 :: Tensor8 0 0 0 0 0 0 1 1 Rational
    delta3 = fromListT8 $ zip [(Empty, Empty, Empty, Empty, Empty, Empty, singletonInd (Uind3 i),singletonInd (Lind3 i)) | i <- [0..3]] (repeat 1)

    trianMapI2 :: M.Map (IndList 2 Lind3) (IndList 1 Uind9) 
    trianMapI2 = M.fromList $ zip [ Append (Lind3 a) $ singletonInd $ Lind3 b | a <- [0..3], b <- [a..3] ] $ map (singletonInd . Uind9) [0..]

    trianMapJ2 :: M.Map (IndList 2 Uind3) (IndList 1 Lind9) 
    trianMapJ2 = M.fromList $ zip [ Append (Uind3 a) $ singletonInd $ Uind3 b | a <- [0..3], b <- [a..3] ] $ map (singletonInd . Lind9) [0..]

    trianMapI3 :: M.Map (IndList 3 Lind3) (IndList 1 Uind19) 
    trianMapI3 = M.fromList $ zip [ Append (Lind3 a) $ Append (Lind3 b) $ singletonInd $ Lind3 c | a <- [0..3], b <- [a..3], c <- [b..3] ] $ map (singletonInd . Uind19) [0..]

    trianMapJ3 :: M.Map (IndList 3 Uind3) (IndList 1 Lind19) 
    trianMapJ3 = M.fromList $ zip [ Append (Uind3 a) $ Append (Uind3 b) $ singletonInd $ Uind3 c | a <- [0..3], b <- [a..3], c <- [b..3] ] $ map (singletonInd . Lind19) [0..]

    trianMapAreaI :: M.Map (IndList 4 Lind3) (IndList 1 Uind20)
    trianMapAreaI = M.fromList $ zip [ Append (Lind3 a) $ Append (Lind3 b) $ Append (Lind3 c) $ singletonInd $ Lind3 d | a <- [0..2], b <- [a+1..3], c <- [a..2], d <- [c+1..3], not $ a == c && b > d ] $ map (singletonInd . Uind20) [0..]
    
    trianMapAreaJ :: M.Map (IndList 4 Uind3) (IndList 1 Lind20)
    trianMapAreaJ = M.fromList $ zip [ Append (Uind3 a) $ Append (Uind3 b) $ Append (Uind3 c) $ singletonInd $ Uind3 d | a <- [0..2], b <- [a+1..3], c <- [a..2], d <- [c+1..3], not $ a == c && b > d ] $ map (singletonInd . Lind20) [0..]
    
    jMult2 :: (Eq a) => IndList 2 a -> Rational 
    jMult2 (Append a (Append b Empty))
            | a == b = 1
            | otherwise = 1/2

    jMult3 :: (Eq a) => IndList 3 a -> Rational
    jMult3 (Append a (Append b (Append c Empty)))
            | i == 1 = 1
            | i == 2 = 1/3
            | otherwise = 1/6
             where 
                i = length $ nub [a,b,c]

    jMultArea :: (Eq a) => IndList 4 a -> Rational
    jMultArea (Append a (Append b (Append c (Append d Empty))))
                | a == c && b == d = 1/4 
                | otherwise = 1/8

    isZeroArea :: (Eq a) => IndList 4 a -> Bool 
    isZeroArea (Append a (Append b (Append c (Append d Empty)))) = a == b || c == d 

    areaSign :: (Eq a, Ord a) => IndList 4 a -> Rational 
    areaSign (Append a (Append b (Append c (Append d Empty)))) = s1 * s2
                 where
                    s1 = pairSign a b
                    s2 = pairSign c d
                    pairSign x y = if x < y then 1 else -1

    canonicalizeArea :: (Eq a, Ord a) => IndList 4 a -> (IndList 4 a, Rational)
    canonicalizeArea (Append a (Append b (Append c (Append d Empty)))) = ((Append a' (Append b' (Append c' (Append d' Empty)))),s)
            where
                s = areaSign (Append a (Append b (Append c (Append d Empty))))
                [[a',b'],[c',d']] = sort $ map sort [[a,b],[c,d]]

    interI2 :: M.Map (IndList 2 Lind3) (IndList 1 Uind9)  -> Tensor8 0 0 0 0 1 0 0 2 Rational
    interI2 trian2 = fromListT8 $ filter (\(i,k) -> k /= 0) $ map (\x -> (x,f x)) inds
            where
                inds = [ (Empty, Empty, Empty, Empty, (singletonInd $ Uind9 a), Empty, Empty, (Append (Lind3 b) $ singletonInd $ Lind3 c)) | a <- [0..9], b <- [0..3], c <- [0..3]]
                f (_, _, _, _, ind1, _, _, ind2)
                    | ind1 == ((M.!) trian2 $ sortInd ind2 ) = 1 
                    | otherwise = 0 

    aSymI2 :: M.Map (IndList 2 Lind3) (IndList 1 Uind9)  -> Tensor8 0 0 0 0 1 0 0 2 Rational
    aSymI2 trian2 = fromListT8 $ filter (\(i,k) -> k /= 0) $ map (\x -> (x,f x)) inds
            where
                inds = [ (Empty, Empty, Empty, Empty, (singletonInd $ Uind9 a), Empty, Empty, (Append (Lind3 b) $ singletonInd $ Lind3 c)) | a <- [0..9], b <- [0..3], c <- [0..3]]
                f (_, _, _, _, ind1, _, _, ind2@(Append x (Append y Empty)))
                    | x == y = 0
                    | ind1 == (M.!) trian2 sortI = sign
                    | otherwise = 0 
                  where sortI = sortInd ind2
                        sign = if sortI == ind2 then 1 else -1

    interJ2 :: M.Map (IndList 2 Uind3) (IndList 1 Lind9)  -> Tensor8 0 0 0 0 0 1 2 0 Rational
    interJ2 trian2 = fromListT8 $ filter (\(i,k) -> k /= 0) $ map (\x -> (x,f x)) inds
            where
                inds = [ (Empty, Empty, Empty, Empty, Empty, (singletonInd $ Lind9 a), (Append (Uind3 b) $ singletonInd $ Uind3 c), Empty) | a <- [0..9], b <- [0..3], c <- [0..3]]
                f (_, _, _, _, _, ind1, ind2, _)
                    | ind1 == ((M.!) trian2 $ sortInd ind2 ) = jMult2 ind2  
                    | otherwise = 0 

    interI3 :: M.Map (IndList 3 Lind3) (IndList 1 Uind19) -> Tensor8 0 0 1 0 0 0 0 3 Rational
    interI3 trian3 = fromListT8 $ filter (\(i,k) -> k /= 0) $ map (\x -> (x,f x)) inds
            where
                inds = [(Empty, Empty, (singletonInd $ Uind19 a), Empty, Empty, Empty, Empty, (Append (Lind3 b) $ Append (Lind3 c) $ singletonInd $ Lind3 d)) | a <- [0..19], b <- [0..3], c <- [0..3], d <- [0..3]]
                f (_, _, ind1, _, _, _, _, ind2)
                    | ind1 == ((M.!) trian3 $ sortInd ind2) = 1 
                    | otherwise = 0 

    interJ3 :: M.Map (IndList 3 Uind3) (IndList 1 Lind19) -> Tensor8 0 0 0 1 0 0 3 0 Rational
    interJ3 trian3 = fromListT8 $ filter (\(i,k) -> k /= 0) $ map (\x -> (x,f x)) inds
            where
                inds = [ (Empty, Empty, Empty, (singletonInd $ Lind19 a), Empty, Empty, (Append (Uind3 b) $ Append (Uind3 c) $ singletonInd $ Uind3 d), Empty) | a <- [0..19], b <- [0..3], c <- [0..3], d <- [0..3]]
                f (_, _, _, ind1, _, _, ind2, _)
                    | ind1 == ((M.!) trian3 $ sortInd ind2) = jMult3 ind2 
                    | otherwise = 0 

    interIArea :: M.Map (IndList 4 Lind3) (IndList 1 Uind20) -> Tensor8 1 0 0 0 0 0 0 4  Rational
    interIArea trianArea = fromListT8 $ filter (\(i,k) -> k /= 0) $ map (\x -> (x,f x)) inds
            where
                inds = [ ((singletonInd $ Uind20 a), Empty, Empty, Empty, Empty, Empty, Empty, (Append (Lind3 b) $ Append (Lind3 c) $ Append (Lind3 d) $ singletonInd $ Lind3 e)) | a <- [0..20], b <- [0..3], c <- [0..3], d <- [0..3], e <- [0..3], not (b == c || d == e)]
                f (ind1, _, _, _, _, _, _, ind2)
                    | ind1 == ((M.!) trianArea indArea) = s
                    | otherwise = 0
                        where
                            (indArea, s) = canonicalizeArea ind2 

    interIAreaNonCyclic :: M.Map (IndList 4 Lind3) (IndList 1 Uind20) -> Tensor8 1 0 0 0 0 0 0 4  Rational
    interIAreaNonCyclic trianArea = tensorSub8 intI result 
                where
                    intI = interIArea trianArea 
                    intIT1 = tensorTransL3 (1,2) intI 
                    intIT2 = tensorTransL3 (2,3) intI 
                    intIT3 = tensorTransL3 (1,3) intI 
                    intIT4 = tensorTransL3 (1,2) $ tensorTransL3 (2,3) intI 
                    intIT5 = tensorTransL3 (1,3) $ tensorTransL3 (2,3) intI 
                    pos = tensorAdd8 intI $ tensorAdd8 intIT4 intIT5 
                    neg = tensorAdd8 intIT1 $ tensorAdd8 intIT2 intIT3
                    result = tensorSMult (1%6) $ tensorSub8 pos neg 


    interJAreaNonCyclic :: M.Map (IndList 4 Uind3) (IndList 1 Lind20) -> Tensor8 0 1 0 0 0 0 4 0  Rational
    interJAreaNonCyclic trianArea = tensorSub8 intI result 
                where
                    intI = interJArea trianArea 
                    intIT1 = tensorTransU3 (1,2) intI 
                    intIT2 = tensorTransU3 (2,3) intI 
                    intIT3 = tensorTransU3 (1,3) intI 
                    intIT4 = tensorTransU3 (1,2) $ tensorTransU3 (2,3) intI 
                    intIT5 = tensorTransU3 (1,3) $ tensorTransU3 (2,3) intI 
                    pos = tensorAdd8 intI $ tensorAdd8 intIT4 intIT5 
                    neg = tensorAdd8 intIT1 $ tensorAdd8 intIT2 intIT3
                    result = tensorSMult (1%6) $ tensorSub8 pos neg 


    interIAreaInv :: M.Map (IndList 4 Uind3) (IndList 1 Lind20) -> Tensor8 0 1 0 0 0 0 4 0 Rational
    interIAreaInv trianArea = fromListT8 $ filter ((/=0) . snd) $ map (\x -> (x, f x)) inds
        where
            inds = [ (Empty,
                      singletonInd $ Lind20 a,
                      Empty,
                      Empty,
                      Empty,
                      Empty,
                      Append (Uind3 b) $ Append (Uind3 c) $ Append (Uind3 d) $ singletonInd (Uind3 e),
                      Empty)
                        | a <- [0..20], b <- [0..3], c <- [0..3], d <- [0..3], e <- [0..3], not (b == c || d == e)
                   ]
            f (_, ind1, _, _, _, _, ind2, _)
                | ind1 == trianArea M.! indArea = s
                | otherwise = 0
                    where
                        (indArea, s) = canonicalizeArea ind2

    interJArea :: M.Map (IndList 4 Uind3) (IndList 1 Lind20) -> Tensor8 0 1 0 0 0 0 4 0 Rational
    interJArea trianArea = fromListT8 $ filter (\(i,k) -> k /= 0) $ map (\x -> (x,f x)) inds
            where
                inds = [  (Empty, (singletonInd $ Lind20 a), Empty, Empty, Empty, Empty, (Append (Uind3 b) $ Append (Uind3 c) $ Append (Uind3 d) $ singletonInd $ Uind3 e), Empty) | a <- [0..20], b <- [0..3], c <- [0..3], d <- [0..3], e <- [0..3], not (b == c || d == e)]
                f (_, ind1, _, _, _, _, ind2, _)
                    | ind1 == ((M.!) trianArea indArea) = s * (jMultArea indArea)
                    | otherwise = 0
                        where
                            (indArea, s) = canonicalizeArea ind2 

    interJAreaInv :: M.Map (IndList 4 Lind3) (IndList 1 Uind20) -> Tensor8 1 0 0 0 0 0 0 4 Rational
    interJAreaInv trianArea = fromListT8 $ filter (\(i,k) -> k /= 0) $ map (\x -> (x,f x)) inds
            where
                inds = [  (singletonInd $ Uind20 a,
                           Empty,
                           Empty,
                           Empty,
                           Empty,
                           Empty,
                           Empty,
                           Append (Lind3 b) $ Append (Lind3 c) $ Append (Lind3 d) $ singletonInd (Lind3 e))
                             | a <- [0..20], b <- [0..3], c <- [0..3], d <- [0..3], e <- [0..3], not (b == c || d == e)
                       ]
                f (ind1, _, _, _, _, _, _, ind2)
                    | ind1 == trianArea M.! indArea = s * (jMultArea indArea)
                    | otherwise = 0
                        where
                            (indArea, s) = canonicalizeArea ind2 

    interMetric :: M.Map (IndList 2 Lind3) (IndList 1 Uind9) -> M.Map (IndList 2 Uind3) (IndList 1 Lind9) -> Tensor8 0 0 0 0 1 1 1 1 Rational
    interMetric trian2I trian2J = actOnScalar ((*) (-2)) $ tensorContr3 (0,0) prod
            where
                t1 = interI2 trian2I 
                t2 = interJ2 trian2J 
                prod = tensorProd8 t1 t2 

    interArea :: M.Map (IndList 4 Lind3) (IndList 1 Uind20) -> M.Map (IndList 4 Uind3) (IndList 1 Lind20) -> Tensor8 1 1 0 0 0 0 1 1 Rational
    interArea trianAreaI trianAreaJ =  actOnScalar ((*) (-4)) $ tensorContr3 (1,1) $ tensorContr3 (2,2) $ tensorContr3 (3,3) prod
            where
                t1 = interIArea trianAreaI 
                t2 = interJArea trianAreaJ 
                prod = tensorProd8 t1 t2 

    interArea_2 :: M.Map (IndList 4 Lind3) (IndList 1 Uind20) -> M.Map (IndList 4 Uind3) (IndList 1 Lind20) -> Tensor8 1 1 0 0 0 0 1 1 Rational
    interArea_2 trianAreaI trianAreaJ =  actOnScalar ((*) (-4)) $ tensorContr3 (1,1) $ tensorContr3 (2,2) $ tensorContr3 (3,1) prod
            where
                t1 = interIArea trianAreaI 
                t2 = interJArea trianAreaJ 
                prod = tensorProd8 t1 t2 

    interArea_3 :: M.Map (IndList 4 Lind3) (IndList 1 Uind20) -> M.Map (IndList 4 Uind3) (IndList 1 Lind20) -> Tensor8 1 1 0 0 0 0 1 1 Rational
    interArea_3 trianAreaI trianAreaJ =  actOnScalar ((*) (-4)) $ tensorContr3 (1,1) $ tensorContr3 (2,1) $ tensorContr3 (3,2) prod
            where
                t1 = interIArea trianAreaI 
                t2 = interJArea trianAreaJ 
                prod = tensorProd8 t1 t2 

    interArea_4 ::  M.Map (IndList 4 Lind3) (IndList 1 Uind20) -> M.Map (IndList 4 Uind3) (IndList 1 Lind20) -> Tensor8 1 1 0 0 0 0 2 2 Rational
    interArea_4 trianAreaI trianAreaJ =  result'' 
            where
                t1 = interIArea trianAreaI 
                t2 = interJArea trianAreaJ 
                prod = tensorProd8 t1 t2 
                result = tensorContr3 (0,0) $ tensorContr3 (2,2) prod
                resultTrans1 = tensorTransL3 (0,1) result
                result' = tensorAdd8 result resultTrans1
                resultTrans2 = tensorTransU3 (0,1) result' 
                result'' = tensorSub8 result' resultTrans2

    interAreaNonCyclic :: M.Map (IndList 4 Lind3) (IndList 1 Uind20) -> M.Map (IndList 4 Uind3) (IndList 1 Lind20) -> Tensor8 1 1 0 0 0 0 1 1 Rational
    interAreaNonCyclic trianAreaI trianAreaJ =  actOnScalar ((*) (-4)) $ tensorContr3 (1,1) $ tensorContr3 (2,2) $ tensorContr3 (3,3) prod
            where
                t1 = interIAreaNonCyclic trianAreaI 
                t2 = interJAreaNonCyclic trianAreaJ 
                prod = tensorProd8 t1 t2 


    interEqn2 :: M.Map (IndList 4 Lind3) (IndList 1 Uind20) -> M.Map (IndList 4 Uind3) (IndList 1 Lind20) -> Tensor8 1 1 0 0 0 0 2 2 Rational
    interEqn2 trianAreaI trianAreaJ = tensorSub8 int1 int2
            where
                intArea = interArea trianAreaI trianAreaJ
                int1 = tensorProd8 intArea delta3
                int2 = tensorProd8 (tensorTransL3 (0,1) $ tensorProd8 delta3 delta3 ) delta20

    interEqn3 :: M.Map (IndList 2 Lind3) (IndList 1 Uind9) -> M.Map (IndList 2 Uind3) (IndList 1 Lind9) -> M.Map (IndList 4 Lind3) (IndList 1 Uind20) -> M.Map (IndList 4 Uind3) (IndList 1 Lind20) -> Tensor8 1 1 0 0 1 1 1 1 Rational
    interEqn3 trian2I trian2J trianAreaI trianAreaJ = intTotal
            where
                int1 = tensorProd8 (interArea trianAreaI trianAreaJ) delta9
                int2 = tensorProd8 (interMetric trian2I trian2J) delta20
                intTotal = tensorAdd8 int1 int2

    interEqn4 :: M.Map (IndList 2 Lind3) (IndList 1 Uind9) -> M.Map (IndList 2 Uind3) (IndList 1 Lind9) -> M.Map (IndList 4 Lind3) (IndList 1 Uind20) -> M.Map (IndList 4 Uind3) (IndList 1 Lind20) -> Tensor8 1 1 0 0 0 1 3 1 Rational
    interEqn4 map1Metric map2Metric map1Area map2Area = tensorSub8 block1 block2 
            where
                intArea = interArea map1Area map2Area
                sym = interJ2 map2Metric 
                block1' = tensorProd8 sym intArea
                block1 = tensorAdd8 block1' $ tensorTransU3 (1,2) block1' 
                block2 = tensorProd8 delta20 $ tensorProd8 delta3 sym

    interIntCond :: M.Map (IndList 4 Lind3) (IndList 1 Uind20) -> M.Map (IndList 4 Uind3) (IndList 1 Lind20) -> Tensor8 0 1 0 0 0 0 2 2 Rational
    interIntCond map1Area map2Area = tensTotal1 
                where
                    interA = interArea map1Area map2Area
                    flatInt = flatInter map1Area map2Area
                    tens = tensorContr20 (0,1) $ tensorProd8 interA flatInt  
                    tensTrans1 = tensorTransU3 (0,1) $ tensorTransL3 (0,1) tens 
                    tensTotal1 = tensorSub8 tens tensTrans1 
                    
    interIntCondTest :: M.Map (IndList 4 Lind3) (IndList 1 Uind20) -> M.Map (IndList 4 Uind3) (IndList 1 Lind20) -> Tensor8 1 0 0 0 0 0 0 0 VarMap -> Tensor8 0 0 0 0 0 0 2 2 VarMap 
    interIntCondTest map1Area map2Area ansatz = tens  
                where
                    intCond = interIntCond map1Area map2Area
                    tens = tensorContrWith20 (0,0) addVarsMap $ tensorProdWith8 (flip multVarsMap) ansatz intCond


    interAnsatzEqn1 :: M.Map (IndList 4 Lind3) (IndList 1 Uind20) -> M.Map (IndList 4 Uind3) (IndList 1 Lind20) -> Tensor8 2 1 0 0 0 0 0 4 Rational
    interAnsatzEqn1 map1Area map2Area = tensTotal3    
                where
                    --intI = interIAreaNonCyclic map1Area
                    intI = interIArea map1Area 
                    intA = interArea map1Area map2Area
                    tens = tensorContr3 (0,1) $ tensorProd8 intA intI 
                    tensTrans1 = tensorTransL3 (0,1) tens 
                    tensTotal1 = tensorSub8 tens tensTrans1
                    --tensTrans2 = tensorTransL3 (0,2) $ tensorTransL3 (1,3) tensTotal1
                    --tensTotal2 = tensorSub8 tensTotal1 tensTrans2
                    tensTrans2 = tensorTransL3 (0,2) tensTotal1
                    tensTotal2 = tensorSub8 tensTotal1 tensTrans2
                    tensTrans3 = tensorTransL3 (1,2) tensTotal2
                    tensTotal3 = tensorAdd8 tensTotal2 tensTrans3

                    

    interAnsatzEqn1ZeroTest :: M.Map (IndList 4 Lind3) (IndList 1 Uind20) -> M.Map (IndList 4 Uind3) (IndList 1 Lind20) -> Tensor8 0 1 0 0 0 0 0 4 Rational
    interAnsatzEqn1ZeroTest map1Area map2Area = tens  
                where
                    intA = interAnsatzEqn1 map1Area map2Area 
                    tens = tensorContr20 (0,1) $ tensorContr20 (1,2) $ tensorProd8 intA $ tensorProd8 flatArea flatArea 

    interAnsatzEqn2ZeroTest :: M.Map (IndList 4 Lind3) (IndList 1 Uind20) -> M.Map (IndList 4 Uind3) (IndList 1 Lind20) -> Tensor8 1 1 0 0 0 0 0 4 Rational
    interAnsatzEqn2ZeroTest map1Area map2Area = tensorSub8 tens1 tens2  
                where
                    intA = interAnsatzEqn1 map1Area map2Area 
                    tens1 = tensorContr20 (1,1) $ tensorProd8 intA  flatAreaNoEps 
                    tens2 = tensorContr20 (0,1) $ tensorProd8 intA  flatAreaNoEps  


    ansatzEqn1Test :: M.Map (IndList 4 Lind3) (IndList 1 Uind20) -> M.Map (IndList 4 Uind3) (IndList 1 Lind20) -> Tensor8 1 0 0 0 0 0 0 0 VarMap -> Tensor8 1 0 0 0 0 0 0 4 VarMap
    ansatzEqn1Test map1Area map2Area ansatz = result  
                where
                    intA = interAnsatzEqn1 map1Area map2Area 
                    tens = tensorContr20 (1,1) $ tensorProd8 intA flatArea 
                    result = tensorContrWith20 (0,0) addVarsMap $ tensorProdWith8 (flip multVarsMap) ansatz tens
                    
    ansatzEqn2Test :: M.Map (IndList 4 Lind3) (IndList 1 Uind20) -> M.Map (IndList 4 Uind3) (IndList 1 Lind20) -> Tensor8 2 0 0 0 0 0 0 0 VarMap -> Tensor8 2 0 0 0 0 0 0 4 VarMap
    ansatzEqn2Test map1Area map2Area ansatz8 = tensorAddWith8 addVarsMap result1 result2  
                where
                    intA = interAnsatzEqn1 map1Area map2Area 
                    tens1 = tensorContr20 (1,1) $ tensorProd8 intA flatArea
                    result1 = tensorContrWith20 (0,0) addVarsMap $ tensorProdWith8 (flip multVarsMap) ansatz8 tens1
                    result2 = tensorTransWithU20 (0,1) addVarsMap result1                     

    intCondAnsatz1 :: M.Map (IndList 4 Lind3) (IndList 1 Uind20) -> M.Map (IndList 4 Uind3) (IndList 1 Lind20) -> Tensor8 2 0 0 0 0 0 0 0 VarMap -> Tensor8 2 0 0 0 0 0 0 4 VarMap
    intCondAnsatz1 map1Area map2Area ansatz8  = tensorSubWith8 addVarsMap multVarsMap res1 res2   
                where
                    intA = interAnsatzEqn1 map1Area map2Area 
                    tens1 = tensorContr20 (1,1) $ tensorProd8 intA flatArea 
                    tens2 = tensorContr20 (0,1) $ tensorProd8 intA flatArea
                    res1 = tensorContrWith20 (0,0) addVarsMap $ tensorProdWith8 (flip multVarsMap) ansatz8 tens1 
                    res2 = tensorTransWithU20 (0,1) addVarsMap $ tensorContrWith20 (0,0) addVarsMap $ tensorProdWith8 (flip multVarsMap) ansatz8 tens2


    interMetricArea :: M.Map (IndList 2 Lind3) (IndList 1 Uind9) -> M.Map (IndList 2 Uind3) (IndList 1 Lind9) -> M.Map (IndList 4 Lind3) (IndList 1 Uind20) -> M.Map (IndList 4 Uind3) (IndList 1 Lind20) -> Tensor8 1 1 0 0 0 0 2 2 Rational 
    interMetricArea map1Metric map2Metric map1Area map2Area = tensA 
            where
                interIA = interIArea map1Area 
                interJA = interJArea map2Area 
                interIM = interI2 map1Metric
                interJM = interJ2 map2Metric 
                interMet = interMetric map1Metric map2Metric 
                interMetST = tensorContr9 (0,0) $ tensorContr9 (0,1) $ tensorProd8 interIM $ tensorProd8 interJM interMet
                tens = tensorProd8 interMetST interMetST 
                tensA = tensorContr3 (0,0) $ tensorContr3 (1,1) $ tensorContr3 (2,3) $ tensorContr3 (3,4) $
                        tensorContr3 (0,4) $ tensorContr3 (1,5) $ tensorContr3 (2,7) $ tensorContr3 (3,8) $
                        tensorProd8 interIA $ tensorProd8 interJA tens

    interMetricAreaTest :: M.Map (IndList 2 Lind3) (IndList 1 Uind9) -> M.Map (IndList 2 Uind3) (IndList 1 Lind9) -> M.Map (IndList 4 Lind3) (IndList 1 Uind20) -> M.Map (IndList 4 Uind3) (IndList 1 Lind20) -> Tensor8 1 0 0 0 0 0 0 0 VarMap -> Tensor8 0 0 0 0 0 0 2 2 VarMap 
    interMetricAreaTest map1Metric map2Metric map1Area map2Area ansatz4 = tens'
            where
                intAM = interMetricArea map1Metric map2Metric map1Area map2Area
                tens = tensorContr20 (0,1) $ tensorProd8 intAM flatArea
                tens' = tensorContrWith20 (0,0) addVarsMap $ tensorProdWith8 (flip multVarsMap) ansatz4 tens



    
    epsilon :: Tensor8 0 0 0 0 0 0 0 4 Rational 
    epsilon = fromListT8 $ map (\([i,j,k,l],v) -> ((Empty, Empty, Empty, Empty, Empty, Empty, Empty, Append (Lind3 i) $ Append (Lind3 j) $ Append (Lind3 k) $ singletonInd (Lind3 l)),v)) epsL 
                    where
                       epsSign [i,j,k,l] = (-1)^(length $  filter (==True) [j>i,k>i,l>i,k>j,l>j,l>k])
                       epsL = map (\x -> (x, epsSign x)) $ permutations [0,1,2,3]

    epsilonInv :: Tensor8 0 0 0 0 0 0 4 0 Rational 
    epsilonInv = fromListT8 $ map (\([i,j,k,l],v) -> ((Empty, Empty, Empty, Empty, Empty, Empty, Append (Uind3 i) $ Append (Uind3 j) $ Append (Uind3 k) $ singletonInd (Uind3 l), Empty),v)) epsL 
                    where
                       epsSign [i,j,k,l] = (-1)^(length $  filter (==True) [j>i,k>i,l>i,k>j,l>j,l>k])
                       epsL = map (\x -> (x, epsSign x)) $ permutations [0,1,2,3]
                       
    flatAreaST :: Tensor8 0 0 0 0 0 0 0 4 Rational 
    flatAreaST = tens 
            where
                etaProd = tensorProd8 eta eta 
                etaProd1 = tensorTransL3 (1,2) etaProd 
                etaProd2 = tensorTransL3 (1,3) etaProd 
                tens = tensorSub8 etaProd1 $ tensorAdd8 etaProd2 epsilon 

    flatAreaSTNoEps :: Tensor8 0 0 0 0 0 0 0 4 Rational 
    flatAreaSTNoEps = tens 
            where
                etaProd = tensorProd8 eta eta 
                etaProd1 = tensorTransL3 (1,2) etaProd 
                etaProd2 = tensorTransL3 (1,3) etaProd 
                tens = tensorSub8 etaProd1 etaProd2 


    flatArea' :: M.Map (IndList 4 Uind3) (IndList 1 Lind20) -> Tensor8 0 1 0 0 0 0 0 0 Rational 
    flatArea' map2Area = tensorContr3 (0,0) $ tensorContr3 (1,1) $ tensorContr3 (2,2) $ tensorContr3 (3,3) tens' 
            where
                intJA = interJArea map2Area
                etaProd = tensorProd8 eta eta 
                etaProd1 = tensorTransL3 (1,2) etaProd 
                etaProd2 = tensorTransL3 (1,3) etaProd 
                tens = tensorSub8 etaProd1 $ tensorAdd8 etaProd2 epsilon 
                tens' = tensorProd8 intJA tens 

    flatAreaInvST :: Tensor8 0 0 0 0 0 0 4 0 Rational 
    flatAreaInvST = tens
            where
                etaProd = tensorProd8 invEta invEta 
                etaProd1 = tensorTransU3 (1,2) etaProd 
                etaProd2 = tensorTransU3 (1,3) etaProd 
                tens = tensorSub8 etaProd1 $ tensorAdd8 etaProd2 epsilonInv

    flatAreaInvSTNoEps :: Tensor8 0 0 0 0 0 0 4 0 Rational 
    flatAreaInvSTNoEps = tens
            where
                etaProd = tensorProd8 invEta invEta 
                etaProd1 = tensorTransU3 (1,2) etaProd 
                etaProd2 = tensorTransU3 (1,3) etaProd 
                tens = tensorSub8 etaProd1 etaProd2 


    flatAreaInv :: M.Map (IndList 4 Lind3) (IndList 1 Uind20) -> Tensor8 1 0 0 0 0 0 0 0 Rational 
    flatAreaInv map1Area = tensorContr3 (0,0) $ tensorContr3 (1,1) $ tensorContr3 (2,2) $ tensorContr3 (3,3) tens' 
            where
                intIA = interIArea map1Area
                etaProd = tensorProd8 invEta invEta 
                etaProd1 = tensorTransU3 (1,2) etaProd 
                etaProd2 = tensorTransU3 (1,3) etaProd 
                tens = tensorSub8 etaProd1 $ tensorAdd8 etaProd2 epsilonInv
                tens' = tensorProd8 intIA tens 

    epsMap :: M.Map [Int] Rational 
    epsMap = M.fromList $ map (\x -> (x, epsSign x)) $ permutations [0,1,2,3]
                where
                   epsSign [i,j,k,l] = (-1)^(length $  filter (==True) [j>i,k>i,l>i,k>j,l>j,l>k])

    epsList :: [(Int, Int, Int, Int, Rational)]
    epsList = map (\([i, j, k, l], x) -> (i, j, k, l, x)) $ filter ((/=0) . snd) $ M.assocs epsMap

    epsilonDown :: Tensor8 0 0 0 0 0 0 0 4 Rational
    epsilonDown = fromListT8 $ map (\(i, j, k, l, v) -> ((Empty,Empty,Empty,Empty,Empty,Empty,Empty,Append (Lind3 i) $ Append (Lind3 j) $ Append (Lind3 k) $ Append (Lind3 l) Empty), v)) epsList

    epsilonUp :: Tensor8 0 0 0 0 0 0 4 0 Rational
    epsilonUp = fromListT8 $ map (\(i, j, k, l, v) -> ((Empty,Empty,Empty,Empty,Empty,Empty,Append (Uind3 i) $ Append (Uind3 j) $ Append (Uind3 k) $ Append (Uind3 l) Empty, Empty), v)) epsList

    genericArea :: Rational -> Rational -> Rational -> Rational -> Rational -> Rational -> Tensor8 0 1 0 0 0 0 0 0 Rational
    genericArea t1 t2 t3 s1 s2 s3 = fromListT8 $ map (\(i,v) -> ( (Empty, (singletonInd $ Lind20 i), Empty, Empty, Empty, Empty, Empty, Empty), v))
                                    [(0,-t1),(5,s1),(6,-t2),(9,s2),(11,-t3),(12,s3),(15,t1),(18,t2),(20,t3)]

    genericAreaM :: Tensor8 0 1 0 0 0 0 0 0 VarMap
    genericAreaM = fromListTWith8 addVarsMap $
                   map (\(i,v) -> ( (Empty, (singletonInd $ Lind20 i), Empty, Empty, Empty, Empty, Empty, Empty), v))
                                    [(0,I.singleton 1 (-1)),(5,I.singleton 4 1),(6,I.singleton 2 (-1)),(9,I.singleton 5 (-1)),(11,I.singleton 3 (-1)),(12,I.singleton 6 1),(15,I.singleton 1 1),(18,I.singleton 2 1),(20,I.singleton 3 1)]

    flatArea :: Tensor8 0 1 0 0 0 0 0 0 Rational
    flatArea = fromListT8 $ map (\(i,v) -> ( (Empty, (singletonInd $ Lind20 i), Empty, Empty, Empty, Empty, Empty, Empty), v)) [(0,-1),(5,-1),(6,-1),(9,1),(11,-1),(12,-1),(15,1),(18,1),(20,1)]

    genericFlatArea :: Rational -> Rational -> Rational -> Rational -> Rational -> Rational -> Tensor8 0 1 0 0 0 0 0 0 Rational 
    genericFlatArea s1 s2 s3 s4 s5 s6 = fromListT8 $ map (\(i,v) -> ( (Empty, (singletonInd $ Lind20 i), Empty, Empty, Empty, Empty, Empty, Empty), v)) [(0,-s1),(5,s4),(6,-s2),(9,s5),(11,-s3),(12,s6),(15,s1),(18,s2),(20,s3)]

    metricInducedArea :: [Rational] -> Tensor8 0 1 0 0 0 0 0 0 Rational 
    metricInducedArea [g1,g2,g3,g4,g5,g6,g7,g8,g9,g10] = fromListT8 $ map (\(i,v) -> ( (Empty, (singletonInd $ Lind20 i), Empty, Empty, Empty, Empty, Empty, Empty), v)) l 
                     where
                        v1 = g1*g5 - g2^2
                        v2 = g1*g6 - g2*g3 
                        v3 = g1*g7 - g2*g4
                        v4 = g2*g6 - g3*g5
                        v5 = g2*g7 - g4*g5 
                        v6 = g3*g7 - g4*g6 
                        v7 = g1*g8 - g3^2 
                        v8 = g1*g9 - g3*g4 
                        v9 = g2*g8 - g3*g6 
                        v10 = g2*g9 - g4*g6
                        v11 = g3*g9 - g4*g8
                        v12 = g1*g10 - g4^2 
                        v13 = g2*g9 - g3*g7 
                        v14 = g2*g10 - g4*g7 
                        v15 = g3*g10 - g4*g9 
                        v16 = g5*g8 - g6^2
                        v17 = g5*g9 -g6*g7 
                        v18 = g6*g9 -g7*g8 
                        v19 = g5*g10 - g7^2 
                        v20 = g6*g10 -g7*g9 
                        v21= g8*g10 - g9^2
                        l = [(0,v1),(1,v2),(2,v3),(3,v4),(4,v5),(5,v6),(6,v7),(7,v8),(8,v9),(9,v10),(10,v11),(11,v12),(12,v13),(13,v14),(14,v15),(15,v16),(16,v17),(17,v18),(18,v19),(19,v20),(20,v21)]


    flatAreaNoEps :: Tensor8 0 1 0 0 0 0 0 0 Rational
    flatAreaNoEps = fromListT8 $ map (\(i,v) -> ( (Empty, (singletonInd $ Lind20 i), Empty, Empty, Empty, Empty, Empty, Empty), v)) [(0,-1),(6,-1),(11,-1),(15,1),(18,1),(20,1)]

    flatAreaInvNoEps :: Tensor8 1 0 0 0 0 0 0 0 Rational
    flatAreaInvNoEps = fromListT8 $ map (\(i,v) -> ( ((singletonInd $ Uind20 i), Empty, Empty, Empty, Empty, Empty, Empty, Empty), v)) [(0,-1),(6,-1),(11,-1),(15,1),(18,1),(20,1)]

    eta :: Tensor8 0 0 0 0 0 0 0 2 Rational
    eta =  fromListT8 l 
                where
                    l = map (\(x,y,z) -> ((Empty,Empty,Empty,Empty,Empty,Empty,Empty,Append (Lind3 x) $ Append (Lind3 y) Empty),z)) [(0,0,-1),(1,1,1),(2,2,1),(3,3,1)]

    invEta :: Tensor8 0 0 0 0 0 0 2 0 Rational 
    invEta =  fromListT8 l 
                where
                    l = map (\(x,y,z) -> ((Empty,Empty,Empty,Empty,Empty,Empty,Append (Uind3 x) $ Append (Uind3 y) Empty,Empty),z)) [(0,0,-1),(1,1,1),(2,2,1),(3,3,1)]

    flatInter :: M.Map (IndList 4 Lind3) (IndList 1 Uind20) -> M.Map (IndList 4 Uind3) (IndList 1 Lind20) -> Tensor8 0 1 0 0 0 0 1 1 Rational
    flatInter trianAreaI trianAreaJ = tensorContr20 (0,1) prod
            where
                intArea = interArea trianAreaI trianAreaJ 
                prod = tensorProd8 intArea flatArea 

    genericFlatInter :: Rational -> Rational -> Rational -> Rational -> Rational -> Rational -> M.Map (IndList 4 Lind3) (IndList 1 Uind20) -> M.Map (IndList 4 Uind3) (IndList 1 Lind20) -> Tensor8 0 1 0 0 0 0 1 1 Rational
    genericFlatInter s1 s2 s3 s4 s5 s6 trianAreaI trianAreaJ = tensorContr20 (0,1) prod
            where
                intArea = interArea trianAreaI trianAreaJ 
                prod = tensorProd8 intArea $ genericFlatArea s1 s2 s3 s4 s5 s6 

    intAIB :: M.Map (IndList 2 Lind3) (IndList 1 Uind9) -> M.Map (IndList 2 Uind3) (IndList 1 Lind9) -> M.Map (IndList 4 Lind3) (IndList 1 Uind20) -> M.Map (IndList 4 Uind3) (IndList 1 Lind20) -> Tensor8 1 2 0 0 1 1 2 2 Rational
    intAIB map1Metric map2Metric map1Area map2Area = tensorSub8 tens tensTrans  
            where
                intArea = interArea map1Area map2Area
                intMetric = interMetric map1Metric map2Metric
                flatIntA = flatInter map1Area map2Area 
                int3 = interEqn3 map1Metric map2Metric map1Area map2Area
                block1 = tensorProd8 delta20 $ tensorProd8 delta20 $ tensorProd8 delta9 delta3 
                block2 = tensorProd8 intArea $ tensorProd8 delta20 delta9
                block3 = tensorProd8 delta20 int3 
                totalBlock = tensorAdd8 block1 $ tensorAdd8 block2 block3 
                tens = tensorContr20 (0,2) $ tensorProd8 totalBlock flatIntA 
                tensTrans = tensorTransU3 (0,1) $ tensorTransL3 (0,1) tens 

    triangleMap3P' :: Int -> M.Map [Int] Int
    triangleMap3P' i = M.fromList $ zip j k
                    where
                        j = [ [a,b,c] | a <- [1..i], b <- [a..i], c <- [b..i] ]
                        k = [1..]

    ansatzAIBJCK' :: M.Map (IndList 2 Lind3) (IndList 1 Uind9) -> M.Map (IndList 2 Uind3) (IndList 1 Lind9) -> M.Map (IndList 4 Lind3) (IndList 1 Uind20) -> M.Map (IndList 4 Uind3) (IndList 1 Lind20) -> Tensor8 3 3 0 0 4 3 0 0 Rational
    ansatzAIBJCK' map1Metric map2Metric map1Area map2Area = totalBlock3
                    where
                        intArea = interArea map1Area map2Area
                        intMetric = interMetric map1Metric map2Metric
                        int3 = interEqn3 map1Metric map2Metric map1Area map2Area
                        antiSym = aSymI2 map1Metric
                        aSym = tensorContr3 (1,1) $ tensorProd8 invEta antiSym
                        int3Contr = tensorContr3 (0,0) $ tensorContr3 (0,1) $ tensorProd8 int3 aSym
                        block1 = tensorProd8 int3Contr $ tensorProd8 delta20   $ tensorProd8 delta20   $ tensorProd8 delta9 delta9
                        block2 = tensorTransU20 (0,2) $ tensorTransU9 (0,3) block1 
                        block3 = tensorTransU20 (0,1) $ tensorTransU9 (0,2) block1 
                        totalBlock1 = tensorAdd8 block1   $ tensorAdd8 block2 block3 
                        totalBlock2 = tensorTransL20 (0,2)   $ tensorTransL9 (0,2) totalBlock1
                        totalBlock3 = tensorTransL20 (0,1)   $ tensorTransL9 (0,1) totalBlock1
                        totalBlock4 = tensorTransL20 (1,2)  $ tensorTransL9 (1,2) totalBlock1
                        totalBlock5 = tensorTransL20 (1,2)  $ tensorTransL9 (1,2) totalBlock3
                        totalBlock6 = tensorTransL20 (0,2)  $ tensorTransL9 (0,2) totalBlock3
                        tens = tensorAdd8 totalBlock1 $ tensorAdd8 totalBlock2 $ tensorAdd8 totalBlock3 $ tensorAdd8 totalBlock4 $ tensorAdd8 totalBlock5 totalBlock6

    index2SparseAnsatzAIBJCKSym :: M.Map [Int] Int -> ([Int],Rational) -> Maybe ((Int,Int),Rational)
    index2SparseAnsatzAIBJCKSym trian ([d,c,e,a',c',d',l,s,k,m,i',k',l'],v) 
            = case matrixInd of
                        (Just x) -> Just ((d*21^3*1000+c*21^2*1000+e*21*1000+l*1000+k*100+m*10+s+1,1+315+(div (315*316) 2)+x),v)
                        _ -> Nothing
        where
                                ind1 = 105 + a' * 10 + i' +1
                                ind2 = 105 + c' * 10 + k' +1
                                ind3 = 105 + d' *10 + l' +1 
                                v' x
                                    | ind1 == ind2 && ind1 == ind3 = 1/6 *x
                                    | ind1 == ind2 || ind1 == ind3 || ind2 == ind3 = 1/2 *x
                                    | otherwise = x
                                matrixInd = (M.lookup) [ind1, ind2, ind3] trian

    ansatzA :: M.Map (IndList 2 Lind3) (IndList 1 Uind9) -> M.Map (IndList 2 Uind3) (IndList 1 Lind9) -> M.Map (IndList 4 Lind3) (IndList 1 Uind20) -> M.Map (IndList 4 Uind3) (IndList 1 Lind20) -> Tensor8 1 0 0 0 0 0 0 0 VarMap -> Tensor8 1 0 0 0 1 0 0 0 VarMap
    ansatzA map1Metric map2Metric map1Area map2Area ansatzTens = block1 
            where
                intA = interArea map1Area map2Area
                antiSym = aSymI2 map1Metric
                aSym = tensorContr3 (1,1) $ tensorProd8 invEta antiSym
                intAContr = tensorContr3 (0,0) $ tensorContr3 (0,1) $ tensorProd8 intA aSym
                block1 = tensorContrWith20 (0,0) addVarsMap $ tensorProdWith8 (flip multVarsMap) ansatzTens intAContr 

    ansatzAa :: M.Map (IndList 2 Lind3) (IndList 1 Uind9) -> M.Map (IndList 2 Uind3) (IndList 1 Lind9) -> M.Map (IndList 4 Lind3) (IndList 1 Uind20) -> M.Map (IndList 4 Uind3) (IndList 1 Lind20) -> Tensor8 1 0 0 0 0 0 1 0 VarMap -> Tensor8 1 0 0 0 1 0 1 0 VarMap
    ansatzAa map1Metric map2Metric map1Area map2Area ansatzTens = block1 
            where
                int2 = interEqn2 map1Area map2Area
                antiSym = aSymI2 map1Metric
                aSym = tensorContr3 (1,1) $ tensorProd8 invEta antiSym
                int2Contr = tensorContr3 (1,0) $ tensorContr3 (0,2) $ tensorProd8 int2 aSym
                block1 = tensorContrWith3 (0,0) addVarsMap $ tensorContrWith20 (0,0) addVarsMap $ tensorProdWith8 (flip multVarsMap) ansatzTens int2Contr 

    ansatzAI :: M.Map (IndList 2 Lind3) (IndList 1 Uind9) -> M.Map (IndList 2 Uind3) (IndList 1 Lind9) -> M.Map (IndList 4 Lind3) (IndList 1 Uind20) -> M.Map (IndList 4 Uind3) (IndList 1 Lind20) -> Tensor8 1 0 0 0 1 0 0 0 VarMap -> Tensor8 1 0 0 0 2 0 0 0 VarMap
    ansatzAI map1Metric map2Metric map1Area map2Area ansatzTens = block1
            where
                int3 = interEqn3 map1Metric map2Metric map1Area map2Area
                antiSym = aSymI2 map1Metric
                aSym = tensorContr3 (1,1) $ tensorProd8 invEta antiSym
                int3Contr = tensorContr3 (0,0) $ tensorContr3 (0,1) $ tensorProd8 int3 aSym
                block1 = tensorContrWith9 (0,0) (I.unionWith (+)) $ tensorContrWith20 (0,0) (I.unionWith (+)) $ tensorProdWith8 (\m s -> multVarsMap s m) ansatzTens int3Contr 

    ansatzAB :: M.Map (IndList 2 Lind3) (IndList 1 Uind9) -> M.Map (IndList 2 Uind3) (IndList 1 Lind9) -> M.Map (IndList 4 Lind3) (IndList 1 Uind20) -> M.Map (IndList 4 Uind3) (IndList 1 Lind20) -> Tensor8 2 0 0 0 0 0 0 0 VarMap -> Tensor8 2 0 0 0 1 0 0 0 VarMap
    ansatzAB map1Metric map2Metric map1Area map2Area ansatzTens = tensorAddWith8 (addVarsMap) block1 block2
            where
                intA = interArea map1Area map2Area
                antiSym = aSymI2 map1Metric
                aSym = tensorContr3 (1,1) $ tensorProd8 invEta antiSym
                intAContr = tensorContr3 (0,0) $ tensorContr3 (0,1) $ tensorProd8 intA aSym
                block1 = tensorContrWith20 (0,0) addVarsMap $ tensorProdWith8 (flip multVarsMap) ansatzTens intAContr 
                block2 = tensorTransWithU20 (0,1) addVarsMap block1 
    
    ansatzAaBb :: M.Map (IndList 2 Lind3) (IndList 1 Uind9) -> M.Map (IndList 2 Uind3) (IndList 1 Lind9) -> M.Map (IndList 4 Lind3) (IndList 1 Uind20) -> M.Map (IndList 4 Uind3) (IndList 1 Lind20) -> Tensor8 2 0 0 0 0 0 2 0 VarMap -> Tensor8 2 0 0 0 1 0 2 0 VarMap
    ansatzAaBb map1Metric map2Metric map1Area map2Area ansatzTens = tensorAddWith8 (addVarsMap) block1 block2
            where
                int2 = interEqn2 map1Area map2Area
                antiSym = aSymI2 map1Metric
                aSym = tensorContr3 (1,1) $ tensorProd8 invEta antiSym
                int2Contr = tensorContr3 (1,0) $ tensorContr3 (0,2) $ tensorProd8 int2 aSym
                block1 = tensorContrWith3 (0,0) addVarsMap $ tensorContrWith20 (0,0) addVarsMap $ tensorProdWith8 (flip multVarsMap) ansatzTens int2Contr 
                block2 = tensorTransWithU3 (0,1) addVarsMap $ tensorTransWithU20 (0,1) addVarsMap block1 

    ansatzAIB :: M.Map (IndList 2 Lind3) (IndList 1 Uind9) -> M.Map (IndList 2 Uind3) (IndList 1 Lind9) -> M.Map (IndList 4 Lind3) (IndList 1 Uind20) -> M.Map (IndList 4 Uind3) (IndList 1 Lind20) -> Tensor8 2 0 0 0 1 0 0 0 VarMap -> Tensor8 2 0 0 0 2 0 0 0 VarMap
    ansatzAIB map1Metric map2Metric map1Area map2Area ansatzTens = tensorAddWith8 (addVarsMap) block1 block2 
            where
                int3 = interEqn3 map1Metric map2Metric map1Area map2Area
                intArea = interArea map1Area map2Area
                antiSym = aSymI2 map1Metric
                aSym = tensorContr3 (1,1) $ tensorProd8 invEta antiSym
                intAContr = tensorContr3 (0,0) $ tensorContr3 (0,1) $ tensorProd8 intArea aSym
                int3Contr = tensorContr3 (0,0) $ tensorContr3 (0,1) $ tensorProd8 int3 aSym
                block1 = tensorTransWithU20 (0,1) addVarsMap $ tensorContrWith20 (0,0) addVarsMap $ tensorProdWith8 (flip multVarsMap) ansatzTens intAContr 
                block2 = tensorContrWith9 (0,0) addVarsMap $ tensorContrWith20 (1,0) addVarsMap $ tensorProdWith8 (flip multVarsMap) ansatzTens int3Contr 


    ansatzAIBJ :: M.Map (IndList 2 Lind3) (IndList 1 Uind9) -> M.Map (IndList 2 Uind3) (IndList 1 Lind9) -> M.Map (IndList 4 Lind3) (IndList 1 Uind20) -> M.Map (IndList 4 Uind3) (IndList 1 Lind20) -> Tensor8 2 0 0 0 2 0 0 0 VarMap -> Tensor8 2 0 0 0 3 0 0 0 VarMap
    ansatzAIBJ map1Metric map2Metric map1Area map2Area ansatzTens = tensorAddWith8 (addVarsMap) block1 block2
            where
                int3 = interEqn3 map1Metric map2Metric map1Area map2Area
                antiSym = aSymI2 map1Metric
                aSym = tensorContr3 (1,1) $ tensorProd8 invEta antiSym
                int3Contr = tensorContr3 (0,0) $ tensorContr3 (0,1) $ tensorProd8 int3 aSym
                block1 = tensorContrWith9 (0,0) addVarsMap $ tensorContrWith20 (0,0) addVarsMap $ tensorProdWith8 (flip multVarsMap) ansatzTens int3Contr 
                block2 = tensorTransWithU9 (0,1) addVarsMap $ tensorTransWithU20 (0,1) addVarsMap block1 

    ansatzABC :: M.Map (IndList 2 Lind3) (IndList 1 Uind9) -> M.Map (IndList 2 Uind3) (IndList 1 Lind9) -> M.Map (IndList 4 Lind3) (IndList 1 Uind20) -> M.Map (IndList 4 Uind3) (IndList 1 Lind20) -> Tensor8 3 0 0 0 0 0 0 0 VarMap -> Tensor8 3 0 0 0 1 0 0 0 VarMap
    ansatzABC map1Metric map2Metric map1Area map2Area ansatzTens = tensorAddWith8 addVarsMap block1 $ tensorAddWith8 addVarsMap block2 block3 
            where
                intA = interArea map1Area map2Area
                antiSym = aSymI2 map1Metric
                aSym = tensorContr3 (1,1) $ tensorProd8 invEta antiSym
                intAContr = tensorContr3 (0,0) $ tensorContr3 (0,1) $ tensorProd8 intA aSym
                block1 = tensorContrWith20 (0,0) addVarsMap $ tensorProdWith8 (flip multVarsMap) ansatzTens intAContr 
                block2 = tensorTransWithU20 (1,2) addVarsMap block1 
                block3 = tensorTransWithU20 (0,2) addVarsMap block1

    ansatzABCD :: M.Map (IndList 2 Lind3) (IndList 1 Uind9) -> M.Map (IndList 2 Uind3) (IndList 1 Lind9) -> M.Map (IndList 4 Lind3) (IndList 1 Uind20) -> M.Map (IndList 4 Uind3) (IndList 1 Lind20) -> Tensor8 4 0 0 0 0 0 0 0 VarMap -> Tensor8 4 0 0 0 1 0 0 0 VarMap
    ansatzABCD map1Metric map2Metric map1Area map2Area ansatzTens = tensorAddWith8 addVarsMap block1 $ tensorAddWith8 addVarsMap block2 $ tensorAddWith8 addVarsMap block3 block4 
            where
                intA = interArea map1Area map2Area
                antiSym = aSymI2 map1Metric
                aSym = tensorContr3 (1,1) $ tensorProd8 invEta antiSym
                intAContr = tensorContr3 (0,0) $ tensorContr3 (0,1) $ tensorProd8 intA aSym
                block1 = tensorContrWith20 (0,0) addVarsMap $ tensorProdWith8 (flip multVarsMap) ansatzTens intAContr 
                block2 = tensorTransWithU20 (0,3) addVarsMap block1 
                block3 = tensorTransWithU20 (1,3) addVarsMap block1
                block4 = tensorTransWithU20 (2,3) addVarsMap block1


    ansatzABbCc :: M.Map (IndList 2 Lind3) (IndList 1 Uind9) -> M.Map (IndList 2 Uind3) (IndList 1 Lind9) -> M.Map (IndList 4 Lind3) (IndList 1 Uind20) -> M.Map (IndList 4 Uind3) (IndList 1 Lind20) -> Tensor8 3 0 0 0 0 0 2 0 VarMap -> Tensor8 3 0 0 0 1 0 2 0 VarMap
    ansatzABbCc map1Metric map2Metric map1Area map2Area ansatzTens = tensorAddWith8 addVarsMap block1 $ tensorAddWith8 addVarsMap block2 block3 
            where
                intA = interArea map1Area map2Area
                int2 = interEqn2 map1Area map2Area
                antiSym = aSymI2 map1Metric
                aSym = tensorContr3 (1,1) $ tensorProd8 invEta antiSym
                intAContr = tensorContr3 (0,0) $ tensorContr3 (0,1) $ tensorProd8 intA aSym
                int2Contr = tensorContr3 (1,0) $ tensorContr3 (0,2) $ tensorProd8 int2 aSym
                block1 = tensorContrWith20 (1,0) addVarsMap $ tensorProdWith8 multVarsMap intAContr ansatzTens
                block2 = tensorContrWith3 (0,0) addVarsMap $ tensorContrWith20 (1,0) addVarsMap $ tensorProdWith8 (flip multVarsMap) ansatzTens int2Contr 
                block3 = tensorTransWithU3 (0,1) addVarsMap $ tensorTransWithU20 (1,2) addVarsMap block2 

    ansatzABCI :: M.Map (IndList 2 Lind3) (IndList 1 Uind9) -> M.Map (IndList 2 Uind3) (IndList 1 Lind9) -> M.Map (IndList 4 Lind3) (IndList 1 Uind20) -> M.Map (IndList 4 Uind3) (IndList 1 Lind20) -> Tensor8 3 0 0 0 1 0 0 0 VarMap -> Tensor8 3 0 0 0 2 0 0 0 VarMap
    ansatzABCI map1Metric map2Metric map1Area map2Area ansatzTens = tensorAddWith8 addVarsMap block1 $ tensorAddWith8 addVarsMap block2 block3 
            where
                intA = interArea map1Area map2Area
                int3 = interEqn3 map1Metric map2Metric map1Area map2Area
                antiSym = aSymI2 map1Metric
                aSym = tensorContr3 (1,1) $ tensorProd8 invEta antiSym
                intAContr = tensorContr3 (0,0) $ tensorContr3 (0,1) $ tensorProd8 intA aSym
                int3Contr = tensorContr3 (0,0) $ tensorContr3 (0,1) $ tensorProd8 int3 aSym
                block1 = tensorContrWith20 (1,0) addVarsMap $ tensorProdWith8 multVarsMap intAContr ansatzTens
                block2 = tensorTransWithU20 (0,1) addVarsMap block1
                block3 = tensorTransWithU9 (0,1) addVarsMap $ tensorContrWith9 (0,0) addVarsMap $ tensorContrWith20 (2,0) addVarsMap $ tensorProdWith8 (flip multVarsMap) ansatzTens int3Contr 

    ansatzApBqCI :: M.Map (IndList 2 Lind3) (IndList 1 Uind9) -> M.Map (IndList 2 Uind3) (IndList 1 Lind9) -> M.Map (IndList 4 Lind3) (IndList 1 Uind20) -> M.Map (IndList 4 Uind3) (IndList 1 Lind20) -> Tensor8 3 0 0 0 1 0 2 0 VarMap -> Tensor8 3 0 0 0 2 0 2 0 VarMap
    ansatzApBqCI map1Metric map2Metric map1Area map2Area ansatzTens = tensorAddWith8 addVarsMap block1 $ tensorAddWith8 addVarsMap block2 block3 
            where
                int2 = interEqn2 map1Area map2Area
                int3 = interEqn3 map1Metric map2Metric map1Area map2Area
                antiSym = aSymI2 map1Metric
                aSym = tensorContr3 (1,1) $ tensorProd8 invEta antiSym
                int2Contr = tensorContr3 (1,0) $ tensorContr3 (0,2) $ tensorProd8 int2 aSym
                int3Contr = tensorContr3 (0,0) $ tensorContr3 (0,1) $ tensorProd8 int3 aSym
                block1 = tensorTransWithU9 (0,1) addVarsMap $ tensorContrWith3 (1,0) addVarsMap $ tensorContrWith20 (1,0) addVarsMap $ tensorProdWith8 multVarsMap int2Contr ansatzTens
                block2 = tensorTransWithU3 (0,1) addVarsMap $ tensorTransWithU20 (0,1) addVarsMap block1
                block3 = tensorContrWith9 (0,0) addVarsMap $ tensorContrWith20 (2,0) addVarsMap $ tensorProdWith8 (flip multVarsMap) ansatzTens int3Contr 

    ansatzABICJ :: M.Map (IndList 2 Lind3) (IndList 1 Uind9) -> M.Map (IndList 2 Uind3) (IndList 1 Lind9) -> M.Map (IndList 4 Lind3) (IndList 1 Uind20) -> M.Map (IndList 4 Uind3) (IndList 1 Lind20) -> Tensor8 3 0 0 0 2 0 0 0 VarMap -> Tensor8 3 0 0 0 3 0 0 0 VarMap
    ansatzABICJ map1Metric map2Metric map1Area map2Area ansatzTens = tensorAddWith8 addVarsMap block1 $ tensorAddWith8 addVarsMap block2 block3 
            where
                intA = interArea map1Area map2Area
                int3 = interEqn3 map1Metric map2Metric map1Area map2Area
                antiSym = aSymI2 map1Metric
                aSym = tensorContr3 (1,1) $ tensorProd8 invEta antiSym
                int3Contr = tensorContr3 (0,0) $ tensorContr3 (0,1) $ tensorProd8 int3 aSym
                intAContr = tensorContr3 (0,0) $ tensorContr3 (0,1) $ tensorProd8 intA aSym
                block1 = tensorContrWith9 (0,0) addVarsMap $ tensorContrWith20 (1,0) addVarsMap $ tensorProdWith8 (flip multVarsMap) ansatzTens int3Contr 
                block2 = tensorTransWithU9 (0,1) addVarsMap $ tensorTransWithU20 (1,2) addVarsMap block1 
                block3 = tensorTransWithU9 (1,2) addVarsMap $ tensorTransWithU9 (0,1) addVarsMap $ tensorContrWith20 (1,0) addVarsMap $ tensorProdWith8 multVarsMap intAContr ansatzTens

    ansatzAIBJCK :: M.Map (IndList 2 Lind3) (IndList 1 Uind9) -> M.Map (IndList 2 Uind3) (IndList 1 Lind9) -> M.Map (IndList 4 Lind3) (IndList 1 Uind20) -> M.Map (IndList 4 Uind3) (IndList 1 Lind20) -> Tensor8 3 0 0 0 3 0 0 0 VarMap -> Tensor8 3 0 0 0 4 0 0 0 VarMap
    ansatzAIBJCK map1Metric map2Metric map1Area map2Area ansatzTens = tensorAddWith8 addVarsMap block1 $ tensorAddWith8 addVarsMap block2 block3 
            where
                int3 = interEqn3 map1Metric map2Metric map1Area map2Area
                antiSym = aSymI2 map1Metric
                aSym = tensorContr3 (1,1) $ tensorProd8 invEta antiSym
                int3Contr = tensorContr3 (0,0) $ tensorContr3 (0,1) $ tensorProd8 int3 aSym
                block1 = tensorContrWith9 (0,0) addVarsMap $ tensorContrWith20 (0,0) addVarsMap $ tensorProdWith8 (flip multVarsMap) ansatzTens int3Contr 
                block2 = tensorTransWithU9 (1,2) addVarsMap $ tensorTransWithU20 (1,2) addVarsMap block1 
                block3 = tensorTransWithU9 (0,2) addVarsMap $ tensorTransWithU20 (0,2) addVarsMap block1

    --order 4

    ansatzABCDJ :: M.Map (IndList 2 Lind3) (IndList 1 Uind9) -> M.Map (IndList 2 Uind3) (IndList 1 Lind9) -> M.Map (IndList 4 Lind3) (IndList 1 Uind20) -> M.Map (IndList 4 Uind3) (IndList 1 Lind20) -> Tensor8 4 0 0 0 1 0 0 0 VarMap -> Tensor8 4 0 0 0 2 0 0 0 VarMap
    ansatzABCDJ map1Metric map2Metric map1Area map2Area ansatzTens = tensorAddWith8 addVarsMap block1 $ tensorAddWith8 addVarsMap block2 $ tensorAddWith8 addVarsMap block3 block4  
            where
                intA = interArea map1Area map2Area
                int3 = interEqn3 map1Metric map2Metric map1Area map2Area 
                antiSym = aSymI2 map1Metric
                aSym = tensorContr3 (1,1) $ tensorProd8 invEta antiSym
                intAContr = tensorContr3 (0,0) $ tensorContr3 (0,1) $ tensorProd8 intA aSym
                int3Contr = tensorContr3 (0,0) $ tensorContr3 (0,1) $ tensorProd8 int3 aSym
                block1 = tensorTransWithU20 (2,3) addVarsMap $ tensorContrWith20 (0,0) addVarsMap $ tensorProdWith8 (flip multVarsMap) ansatzTens intAContr 
                block2 = tensorTransWithU20 (1,2) addVarsMap block1 
                block3 = tensorTransWithU20 (0,2) addVarsMap block1
                block4 = tensorContrWith9 (0,0) addVarsMap $ tensorContrWith20 (3,0) addVarsMap $ tensorProdWith8 (flip multVarsMap) ansatzTens int3Contr 


    ansatzABCcDd :: M.Map (IndList 2 Lind3) (IndList 1 Uind9) -> M.Map (IndList 2 Uind3) (IndList 1 Lind9) -> M.Map (IndList 4 Lind3) (IndList 1 Uind20) -> M.Map (IndList 4 Uind3) (IndList 1 Lind20) -> Tensor8 4 0 0 0 0 0 2 0 VarMap -> Tensor8 4 0 0 0 1 0 2 0 VarMap
    ansatzABCcDd map1Metric map2Metric map1Area map2Area ansatzTens = tensorAddWith8 addVarsMap block1 $ tensorAddWith8 addVarsMap block2 $ tensorAddWith8 addVarsMap block3 block4 
            where
                intA = interArea map1Area map2Area
                int2 = interEqn2 map1Area map2Area
                antiSym = aSymI2 map1Metric
                aSym = tensorContr3 (1,1) $ tensorProd8 invEta antiSym
                intAContr = tensorContr3 (0,0) $ tensorContr3 (0,1) $ tensorProd8 intA aSym
                int2Contr = tensorContr3 (1,0) $ tensorContr3 (0,2) $ tensorProd8 int2 aSym
                block1 = tensorContrWith20 (1,0) addVarsMap $ tensorProdWith8 multVarsMap intAContr ansatzTens
                block2 = tensorTransWithU20 (0,1) addVarsMap block1
                block3 = tensorContrWith3 (0,0) addVarsMap $ tensorContrWith20 (2,0) addVarsMap $ tensorProdWith8 (flip multVarsMap) ansatzTens int2Contr 
                block4 = tensorTransWithU3 (0,1) addVarsMap $ tensorTransWithU20 (2,3) addVarsMap block3 
    
    --the equations in tensorial form

    --start with the first subgraph (#of total derivatives = 2)

    --no Prolongation 

    eqn3 :: M.Map (IndList 2 Lind3) (IndList 1 Uind9) -> M.Map (IndList 2 Uind3) (IndList 1 Lind9) -> M.Map (IndList 4 Lind3) (IndList 1 Uind20) -> M.Map (IndList 4 Uind3) (IndList 1 Lind20) -> Tensor8 1 0 0 0 1 0 0 0 VarMap -> Tensor8 0 0 0 0 0 0 3 1 VarMap
    eqn3 map1Metric map2Metric map1Area map2Area ansatzTens6 = total
            where
                flatInt = flatInter map1Area map2Area 
                intJ = interJ2 map2Metric 
                flatInt1 = tensorProd8 intJ flatInt 
                flatInt2 = tensorTransU3 (0,1) flatInt1
                flatInt3 = tensorTransU3 (1,2) flatInt1
                flatInt4 = tensorTransU3 (0,2) flatInt1 
                flatInt5 = tensorTransU3 (0,1) $ tensorTransU3 (1,2) flatInt1
                flatInt6 = tensorTransU3 (0,1) $ tensorTransU3 (0,2) flatInt1 
                tens = tensorAdd8 flatInt1 $ tensorAdd8 flatInt2 $ tensorAdd8 flatInt3 $ tensorAdd8 flatInt4 $ tensorAdd8 flatInt5 flatInt6
                total = tensorContrWith9 (0,0) addVarsMap $ tensorContrWith20 (0,0) addVarsMap $ tensorProdWith8 (flip multVarsMap) ansatzTens6 tens  

    eqn3G :: Rational -> Rational -> Rational -> Rational -> Rational -> Rational -> M.Map (IndList 2 Lind3) (IndList 1 Uind9) -> M.Map (IndList 2 Uind3) (IndList 1 Lind9) -> M.Map (IndList 4 Lind3) (IndList 1 Uind20) -> M.Map (IndList 4 Uind3) (IndList 1 Lind20) -> Tensor8 1 0 0 0 1 0 0 0 VarMap -> Tensor8 0 0 0 0 0 0 3 1 VarMap
    eqn3G s1 s2 s3 s4 s5 s6 map1Metric map2Metric map1Area map2Area ansatzTens6 = total
            where
                flatInt = genericFlatInter s1 s2 s3 s4 s5 s6 map1Area map2Area 
                intJ = interJ2 map2Metric 
                flatInt1 = tensorProd8 intJ flatInt 
                flatInt2 = tensorTransU3 (0,1) flatInt1
                flatInt3 = tensorTransU3 (1,2) flatInt1
                flatInt4 = tensorTransU3 (0,2) flatInt1 
                flatInt5 = tensorTransU3 (0,1) $ tensorTransU3 (1,2) flatInt1
                flatInt6 = tensorTransU3 (0,1) $ tensorTransU3 (0,2) flatInt1 
                tens = tensorAdd8 flatInt1 $ tensorAdd8 flatInt2 $ tensorAdd8 flatInt3 $ tensorAdd8 flatInt4 $ tensorAdd8 flatInt5 flatInt6
                total = tensorContrWith9 (0,0) addVarsMap $ tensorContrWith20 (0,0) addVarsMap $ tensorProdWith8 (flip multVarsMap) ansatzTens6 tens  


    --1 prolongation
    
    eqn1AI ::  M.Map (IndList 2 Lind3) (IndList 1 Uind9) -> M.Map (IndList 2 Uind3) (IndList 1 Lind9) -> M.Map (IndList 4 Lind3) (IndList 1 Uind20) -> M.Map (IndList 4 Uind3) (IndList 1 Lind20) -> Tensor8 1 0 0 0 1 0 0 0 VarMap -> Tensor8 2 0 0 0 1 0 0 0 VarMap -> Tensor8 1 0 0 0 1 0 1 1 VarMap
    --eqn1AI map1Metric map2Metric map1Area map2Area ansatzTens6 ansatzTens10 = tensorAddWith8 addVarsMap block0 $ tensorAddWith8 addVarsMap block1 block2 
    eqn1AI map1Metric map2Metric map1Area map2Area ansatzTens6 ansatzTens10 = tensorAddWith8 addVarsMap block1 block2 
          where
                flatInt = flatInter map1Area map2Area 
                int3 = interEqn3 map1Metric map2Metric map1Area map2Area 
                --block0 = tensorProdWith8 (flip multVarsMap) ansatzTens6 delta3 
                block1 = tensorContrWith20 (0,0) addVarsMap $ tensorProdWith8 (flip multVarsMap) ansatzTens10 flatInt
                block2 = tensorContrWith9 (0,0) addVarsMap $ tensorContrWith20 (0,0) addVarsMap $ tensorProdWith8 (flip multVarsMap) ansatzTens6 int3 

    eqn1AIG :: Rational -> Rational -> Rational -> Rational -> Rational -> Rational -> M.Map (IndList 2 Lind3) (IndList 1 Uind9) -> M.Map (IndList 2 Uind3) (IndList 1 Lind9) -> M.Map (IndList 4 Lind3) (IndList 1 Uind20) -> M.Map (IndList 4 Uind3) (IndList 1 Lind20) -> Tensor8 1 0 0 0 1 0 0 0 VarMap -> Tensor8 2 0 0 0 1 0 0 0 VarMap -> Tensor8 1 0 0 0 1 0 1 1 VarMap
    --eqn1AI map1Metric map2Metric map1Area map2Area ansatzTens6 ansatzTens10 = tensorAddWith8 addVarsMap block0 $ tensorAddWith8 addVarsMap block1 block2 
    eqn1AIG s1 s2 s3 s4 s5 s6 map1Metric map2Metric map1Area map2Area ansatzTens6 ansatzTens10 = tensorAddWith8 addVarsMap block1 block2 
          where
            flatInt = genericFlatInter s1 s2 s3 s4 s5 s6 map1Area map2Area 
            int3 = interEqn3 map1Metric map2Metric map1Area map2Area 
            --block0 = tensorProdWith8 (flip multVarsMap) ansatzTens6 delta3 
            block1 = tensorContrWith20 (0,0) addVarsMap $ tensorProdWith8 (flip multVarsMap) ansatzTens10 flatInt
            block2 = tensorContrWith9 (0,0) addVarsMap $ tensorContrWith20 (0,0) addVarsMap $ tensorProdWith8 (flip multVarsMap) ansatzTens6 int3 


    eqn3AG ::  Rational -> Rational -> Rational -> Rational -> Rational -> Rational -> M.Map (IndList 2 Lind3) (IndList 1 Uind9) -> M.Map (IndList 2 Uind3) (IndList 1 Lind9) -> M.Map (IndList 4 Lind3) (IndList 1 Uind20) -> M.Map (IndList 4 Uind3) (IndList 1 Lind20) -> Tensor8 1 0 0 0 1 0 0 0 VarMap ->  Tensor8 2 0 0 0 1 0 0 0 VarMap -> Tensor8 1 0 0 0 0 0 3 1 VarMap
    eqn3AG s1 s2 s3 s4 s5 s6 map1Metric map2Metric map1Area map2Area ansatzTens6 ansatzTens10 = tensorAddWith8 addVarsMap total1 total2
            where
                flatInt = genericFlatInter s1 s2 s3 s4 s5 s6 map1Area map2Area 
                intA = interArea map1Area map2Area
                intJ = interJ2 map2Metric 
                flatInt1 = tensorProd8 intJ flatInt 
                flatInt2 = tensorTransU3 (0,1) flatInt1
                flatInt3 = tensorTransU3 (1,2) flatInt1
                flatInt4 = tensorTransU3 (0,2) flatInt1 
                flatInt5 = tensorTransU3 (0,1) $ tensorTransU3 (1,2) flatInt1
                flatInt6 = tensorTransU3 (0,1) $ tensorTransU3 (0,2) flatInt1 
                intA1 = tensorProd8 intJ intA 
                intA2 = tensorTransU3 (0,1) intA1
                intA3 = tensorTransU3 (1,2) intA1
                intA4 = tensorTransU3 (0,2) intA1 
                intA5 = tensorTransU3 (0,1) $ tensorTransU3 (1,2) intA1
                intA6 = tensorTransU3 (0,1) $ tensorTransU3 (0,2) intA1 
                tens1 = tensorAdd8 flatInt1 $ tensorAdd8 flatInt2 $ tensorAdd8 flatInt3 $ tensorAdd8 flatInt4 $ tensorAdd8 flatInt5 flatInt6
                tens2 = tensorAdd8 intA1 $ tensorAdd8 intA2 $ tensorAdd8 intA3 $ tensorAdd8 intA4 $ tensorAdd8 intA5 intA6
                total1 = tensorContrWith9 (0,0) addVarsMap $ tensorContrWith20 (0,0) addVarsMap $ tensorProdWith8 (flip multVarsMap) ansatzTens6 tens2 
                total2 = tensorContrWith9 (0,0) addVarsMap $ tensorContrWith20 (1,0) addVarsMap $ tensorProdWith8 (flip multVarsMap) ansatzTens10 tens1   

                


    eqn2Aa :: M.Map (IndList 2 Lind3) (IndList 1 Uind9) -> M.Map (IndList 2 Uind3) (IndList 1 Lind9) -> M.Map (IndList 4 Lind3) (IndList 1 Uind20) -> M.Map (IndList 4 Uind3) (IndList 1 Lind20) -> Tensor8 1 0 0 0 1 0 0 0 VarMap -> Tensor8 2 0 0 0 0 0 2 0 VarMap -> Tensor8 1 0 0 0 0 0 3 1 VarMap
    eqn2Aa map1Metric map2Metric map1Area map2Area ansatz6 ansatz10 = tensorAddWith8 addVarsMap tens1 tens2 
            where
                int4 = interEqn4 map1Metric map2Metric map1Area map2Area 
                flatInt = flatInter map1Area map2Area 
                block1 = tensorContrWith20 (0,0) addVarsMap $ tensorProdWith8 (flip multVarsMap) ansatz10 flatInt
                block1Trans = tensorTransWithU3 (0,2) addVarsMap block1
                tens1 = tensorAddWith8 addVarsMap block1 block1Trans 
                block2 = tensorContrWith9 (0,0) addVarsMap  $ tensorContrWith20 (0,0) addVarsMap $ tensorProdWith8 (flip multVarsMap) ansatz6 int4
                block2' = tensorTransWithU3 (0,1) addVarsMap block2 
                block2Trans = tensorTransWithU3 (0,2) addVarsMap block2'
                tens2 = tensorAddWith8 addVarsMap block2' block2Trans 

    eqn2AaG :: Rational -> Rational -> Rational -> Rational -> Rational -> Rational -> M.Map (IndList 2 Lind3) (IndList 1 Uind9) -> M.Map (IndList 2 Uind3) (IndList 1 Lind9) -> M.Map (IndList 4 Lind3) (IndList 1 Uind20) -> M.Map (IndList 4 Uind3) (IndList 1 Lind20) -> Tensor8 1 0 0 0 1 0 0 0 VarMap -> Tensor8 2 0 0 0 0 0 2 0 VarMap -> Tensor8 1 0 0 0 0 0 3 1 VarMap
    eqn2AaG s1 s2 s3 s4 s5 s6 map1Metric map2Metric map1Area map2Area ansatz6 ansatz10 = tensorAddWith8 addVarsMap tens1 tens2 
            where
                int4 = interEqn4 map1Metric map2Metric map1Area map2Area 
                flatInt = genericFlatInter s1 s2 s3 s4 s5 s6 map1Area map2Area 
                block1 = tensorContrWith20 (0,0) addVarsMap $ tensorProdWith8 (flip multVarsMap) ansatz10 flatInt
                block1Trans = tensorTransWithU3 (0,2) addVarsMap block1
                tens1 = tensorAddWith8 addVarsMap block1 block1Trans 
                block2 = tensorContrWith9 (0,0) addVarsMap  $ tensorContrWith20 (0,0) addVarsMap $ tensorProdWith8 (flip multVarsMap) ansatz6 int4
                block2' = tensorTransWithU3 (0,1) addVarsMap block2 
                block2Trans = tensorTransWithU3 (0,2) addVarsMap block2'
                tens2 = tensorAddWith8 addVarsMap block2' block2Trans 

    --2 prolongations

    eqn1ABI :: M.Map (IndList 2 Lind3) (IndList 1 Uind9) -> M.Map (IndList 2 Uind3) (IndList 1 Lind9) -> M.Map (IndList 4 Lind3) (IndList 1 Uind20) -> M.Map (IndList 4 Uind3) (IndList 1 Lind20) -> Tensor8 2 0 0 0 1 0 0 0 VarMap -> Tensor8 3 0 0 0 1 0 0 0 VarMap -> Tensor8 2 0 0 0 1 0 1 1 VarMap
    eqn1ABI map1Metric map2Metric map1Area map2Area ansatz10 ansatz14 = tensorAddWith8 addVarsMap block1 $ tensorAddWith8 addVarsMap block2 block3 
            where
                flatInt = flatInter map1Area map2Area 
                intA = interArea map1Area map2Area 
                int3 = interEqn3 map1Metric map2Metric map1Area map2Area 
                block1 = tensorContrWith20 (0,0) addVarsMap $ tensorProdWith8 (flip multVarsMap) ansatz14 flatInt
                block2 = tensorContrWith20 (1,0) addVarsMap $ tensorProdWith8 multVarsMap intA ansatz10 
                block3 = tensorContrWith9 (0,0) addVarsMap $ tensorContrWith20 (1,0) addVarsMap $ tensorProdWith8 (flip multVarsMap) ansatz10 int3

    eqn3AB :: M.Map (IndList 2 Lind3) (IndList 1 Uind9) -> M.Map (IndList 2 Uind3) (IndList 1 Lind9) -> M.Map (IndList 4 Lind3) (IndList 1 Uind20) -> M.Map (IndList 4 Uind3) (IndList 1 Lind20) -> Tensor8 2 0 0 0 1 0 0 0 VarMap ->  Tensor8 3 0 0 0 1 0 0 0 VarMap -> Tensor8 2 0 0 0 0 0 3 1 VarMap
    eqn3AB map1Metric map2Metric map1Area map2Area ansatzTens10 ansatzTens14 = tensorAddWith8 addVarsMap total1 $ tensorAddWith8 addVarsMap total2 total3
            where
                flatInt = flatInter map1Area map2Area 
                intA = interArea map1Area map2Area
                intJ = interJ2 map2Metric 
                flatInt1 = tensorProd8 intJ flatInt 
                flatInt2 = tensorTransU3 (0,1) flatInt1
                flatInt3 = tensorTransU3 (1,2) flatInt1
                flatInt4 = tensorTransU3 (0,2) flatInt1 
                flatInt5 = tensorTransU3 (0,1) $ tensorTransU3 (1,2) flatInt1
                flatInt6 = tensorTransU3 (0,1) $ tensorTransU3 (0,2) flatInt1 
                intA1 = tensorProd8 intJ intA 
                intA2 = tensorTransU3 (0,1) intA1
                intA3 = tensorTransU3 (1,2) intA1
                intA4 = tensorTransU3 (0,2) intA1 
                intA5 = tensorTransU3 (0,1) $ tensorTransU3 (1,2) intA1
                intA6 = tensorTransU3 (0,1) $ tensorTransU3 (0,2) intA1 
                tens1 = tensorAdd8 flatInt1 $ tensorAdd8 flatInt2 $ tensorAdd8 flatInt3 $ tensorAdd8 flatInt4 $ tensorAdd8 flatInt5 flatInt6
                tens2 = tensorAdd8 intA1 $ tensorAdd8 intA2 $ tensorAdd8 intA3 $ tensorAdd8 intA4 $ tensorAdd8 intA5 intA6
                total1 = tensorContrWith9 (0,0) addVarsMap $ tensorContrWith20 (1,0) addVarsMap $ tensorProdWith8 (flip multVarsMap) ansatzTens10 tens2 
                total2 = tensorTransWithU20 (0,1) addVarsMap total1
                total3 = tensorContrWith9 (0,0) addVarsMap $ tensorContrWith20 (2,0) addVarsMap $ tensorProdWith8 (flip multVarsMap) ansatzTens14 tens1

    
    eqn2ABb :: M.Map (IndList 2 Lind3) (IndList 1 Uind9) -> M.Map (IndList 2 Uind3) (IndList 1 Lind9) -> M.Map (IndList 4 Lind3) (IndList 1 Uind20) -> M.Map (IndList 4 Uind3) (IndList 1 Lind20) -> Tensor8 2 0 0 0 0 0 2 0 VarMap -> Tensor8 2 0 0 0 1 0 0 0 VarMap -> Tensor8 3 0 0 0 0 0 2 0 VarMap -> Tensor8 2 0 0 0 0 0 3 1 VarMap
    eqn2ABb map1Metric map2Metric map1Area map2Area ansatz10_1 ansatz10_2 ansatz14 = tensorAddWith8 addVarsMap tens1 $ tensorAddWith8 addVarsMap tens2 tens3
            where
                int4 = interEqn4 map1Metric map2Metric map1Area map2Area 
                intA = interArea map1Area map2Area 
                flatInt = flatInter map1Area map2Area 
                block1 = tensorContrWith20 (1,0) addVarsMap $ tensorProdWith8 (flip multVarsMap) ansatz14 flatInt
                block1Trans = tensorTransWithU3 (0,2) addVarsMap block1
                tens1 = tensorAddWith8 addVarsMap block1 block1Trans 
                block2 = tensorContrWith9 (0,0) addVarsMap  $ tensorContrWith20 (1,0) addVarsMap $ tensorProdWith8 (flip multVarsMap) ansatz10_2 int4
                block2' = tensorTransWithU3 (0,1) addVarsMap block2 
                block2Trans = tensorTransWithU3 (0,2) addVarsMap block2'
                tens2 = tensorAddWith8 addVarsMap block2' block2Trans 
                block3 = tensorContrWith20 (0,0) addVarsMap $ tensorProdWith8 (flip multVarsMap) ansatz10_1 intA
                block3Trans = tensorTransWithU3 (0,2) addVarsMap block3
                tens3 = tensorTransWithU20 (0,1) addVarsMap $ tensorAddWith8 addVarsMap block3 block3Trans 

    eqn1AaBb :: M.Map (IndList 2 Lind3) (IndList 1 Uind9) -> M.Map (IndList 2 Uind3) (IndList 1 Lind9) -> M.Map (IndList 4 Lind3) (IndList 1 Uind20) -> M.Map (IndList 4 Uind3) (IndList 1 Lind20) -> Tensor8 2 0 0 0 0 0 2 0 VarMap -> Tensor8 3 0 0 0 0 0 2 0 VarMap -> Tensor8 2 0 0 0 0 0 3 1 VarMap
    eqn1AaBb map1Metric map2Metric map1Area map2Area ansatz10_1 ansatz14 = tensorAddWith8 addVarsMap block1 $ tensorAddWith8 addVarsMap block2 block3
            where
                int2 = interEqn2 map1Area map2Area
                flatInt = flatInter map1Area map2Area 
                block1 = tensorTransWithU3 (1,2) addVarsMap $ tensorContrWith20 (0,0) addVarsMap $ tensorProdWith8 (flip multVarsMap) ansatz14 flatInt 
                block2 = tensorContrWith20 (0,0) addVarsMap $ tensorContrWith3 (0,1) addVarsMap $ tensorProdWith8 (flip multVarsMap) ansatz10_1 int2 
                block3 = tensorTransWithU20 (0,1) addVarsMap $ tensorTransWithU3 (0,2) addVarsMap block2 

    --3 prolongations 

    eqn1ABbCc :: M.Map (IndList 2 Lind3) (IndList 1 Uind9) -> M.Map (IndList 2 Uind3) (IndList 1 Lind9) -> M.Map (IndList 4 Lind3) (IndList 1 Uind20) -> M.Map (IndList 4 Uind3) (IndList 1 Lind20) -> Tensor8 3 0 0 0 0 0 2 0 VarMap -> Tensor8 4 0 0 0 0 0 2 0 VarMap -> Tensor8 3 0 0 0 0 0 3 1 VarMap
    eqn1ABbCc map1Metric map2Metric map1Area map2Area ansatz14 ansatz18 = tensorAddWith8 addVarsMap block0 $ tensorAddWith8 addVarsMap block1 $ tensorAddWith8 addVarsMap block2 block3
        where
            int2 = interEqn2 map1Area map2Area
            flatInt = flatInter map1Area map2Area 
            intA = interArea map1Area map2Area
            block0 = tensorTransWithU3 (1,2) addVarsMap $ tensorContrWith20 (0,0) addVarsMap $ tensorProdWith8 (flip multVarsMap) ansatz18 flatInt 
            block1 = tensorTransWithU3 (0,1) addVarsMap $ tensorContrWith20 (1,0) addVarsMap $ tensorProdWith8 multVarsMap intA ansatz14 
            block2 = tensorContrWith20 (1,0) addVarsMap $ tensorContrWith3 (0,1) addVarsMap $ tensorProdWith8 (flip multVarsMap) ansatz14 int2 
            block3 = tensorTransWithU20 (1,2) addVarsMap $ tensorTransWithU3 (0,2) addVarsMap block2 


    eqn1ABCI :: M.Map (IndList 2 Lind3) (IndList 1 Uind9) -> M.Map (IndList 2 Uind3) (IndList 1 Lind9) -> M.Map (IndList 4 Lind3) (IndList 1 Uind20) -> M.Map (IndList 4 Uind3) (IndList 1 Lind20) -> Tensor8 3 0 0 0 1 0 0 0 VarMap -> Tensor8 4 0 0 0 1 0 0 0 VarMap -> Tensor8 3 0 0 0 1 0 1 1 VarMap
    eqn1ABCI map1Metric map2Metric map1Area map2Area ansatz14 ansatz18 = tensorAddWith8 addVarsMap block1 $ tensorAddWith8 addVarsMap block2 $ tensorAddWith8 addVarsMap block3 block4 
            where
                flatInt = flatInter map1Area map2Area 
                intA = interArea map1Area map2Area 
                int3 = interEqn3 map1Metric map2Metric map1Area map2Area 
                block1 = tensorContrWith20 (0,0) addVarsMap $ tensorProdWith8 (flip multVarsMap) ansatz18 flatInt
                block2 = tensorContrWith20 (1,0) addVarsMap $ tensorProdWith8 multVarsMap intA ansatz14
                block3 = tensorTransWithU20 (0,1) addVarsMap block2 
                block4 = tensorContrWith9 (0,0) addVarsMap $ tensorContrWith20 (2,0) addVarsMap $ tensorProdWith8 (flip multVarsMap) ansatz14 int3


    eqn2ABCc :: M.Map (IndList 2 Lind3) (IndList 1 Uind9) -> M.Map (IndList 2 Uind3) (IndList 1 Lind9) -> M.Map (IndList 4 Lind3) (IndList 1 Uind20) -> M.Map (IndList 4 Uind3) (IndList 1 Lind20) -> Tensor8 3 0 0 0 0 0 2 0 VarMap -> Tensor8 3 0 0 0 1 0 0 0 VarMap -> Tensor8 4 0 0 0 0 0 2 0 VarMap -> Tensor8 3 0 0 0 0 0 3 1 VarMap
    eqn2ABCc map1Metric map2Metric map1Area map2Area ansatz14_1 ansatz14_2 ansatz18 = tensorAddWith8 addVarsMap tens1 $ tensorAddWith8 addVarsMap tens2 $ tensorAddWith8 addVarsMap tens3 tens4 
            where
                int4 = interEqn4 map1Metric map2Metric map1Area map2Area 
                intA = interArea map1Area map2Area 
                flatInt = flatInter map1Area map2Area 
                block1 = tensorContrWith20 (2,0) addVarsMap $ tensorProdWith8 (flip multVarsMap) ansatz18 flatInt
                block1Trans = tensorTransWithU3 (0,2) addVarsMap block1
                tens1 = tensorAddWith8 addVarsMap block1 block1Trans 
                block2 = tensorContrWith9 (0,0) addVarsMap  $ tensorContrWith20 (2,0) addVarsMap $ tensorProdWith8 (flip multVarsMap) ansatz14_2 int4
                block2' = tensorTransWithU3 (0,1) addVarsMap block2 
                block2Trans = tensorTransWithU3 (0,2) addVarsMap block2'
                tens2 = tensorAddWith8 addVarsMap block2' block2Trans 
                block3 = tensorContrWith20 (1,0) addVarsMap $ tensorProdWith8 (flip multVarsMap) ansatz14_1 intA
                block3Trans = tensorTransWithU3 (0,2) addVarsMap block3
                tens3 = tensorTransWithU20 (1,2) addVarsMap $ tensorAddWith8 addVarsMap block3 block3Trans 
                tens4 = tensorTransWithU20 (0,1) addVarsMap tens3

    eqn3ABC :: M.Map (IndList 2 Lind3) (IndList 1 Uind9) -> M.Map (IndList 2 Uind3) (IndList 1 Lind9) -> M.Map (IndList 4 Lind3) (IndList 1 Uind20) -> M.Map (IndList 4 Uind3) (IndList 1 Lind20) -> Tensor8 3 0 0 0 1 0 0 0 VarMap ->  Tensor8 4 0 0 0 1 0 0 0 VarMap -> Tensor8 3 0 0 0 0 0 3 1 VarMap
    eqn3ABC map1Metric map2Metric map1Area map2Area ansatzTens14 ansatzTens18 = tensorAddWith8 addVarsMap total1 $ tensorAddWith8 addVarsMap total2 $ tensorAddWith8 addVarsMap total3 total4
            where
                flatInt = flatInter map1Area map2Area 
                intA = interArea map1Area map2Area
                intJ = interJ2 map2Metric 
                flatInt1 = tensorProd8 intJ flatInt 
                flatInt2 = tensorTransU3 (0,1) flatInt1
                flatInt3 = tensorTransU3 (1,2) flatInt1
                flatInt4 = tensorTransU3 (0,2) flatInt1 
                flatInt5 = tensorTransU3 (0,1) $ tensorTransU3 (1,2) flatInt1
                flatInt6 = tensorTransU3 (0,1) $ tensorTransU3 (0,2) flatInt1 
                intA1 = tensorProd8 intJ intA 
                intA2 = tensorTransU3 (0,1) intA1
                intA3 = tensorTransU3 (1,2) intA1
                intA4 = tensorTransU3 (0,2) intA1 
                intA5 = tensorTransU3 (0,1) $ tensorTransU3 (1,2) intA1
                intA6 = tensorTransU3 (0,1) $ tensorTransU3 (0,2) intA1 
                tens1 = tensorAdd8 flatInt1 $ tensorAdd8 flatInt2 $ tensorAdd8 flatInt3 $ tensorAdd8 flatInt4 $ tensorAdd8 flatInt5 flatInt6
                tens2 = tensorAdd8 intA1 $ tensorAdd8 intA2 $ tensorAdd8 intA3 $ tensorAdd8 intA4 $ tensorAdd8 intA5 intA6
                total1 = tensorContrWith9 (0,0) addVarsMap $ tensorContrWith20 (2,0) addVarsMap $ tensorProdWith8 (flip multVarsMap) ansatzTens14 tens2 
                total2 = tensorTransWithU20 (0,2) addVarsMap total1
                total3 = tensorTransWithU20 (1,2) addVarsMap total1
                total4 = tensorContrWith9 (0,0) addVarsMap $ tensorContrWith20 (3,0) addVarsMap $ tensorProdWith8 (flip multVarsMap) ansatzTens18 tens1

    --second subgraph (#of total derivatives = 0)

    eqn1 ::  M.Map (IndList 2 Lind3) (IndList 1 Uind9) -> M.Map (IndList 2 Uind3) (IndList 1 Lind9) -> M.Map (IndList 4 Lind3) (IndList 1 Uind20) -> M.Map (IndList 4 Uind3) (IndList 1 Lind20) -> Tensor8 1 0 0 0 0 0 0 0 VarMap -> Tensor8 0 0 0 0 0 0 1 1 VarMap
    eqn1 map1Metric map2Metric map1Area map2Area ansatzTens4 = tens
            where
                intFlat = flatInter map1Area map2Area 
                tens = tensorContrWith20 (0,0) addVarsMap $ tensorProdWith8 (flip multVarsMap) ansatzTens4 intFlat  

    eqn1G :: Rational -> Rational -> Rational -> Rational -> Rational -> Rational -> M.Map (IndList 2 Lind3) (IndList 1 Uind9) -> M.Map (IndList 2 Uind3) (IndList 1 Lind9) -> M.Map (IndList 4 Lind3) (IndList 1 Uind20) -> M.Map (IndList 4 Uind3) (IndList 1 Lind20) -> Tensor8 1 0 0 0 0 0 0 0 VarMap -> Tensor8 0 0 0 0 0 0 1 1 VarMap
    eqn1G s1 s2 s3 s4 s5 s6 map1Metric map2Metric map1Area map2Area ansatzTens4 = tens
            where
                flatG = genericFlatInter s1 s2 s3 s4 s5 s6 map1Area map2Area
                tens = tensorContrWith20 (0,0) addVarsMap $ tensorProdWith8 (flip multVarsMap) ansatzTens4 flatG

    eqn1A ::  M.Map (IndList 2 Lind3) (IndList 1 Uind9) -> M.Map (IndList 2 Uind3) (IndList 1 Lind9) -> M.Map (IndList 4 Lind3) (IndList 1 Uind20) -> M.Map (IndList 4 Uind3) (IndList 1 Lind20) -> Tensor8 1 0 0 0 0 0 0 0 VarMap -> Tensor8 2 0 0 0 0 0 0 0 VarMap -> Tensor8 1 0 0 0 0 0 1 1 VarMap
    eqn1A map1Metric map2Metric map1Area map2Area ansatzTens4 ansatzTens8 = tensorAddWith8 addVarsMap tens1 tens2 
            where
                intFlat = flatInter map1Area map2Area 
                intArea = interArea map1Area map2Area 
                tens1 = tensorContrWith20 (0,0) addVarsMap $ tensorProdWith8 (flip multVarsMap) ansatzTens4 intArea 
                tens2 = tensorContrWith20 (0,0) addVarsMap $ tensorProdWith8 (flip multVarsMap) ansatzTens8 intFlat 

    eqn1AG :: Rational -> Rational -> Rational -> Rational -> Rational -> Rational -> M.Map (IndList 2 Lind3) (IndList 1 Uind9) -> M.Map (IndList 2 Uind3) (IndList 1 Lind9) -> M.Map (IndList 4 Lind3) (IndList 1 Uind20) -> M.Map (IndList 4 Uind3) (IndList 1 Lind20) -> Tensor8 1 0 0 0 0 0 0 0 VarMap -> Tensor8 2 0 0 0 0 0 0 0 VarMap -> Tensor8 1 0 0 0 0 0 1 1 VarMap
    eqn1AG s1 s2 s3 s4 s5 s6 map1Metric map2Metric map1Area map2Area ansatzTens4 ansatzTens8 = tensorAddWith8 addVarsMap tens1 tens2 
            where
                intFlat = genericFlatInter s1 s2 s3 s4 s5 s6 map1Area map2Area
                intArea = interArea map1Area map2Area 
                tens1 = tensorContrWith20 (0,0) addVarsMap $ tensorProdWith8 (flip multVarsMap) ansatzTens4 intArea 
                tens2 = tensorContrWith20 (0,0) addVarsMap $ tensorProdWith8 (flip multVarsMap) ansatzTens8 intFlat 


    eqn1AB ::  M.Map (IndList 2 Lind3) (IndList 1 Uind9) -> M.Map (IndList 2 Uind3) (IndList 1 Lind9) -> M.Map (IndList 4 Lind3) (IndList 1 Uind20) -> M.Map (IndList 4 Uind3) (IndList 1 Lind20) -> Tensor8 2 0 0 0 0 0 0 0 VarMap -> Tensor8 3 0 0 0 0 0 0 0 VarMap -> Tensor8 2 0 0 0 0 0 1 1 VarMap
    eqn1AB map1Metric map2Metric map1Area map2Area ansatzTens8 ansatzTens12 = tensorAddWith8 addVarsMap tens1 $ tensorAddWith8 addVarsMap tens2 tens3  
            where
                intFlat = flatInter map1Area map2Area 
                intArea = interArea map1Area map2Area 
                tens1 = tensorContrWith20 (0,0) addVarsMap $ tensorProdWith8 (flip multVarsMap) ansatzTens12 intFlat 
                tens2 = tensorContrWith20 (0,0) addVarsMap $ tensorProdWith8 (flip multVarsMap) ansatzTens8 intArea 
                tens3 = tensorTransWithU20 (0,1) addVarsMap tens2 

    eqn1ABC ::  M.Map (IndList 2 Lind3) (IndList 1 Uind9) -> M.Map (IndList 2 Uind3) (IndList 1 Lind9) -> M.Map (IndList 4 Lind3) (IndList 1 Uind20) -> M.Map (IndList 4 Uind3) (IndList 1 Lind20) -> Tensor8 3 0 0 0 0 0 0 0 VarMap -> Tensor8 4 0 0 0 0 0 0 0 VarMap -> Tensor8 3 0 0 0 0 0 1 1 VarMap
    eqn1ABC map1Metric map2Metric map1Area map2Area ansatzTens12 ansatzTens16 = tensorAddWith8 addVarsMap tens1 $ tensorAddWith8 addVarsMap tens2 $ tensorAddWith8 addVarsMap tens3 tens4   
            where
                intFlat = flatInter map1Area map2Area 
                intArea = interArea map1Area map2Area 
                tens1 = tensorContrWith20 (0,0) addVarsMap $ tensorProdWith8 (flip multVarsMap) ansatzTens16 intFlat 
                tens2 = tensorContrWith20 (0,0) addVarsMap $ tensorProdWith8 (flip multVarsMap) ansatzTens12 intArea 
                tens3 = tensorTransWithU20 (0,2) addVarsMap tens2 
                tens4 = tensorTransWithU20 (1,2) addVarsMap tens2 



    --third subgraph (#of total derivatives = 4)

    eqn3AI :: M.Map (IndList 2 Lind3) (IndList 1 Uind9) -> M.Map (IndList 2 Uind3) (IndList 1 Lind9) -> M.Map (IndList 4 Lind3) (IndList 1 Uind20) -> M.Map (IndList 4 Uind3) (IndList 1 Lind20) -> Tensor8 2 0 0 0 2 0 0 0 VarMap -> Tensor8 1 0 0 0 1 0 3 1 VarMap
    eqn3AI map1Metric map2Metric map1Area map2Area ansatzTens12 = total
            where
                flatInt = flatInter map1Area map2Area 
                intJ = interJ2 map2Metric 
                flatInt1 = tensorProd8 intJ flatInt 
                flatInt2 = tensorTransU3 (0,1) flatInt1
                flatInt3 = tensorTransU3 (1,2) flatInt1
                flatInt4 = tensorTransU3 (0,2) flatInt1 
                flatInt5 = tensorTransU3 (0,1) $ tensorTransU3 (1,2) flatInt1
                flatInt6 = tensorTransU3 (0,1) $ tensorTransU3 (0,2) flatInt1 
                tens = tensorAdd8 flatInt1 $ tensorAdd8 flatInt2 $ tensorAdd8 flatInt3 $ tensorAdd8 flatInt4 $ tensorAdd8 flatInt5 flatInt6
                total = tensorContrWith9 (0,0) addVarsMap $ tensorContrWith20 (0,0) addVarsMap $ tensorProdWith8 (flip multVarsMap) ansatzTens12 tens  

    eqn3AIG :: Rational -> Rational -> Rational -> Rational -> Rational -> Rational -> M.Map (IndList 2 Lind3) (IndList 1 Uind9) -> M.Map (IndList 2 Uind3) (IndList 1 Lind9) -> M.Map (IndList 4 Lind3) (IndList 1 Uind20) -> M.Map (IndList 4 Uind3) (IndList 1 Lind20) -> Tensor8 2 0 0 0 2 0 0 0 VarMap -> Tensor8 1 0 0 0 1 0 3 1 VarMap
    eqn3AIG s1 s2 s3 s4 s5 s6 map1Metric map2Metric map1Area map2Area ansatzTens12 = total
            where
                flatInt = genericFlatInter s1 s2 s3 s4 s5 s6 map1Area map2Area
                intJ = interJ2 map2Metric 
                flatInt1 = tensorProd8 intJ flatInt 
                flatInt2 = tensorTransU3 (0,1) flatInt1
                flatInt3 = tensorTransU3 (1,2) flatInt1
                flatInt4 = tensorTransU3 (0,2) flatInt1 
                flatInt5 = tensorTransU3 (0,1) $ tensorTransU3 (1,2) flatInt1
                flatInt6 = tensorTransU3 (0,1) $ tensorTransU3 (0,2) flatInt1 
                tens = tensorAdd8 flatInt1 $ tensorAdd8 flatInt2 $ tensorAdd8 flatInt3 $ tensorAdd8 flatInt4 $ tensorAdd8 flatInt5 flatInt6
                total = tensorContrWith9 (0,0) addVarsMap $ tensorContrWith20 (0,0) addVarsMap $ tensorProdWith8 (flip multVarsMap) ansatzTens12 tens  


    --4th subgraph (#of total derivatives = 1)

    eqn2 :: M.Map (IndList 2 Lind3) (IndList 1 Uind9) -> M.Map (IndList 2 Uind3) (IndList 1 Lind9) -> M.Map (IndList 4 Lind3) (IndList 1 Uind20) -> M.Map (IndList 4 Uind3) (IndList 1 Lind20) -> Tensor8 1 0 0 0 0 0 1 0 VarMap -> Tensor8 0 0 0 0 0 0 2 1 VarMap
    eqn2 map1Metric map2Metric map1Area map2Area ansatzTens5 = total
            where
                flatInt = flatInter map1Area map2Area
                tens = tensorContrWith20 (0,0) addVarsMap $ tensorProdWith8 (flip multVarsMap) ansatzTens5 flatInt
                tensTrans = tensorTransWithU3 (0,1) addVarsMap tens 
                total = tensorAddWith8 addVarsMap tens tensTrans

    eqn2G :: Rational -> Rational -> Rational -> Rational -> Rational -> Rational -> M.Map (IndList 2 Lind3) (IndList 1 Uind9) -> M.Map (IndList 2 Uind3) (IndList 1 Lind9) -> M.Map (IndList 4 Lind3) (IndList 1 Uind20) -> M.Map (IndList 4 Uind3) (IndList 1 Lind20) -> Tensor8 1 0 0 0 0 0 1 0 VarMap -> Tensor8 0 0 0 0 0 0 2 1 VarMap
    eqn2G s1 s2 s3 s4 s5 s6 map1Metric map2Metric map1Area map2Area ansatzTens5 = total
            where
                flatInt = genericFlatInter s1 s2 s3 s4 s5 s6  map1Area map2Area
                tens = tensorContrWith20 (0,0) addVarsMap $ tensorProdWith8 (flip multVarsMap) ansatzTens5 flatInt
                tensTrans = tensorTransWithU3 (0,1) addVarsMap tens 
                total = tensorAddWith8 addVarsMap tens tensTrans

    eqn2AG :: Rational -> Rational -> Rational -> Rational -> Rational -> Rational -> M.Map (IndList 2 Lind3) (IndList 1 Uind9) -> M.Map (IndList 2 Uind3) (IndList 1 Lind9) -> M.Map (IndList 4 Lind3) (IndList 1 Uind20) -> M.Map (IndList 4 Uind3) (IndList 1 Lind20) -> Tensor8 1 0 0 0 0 0 1 0 VarMap -> Tensor8 2 0 0 0 0 0 1 0 VarMap -> Tensor8 1 0 0 0 0 0 2 1 VarMap
    eqn2AG s1 s2 s3 s4 s5 s6 map1Metric map2Metric map1Area map2Area ansatzTens5 ansatzTens9 = tensorAddWith8 addVarsMap total total' 
            where
                flatInt = genericFlatInter s1 s2 s3 s4 s5 s6  map1Area map2Area
                intArea = interArea map1Area map2Area
                tens = tensorContrWith20 (0,0) addVarsMap $ tensorProdWith8 (flip multVarsMap) ansatzTens9 flatInt
                tensTrans = tensorTransWithU3 (0,1) addVarsMap tens 
                total = tensorAddWith8 addVarsMap tens tensTrans
                tens' = tensorContrWith20 (0,0) addVarsMap $ tensorProdWith8 (flip multVarsMap) ansatzTens5 intArea
                tensTrans' = tensorTransWithU3 (0,1) addVarsMap tens' 
                total' = tensorAddWith8 addVarsMap tens' tensTrans'

    eqn1AaG :: Rational -> Rational -> Rational -> Rational -> Rational -> Rational -> M.Map (IndList 2 Lind3) (IndList 1 Uind9) -> M.Map (IndList 2 Uind3) (IndList 1 Lind9) -> M.Map (IndList 4 Lind3) (IndList 1 Uind20) -> M.Map (IndList 4 Uind3) (IndList 1 Lind20) -> Tensor8 1 0 0 0 0 0 1 0 VarMap -> Tensor8 2 0 0 0 0 0 1 0 VarMap -> Tensor8 1 0 0 0 0 0 2 1 VarMap
    eqn1AaG s1 s2 s3 s4 s5 s6 map1Metric map2Metric map1Area map2Area ansatzTens5 ansatzTens9 = total
            where
                flatInt = genericFlatInter s1 s2 s3 s4 s5 s6 map1Area map2Area
                int2 = interEqn2 map1Area map2Area
                tens1 = tensorContrWith20 (0,0) addVarsMap $ tensorProdWith8 (flip multVarsMap) ansatzTens9 flatInt
                tens2 = tensorContrWith20 (0,0) addVarsMap $ tensorContrWith3 (0,1) addVarsMap $ tensorProdWith8 (flip multVarsMap) ansatzTens5 int2
                total = tensorAddWith8 addVarsMap tens1 tens2 


    --4th subgraph (#of total derivatives = 3)

    eqn2AIG :: Rational -> Rational -> Rational -> Rational -> Rational -> Rational -> M.Map (IndList 2 Lind3) (IndList 1 Uind9) -> M.Map (IndList 2 Uind3) (IndList 1 Lind9) -> M.Map (IndList 4 Lind3) (IndList 1 Uind20) -> M.Map (IndList 4 Uind3) (IndList 1 Lind20) -> Tensor8 2 0 0 0 1 0 1 0 VarMap -> Tensor8 1 0 0 0 1 0 2 1 VarMap
    eqn2AIG s1 s2 s3 s4 s5 s6 map1Metric map2Metric map1Area map2Area ansatzTens11 = total
            where
                flatInt = genericFlatInter s1 s2 s3 s4 s5 s6 map1Area map2Area
                tens = tensorContrWith20 (0,0) addVarsMap $ tensorProdWith8 (flip multVarsMap) ansatzTens11 flatInt
                tensTrans = tensorTransWithU3 (0,1) addVarsMap tens 
                total = tensorAddWith8 addVarsMap tens tensTrans

    eqn3AaG :: Rational -> Rational -> Rational -> Rational -> Rational -> Rational -> M.Map (IndList 2 Lind3) (IndList 1 Uind9) -> M.Map (IndList 2 Uind3) (IndList 1 Lind9) -> M.Map (IndList 4 Lind3) (IndList 1 Uind20) -> M.Map (IndList 4 Uind3) (IndList 1 Lind20) -> Tensor8 2 0 0 0 1 0 1 0 VarMap -> Tensor8 1 0 0 0 0 0 4 1 VarMap
    eqn3AaG s1 s2 s3 s4 s5 s6 map1Metric map2Metric map1Area map2Area ansatzTens11 = total
            where
                flatInt = genericFlatInter s1 s2 s3 s4 s5 s6 map1Area map2Area
                intJ = interJ2 map2Metric 
                flatInt1 = tensorProd8 intJ flatInt 
                flatInt2 = tensorTransU3 (0,1) flatInt1
                flatInt3 = tensorTransU3 (1,2) flatInt1
                flatInt4 = tensorTransU3 (0,2) flatInt1 
                flatInt5 = tensorTransU3 (0,1) $ tensorTransU3 (1,2) flatInt1
                flatInt6 = tensorTransU3 (0,1) $ tensorTransU3 (0,2) flatInt1 
                tens = tensorAdd8 flatInt1 $ tensorAdd8 flatInt2 $ tensorAdd8 flatInt3 $ tensorAdd8 flatInt4 $ tensorAdd8 flatInt5 flatInt6
                total = tensorContrWith9 (0,0) addVarsMap $ tensorContrWith20 (0,0) addVarsMap $ tensorProdWith8 (flip multVarsMap) ansatzTens11 tens  


    -----------------------------------

    ansatzAB2 :: M.Map (IndList 2 Lind3) (IndList 1 Uind9) -> M.Map (IndList 2 Uind3) (IndList 1 Lind9) -> M.Map (IndList 4 Lind3) (IndList 1 Uind20) -> M.Map (IndList 4 Uind3) (IndList 1 Lind20) -> Tensor8 2 0 0 0 0 0 0 0 VarMap -> Tensor8 2 0 0 0 1 0 0 0 VarMap
    ansatzAB2 map1Metric map2Metric map1Area map2Area ansatzTens = block1 
            where
                intA = interArea map1Area map2Area
                antiSym = aSymI2 map1Metric
                aSym = tensorContr3 (1,1) $ tensorProd8 invEta antiSym
                intAContr = tensorContr3 (0,0) $ tensorContr3 (0,1) $ tensorProd8 intA aSym
                block1 = tensorContrWith20 (0,0) addVarsMap $ tensorProdWith8 (flip multVarsMap) ansatzTens intAContr 
    
    ansatzAIB2_1 :: M.Map (IndList 2 Lind3) (IndList 1 Uind9) -> M.Map (IndList 2 Uind3) (IndList 1 Lind9) -> M.Map (IndList 4 Lind3) (IndList 1 Uind20) -> M.Map (IndList 4 Uind3) (IndList 1 Lind20) -> Tensor8 2 0 0 0 1 0 0 0 VarMap -> Tensor8 2 0 0 0 2 0 0 0 VarMap
    ansatzAIB2_1 map1Metric map2Metric map1Area map2Area ansatzTens = block1 
            where
                intArea = interArea map1Area map2Area
                antiSym = aSymI2 map1Metric
                aSym = tensorContr3 (1,1) $ tensorProd8 invEta antiSym
                intAContr = tensorContr3 (0,0) $ tensorContr3 (0,1) $ tensorProd8 intArea aSym
                block1 = tensorTransWithU20 (0,1) addVarsMap $ tensorContrWith20 (0,0) addVarsMap $ tensorProdWith8 (flip multVarsMap) ansatzTens intAContr 

    ansatzAIB2_2 :: M.Map (IndList 2 Lind3) (IndList 1 Uind9) -> M.Map (IndList 2 Uind3) (IndList 1 Lind9) -> M.Map (IndList 4 Lind3) (IndList 1 Uind20) -> M.Map (IndList 4 Uind3) (IndList 1 Lind20) -> Tensor8 2 0 0 0 1 0 0 0 VarMap -> Tensor8 2 0 0 0 2 0 0 0 VarMap
    ansatzAIB2_2 map1Metric map2Metric map1Area map2Area ansatzTens = block2 
            where
                int3 = interEqn3 map1Metric map2Metric map1Area map2Area
                antiSym = aSymI2 map1Metric
                aSym = tensorContr3 (1,1) $ tensorProd8 invEta antiSym
                int3Contr = tensorContr3 (0,0) $ tensorContr3 (0,1) $ tensorProd8 int3 aSym
                block2 = tensorContrWith9 (0,0) addVarsMap $ tensorContrWith20 (1,0) addVarsMap $ tensorProdWith8 (flip multVarsMap) ansatzTens int3Contr 

    ansatzAIBJ2 :: M.Map (IndList 2 Lind3) (IndList 1 Uind9) -> M.Map (IndList 2 Uind3) (IndList 1 Lind9) -> M.Map (IndList 4 Lind3) (IndList 1 Uind20) -> M.Map (IndList 4 Uind3) (IndList 1 Lind20) -> Tensor8 2 0 0 0 2 0 0 0 VarMap -> Tensor8 2 0 0 0 3 0 0 0 VarMap
    ansatzAIBJ2 map1Metric map2Metric map1Area map2Area ansatzTens = block1
            where
                int3 = interEqn3 map1Metric map2Metric map1Area map2Area
                antiSym = aSymI2 map1Metric
                aSym = tensorContr3 (1,1) $ tensorProd8 invEta antiSym
                int3Contr = tensorContr3 (0,0) $ tensorContr3 (0,1) $ tensorProd8 int3 aSym
                block1 = tensorContrWith9 (0,0) addVarsMap $ tensorContrWith20 (0,0) addVarsMap $ tensorProdWith8 (flip multVarsMap) ansatzTens int3Contr 


    --extra condition for the metric induced case (first no epsilon)

    eqn1M_1 ::  M.Map (IndList 2 Lind3) (IndList 1 Uind9) -> M.Map (IndList 2 Uind3) (IndList 1 Lind9) -> M.Map (IndList 4 Lind3) (IndList 1 Uind20) -> M.Map (IndList 4 Uind3) (IndList 1 Lind20) -> Tensor8 1 0 0 0 0 0 0 0 VarMap -> Tensor8 0 0 0 0 0 0 1 1 VarMap
    eqn1M_1 map1Metric map2Metric map1Area map2Area ansatzTens4 = tens
            where
                intA = interArea map1Area map2Area 
                flatInt = tensorContr20 (0,1) $ tensorProd8 intA flatAreaNoEps
                tens = tensorContrWith20 (0,0) addVarsMap $ tensorProdWith8 (flip multVarsMap) ansatzTens4 flatInt  

    eqn1M_2 ::  M.Map (IndList 2 Lind3) (IndList 1 Uind9) -> M.Map (IndList 2 Uind3) (IndList 1 Lind9) -> M.Map (IndList 4 Lind3) (IndList 1 Uind20) -> M.Map (IndList 4 Uind3) (IndList 1 Lind20) -> Tensor8 1 0 0 0 0 0 0 0 VarMap -> Tensor8 0 0 0 0 0 0 1 1 VarMap
    eqn1M_2 map1Metric map2Metric map1Area map2Area ansatzTens4 = tens
            where
                intA = interArea_2 map1Area map2Area 
                flatInt = tensorContr20 (0,1) $ tensorProd8 intA flatAreaNoEps
                tens = tensorContrWith20 (0,0) addVarsMap $ tensorProdWith8 (flip multVarsMap) ansatzTens4 flatInt 
                
    eqn1M_4 ::  M.Map (IndList 2 Lind3) (IndList 1 Uind9) -> M.Map (IndList 2 Uind3) (IndList 1 Lind9) -> M.Map (IndList 4 Lind3) (IndList 1 Uind20) -> M.Map (IndList 4 Uind3) (IndList 1 Lind20) -> Tensor8 1 0 0 0 0 0 0 0 VarMap -> Tensor8 0 0 0 0 0 0 2 2 VarMap
    eqn1M_4 map1Metric map2Metric map1Area map2Area ansatzTens4 = tens
            where
                intA = interArea_4 map1Area map2Area 
                flatInt = tensorContr20 (0,1) $ tensorProd8 intA flatAreaNoEps
                tens = tensorContrWith20 (0,0) addVarsMap $ tensorProdWith8 (flip multVarsMap) ansatzTens4 flatInt  


    eqn1M_3 ::  M.Map (IndList 2 Lind3) (IndList 1 Uind9) -> M.Map (IndList 2 Uind3) (IndList 1 Lind9) -> M.Map (IndList 4 Lind3) (IndList 1 Uind20) -> M.Map (IndList 4 Uind3) (IndList 1 Lind20) -> Tensor8 1 0 0 0 0 0 0 0 VarMap -> Tensor8 0 0 0 0 0 0 1 1 VarMap
    eqn1M_3 map1Metric map2Metric map1Area map2Area ansatzTens4 = tens
            where
                intA = interArea_3 map1Area map2Area 
                flatInt = tensorContr20 (0,1) $ tensorProd8 intA flatAreaNoEps
                tens = tensorContrWith20 (0,0) addVarsMap $ tensorProdWith8 (flip multVarsMap) ansatzTens4 flatInt  

    eqn1AM_1 ::  M.Map (IndList 2 Lind3) (IndList 1 Uind9) -> M.Map (IndList 2 Uind3) (IndList 1 Lind9) -> M.Map (IndList 4 Lind3) (IndList 1 Uind20) -> M.Map (IndList 4 Uind3) (IndList 1 Lind20) -> Tensor8 1 0 0 0 0 0 0 0 VarMap -> Tensor8 2 0 0 0 0 0 0 0 VarMap -> Tensor8 1 0 0 0 0 0 1 1 VarMap
    eqn1AM_1 map1Metric map2Metric map1Area map2Area ansatzTens4 ansatzTens8 = tensorAddWith8 addVarsMap tens1 tens2 
            where
                intA = interArea map1Area map2Area 
                flatInt = tensorContr20 (0,1) $ tensorProd8 intA flatAreaNoEps
                tens1 = tensorContrWith20 (0,0) addVarsMap $ tensorProdWith8 (flip multVarsMap) ansatzTens4 intA 
                tens2 = tensorContrWith20 (0,0) addVarsMap $ tensorProdWith8 (flip multVarsMap) ansatzTens8 flatInt  

    eqn1AM_2 ::  M.Map (IndList 2 Lind3) (IndList 1 Uind9) -> M.Map (IndList 2 Uind3) (IndList 1 Lind9) -> M.Map (IndList 4 Lind3) (IndList 1 Uind20) -> M.Map (IndList 4 Uind3) (IndList 1 Lind20) -> Tensor8 1 0 0 0 0 0 0 0 VarMap -> Tensor8 2 0 0 0 0 0 0 0 VarMap -> Tensor8 1 0 0 0 0 0 1 1 VarMap
    eqn1AM_2 map1Metric map2Metric map1Area map2Area ansatzTens4 ansatzTens8 = tensorAddWith8 addVarsMap tens1 tens2 
            where
                intA = interArea_2 map1Area map2Area 
                flatInt = tensorContr20 (0,1) $ tensorProd8 intA flatAreaNoEps
                tens1 = tensorContrWith20 (0,0) addVarsMap $ tensorProdWith8 (flip multVarsMap) ansatzTens4 intA 
                tens2 = tensorContrWith20 (0,0) addVarsMap $ tensorProdWith8 (flip multVarsMap) ansatzTens8 flatInt  

    eqn1AM_3 ::  M.Map (IndList 2 Lind3) (IndList 1 Uind9) -> M.Map (IndList 2 Uind3) (IndList 1 Lind9) -> M.Map (IndList 4 Lind3) (IndList 1 Uind20) -> M.Map (IndList 4 Uind3) (IndList 1 Lind20) -> Tensor8 1 0 0 0 0 0 0 0 VarMap -> Tensor8 2 0 0 0 0 0 0 0 VarMap -> Tensor8 1 0 0 0 0 0 1 1 VarMap
    eqn1AM_3 map1Metric map2Metric map1Area map2Area ansatzTens4 ansatzTens8 = tensorAddWith8 addVarsMap tens1 tens2 
            where
                intA = interArea_3 map1Area map2Area 
                flatInt = tensorContr20 (0,1) $ tensorProd8 intA flatAreaNoEps
                tens1 = tensorContrWith20 (0,0) addVarsMap $ tensorProdWith8 (flip multVarsMap) ansatzTens4 intA 
                tens2 = tensorContrWith20 (0,0) addVarsMap $ tensorProdWith8 (flip multVarsMap) ansatzTens8 flatInt  

    eqn1M_5 :: [Rational] -> M.Map (IndList 2 Lind3) (IndList 1 Uind9) -> M.Map (IndList 2 Uind3) (IndList 1 Lind9) -> M.Map (IndList 4 Lind3) (IndList 1 Uind20) -> M.Map (IndList 4 Uind3) (IndList 1 Lind20) -> Tensor8 1 0 0 0 0 0 0 0 VarMap -> Tensor8 0 0 0 0 0 0 1 1 VarMap
    eqn1M_5 l map1Metric map2Metric map1Area map2Area ansatzTens4 = tens
            where
                intA = interArea map1Area map2Area 
                flatInt = tensorContr20 (0,1) $ tensorProd8 intA $ metricInducedArea l
                tens = tensorContrWith20 (0,0) addVarsMap $ tensorProdWith8 (flip multVarsMap) ansatzTens4 flatInt  <|MERGE_RESOLUTION|>--- conflicted
+++ resolved
@@ -58,13 +58,9 @@
     eqn2, toMatrix6, getTensorRank6, interMetricAreaTest, interMetricArea, genericFlatArea, 
     eqn1G, eqn2G, eqn3G, eqn1AG, eqn2AG, eqn3AG, eqn1AaG, eqn2AaG, eqn3AaG, eqn1AIG, eqn2AIG, eqn3AIG,
     eqn1M_1, eqn1M_2, eqn1M_3, eqn1AM_1, eqn1AM_2, eqn1AM_3, eqn1M_4, interArea_4, metricInducedArea, eqn1M_5,
-<<<<<<< HEAD
     genericArea, genericAreaM,
-    normalize
-=======
+    normalize,
     getTensorRankHMat, TensList(..), getHRank', toHMat'
-
->>>>>>> ab7738ad
 ) where
 
     import Data.Foldable
