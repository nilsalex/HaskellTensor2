--pushes type stuff to kind stuff (prefixed with ')
{-# LANGUAGE DataKinds #-}
--matching on type constructors
{-# LANGUAGE GADTs #-}
--kind signature
{-# LANGUAGE KindSignatures #-}
--type family definitions
{-# LANGUAGE TypeFamilies #-}
{-# LANGUAGE TypeFamilyDependencies #-}
{-# LANGUAGE UndecidableInstances #-}
--infix type plus and mult
{-# LANGUAGE TypeOperators #-}

{-# LANGUAGE ScopedTypeVariables #-}
{-# LANGUAGE TypeApplications #-}

{-# LANGUAGE StandaloneDeriving #-}

{-# LANGUAGE AllowAmbiguousTypes #-}

{-# LANGUAGE RankNTypes #-}

{-# LANGUAGE DeriveGeneric #-}
{-# LANGUAGE DeriveAnyClass #-}

{-# LANGUAGE LambdaCase #-}


{-# OPTIONS_GHC -fplugin GHC.TypeLits.KnownNat.Solver   #-}
{-# OPTIONS_GHC -fplugin GHC.TypeLits.Normalise #-}

{-# OPTIONS_GHC -dcore-lint #-}

{-# OPTIONS_GHC -fplugin-opt GHC.TypeLits.Normalise:allow-negated-numbers #-}




module TensorTreeNumeric4 (
    toListT8, toListShow8, intAIB, interMetric, interArea, interEqn2, interEqn3, interEqn4, trianMapAreaI, trianMapAreaJ, trianMapI2, trianMapJ2, flatInter,
    interI2, interJ2, aSymI2, interIArea, interJArea, toListShowVar, toMatrix, getTensorRank, getTensorRank2, shiftVarLabels, getTensorRank3, getTensorRank4, getTensorRank5, toMatrix5, toMatrix4, toMatrix3, toMatrix2,
    delta20, delta19, delta9, delta3, tensorContr20, tensorContr19, tensorContr9, tensorContr3, tensorProd8, toMatList, toSparseMatRed,
    tensorTransU20, tensorTransL20, tensorTransU19, tensorTransL19, tensorTransU9, tensorTransL9, tensorTransU3, tensorTransL3, tensorSub8,
    triangleMap3P', ansatzAIBJCK', index2SparseAnsatzAIBJCKSym, VarMap, area18TensList, Tensor(..), Tensor8, IndList(..),
    tensorAdd8, invEta, flatArea, tensorSMult,
    Uind20(..), Lind20(..), Uind19(..), Lind19(..), Uind9(..), Lind9(..), Uind3(..), Lind3(..), IndTuple, fromListT8, fromListTWith8, singletonInd, ansatzAIB,
    ansatzAI, ansatzAB, ansatzAaBb, ansatzABC, ansatzA, tensorTransWithU20, tensorTransWithL20, tensorTransWithU19, tensorTransWithL19, tensorTransWithU9, tensorTransWithL9,
    tensorTransWithU3, tensorTransWithL3, addVarsMap, ansatzAIBJ, ansatzABbCc, ansatzABCI, ansatzApBqCI, ansatzABICJ, ansatzAIBJCK,
    ansatzABCDJ, ansatzABCcDd, ansatzABCD,
    eqn3, eqn1AI, eqn2Aa, eqn3A, eqn1ABI, eqn2ABb, eqn3AB, eqn1AaBb, eqn1ABCI, eqn1ABbCc, eqn2ABCc, eqn3ABC,
    eqn1, eqn1A, eqn3AI, eqn1AB, eqn1ABC,
    ansatzAB2, ansatzAIB2_1, ansatzAIB2_2, ansatzAIBJ2,
    epsilonUp, epsilonDown,
    flatArea', eta, epsilon, epsilonInv, flatAreaInv, flatAreaST, flatAreaInvST,
    tensorProdWith8, multVarsMap, tensorContrWith20, tensorAddWith8, toSparseMat, interJAreaInv, interIAreaInv,
<<<<<<< HEAD
    interAnsatzEqn1, interAnsatzEqn1Test, interAnsatzEqn3, interAnsatzEqn3Test, interAnsatzEqn1Zero, flatAreaInvSTNoEps, flatAreaInvNoEps, flatAreaNoEps,
    interAnsatzEqn1NoInv, interAnsatzEqn1TestNoInv, interAnsatzEqn3NoInv, interAnsatzEqn3TestNoInv, interAnsatzEqn1ZeroNoInv, interIntCondTest,
    genericArea, genericAreaM
    
=======
    interAnsatzEqn1, flatAreaInvSTNoEps, flatAreaNoEps, ansatzEqn1Test, interAnsatzEqn1ZeroTest, ansatzEqn2Test

>>>>>>> b2e92e9b
) where

    import Data.Foldable
    import Data.Ratio
    import Data.List 
    import Control.Applicative
    import Data.Maybe
    import qualified Data.Map.Strict as M
    import qualified Data.IntMap.Strict as I
    import qualified Data.Sequence as S
    import Numeric.Natural
    import GHC.TypeLits
    import Data.Proxy
    import GHC.TypeLits.Normalise
    import Data.Foldable
    import GHC.Generics
    import Control.DeepSeq

    import Data.Serialize

    import Data.Type.Equality

    import Data.Singletons
    import Data.Singletons.Decide
    import Data.Singletons.Prelude.Enum
    import Data.Singletons.TypeLits

    import qualified Data.Eigen.Matrix as Mat 
    import qualified Data.Eigen.SparseMatrix as Sparse
    import qualified Data.Eigen.LA as Sol 

    import Unsafe.Coerce (unsafeCoerce)

    data IndList n a where
        Empty :: IndList 0 a 
        Append :: a -> IndList (n-1) a -> IndList n a 

    data IsZero (n :: Nat) where
        Zero :: (0 ~ n)     => IsZero n
        NonZero :: (1 <= n) => IsZero n
    deriving instance Show (IsZero n)
    
    isZero :: forall (n :: Nat). SNat n -> IsZero n
    isZero n = case n %~ (SNat @0)
                 of Proved Refl -> Zero
                    Disproved _ -> unsafeCoerce (NonZero @1)
    
    fromList :: forall (n :: Nat). SNat n -> forall (a :: *). [a] -> Maybe (IndList n a)
    fromList n xs = case isZero n
                      of Zero    -> case xs
                                      of [] -> Just Empty
                                         _  -> Nothing
                         NonZero -> case xs
                                      of []    -> Nothing
                                         x:xs' -> case fromList (sPred n) xs'
                                                    of Just v  -> Just (x `Append` v)
                                                       Nothing -> Nothing
    
    fromList' :: forall (n :: Nat). SingI n => forall (a :: *). [a] -> IndList n a
    fromList' = \case
                   Just v  -> v
                   Nothing -> undefined
                . fromList sing
    
    instance (KnownNat n, Generic a) => Generic (IndList n a) where
        type Rep (IndList n a) = Rep [a]
    
        to r = fromList' $ to r
        from = from . toList
    
    deriving instance Generic Int
    deriving instance (KnownNat n, Generic a, Serialize a) => Serialize (IndList n a)

    instance (NFData a) => NFData (IndList n a) where
        rnf (Empty) = ()
        rnf (Append a i) = (rnf a) `seq` (rnf i)

    deriving instance (Eq a) => Eq (IndList n a)

    deriving instance (Ord a) => Ord (IndList n a)

    deriving instance (Show a) => Show (IndList n a)

    singletonInd :: a -> IndList 1 a
    singletonInd x = Append x Empty

    instance Functor (IndList n) where
        fmap f (Empty) = Empty 
        fmap f (Append x xs) = Append (f x) (fmap f xs)

    instance Foldable (IndList n) where
        foldr f y (Empty) = y
        foldr f y (Append x xs) = f x (foldr f y xs) 

    insertSorted :: (Ord a, Eq a) => a -> IndList n a -> IndList (n+1) a
    insertSorted y Empty = Append y Empty 
    insertSorted y (Append x xs) 
        | y <= x = Append y $ Append x xs
        | otherwise = Append x $ insertSorted y xs 
    
    sortInd :: (Ord a, Eq a) => IndList n a -> IndList n a
    sortInd Empty = Empty 
    sortInd (Append x xs) = insertSorted x $ sortInd xs

    toListInd :: IndList n a -> [a]
    toListInd = toList
   
    combineInds :: IndList n a -> IndList m a -> IndList (n+m) a
    combineInds Empty l = l 
    combineInds (Append x xs) l = Append x $ combineInds xs l

    headInd :: IndList n a -> a
    headInd (Append x xs) = x

    tailInd :: IndList n a -> IndList (n-1) a
    tailInd (Append x xs) = xs

    indexInd :: Int -> IndList n a -> a 
    indexInd 0 (Append x xs) = x
    indexInd i (Append x xs) = indexInd (i-1) xs

    updateInd :: Int -> a -> IndList n a -> IndList n a
    updateInd 0 s (Append x xs) = Append s xs 
    updateInd i s (Append x xs) = Append x $ updateInd (i-1) s xs

    swapHead :: Int -> IndList n b -> IndList n b
    swapHead 1 (Append x xs) = Append (headInd xs) $ Append x (tailInd xs)
    swapHead i (Append x xs) = Append val newL
            where
                val = indexInd (i-1) xs
                newL = updateInd (i-1) x xs 

    removeContractionInd :: (b -> Int) -> (a -> Int) -> Int -> b -> (IndList n a, c) -> Maybe ((IndList (n-1) a),c)
    removeContractionInd g f 0 ind1 ((Append x xs), t)
                | g ind1 == f x = Just $ (xs,t) 
                | otherwise = Nothing 
    removeContractionInd g f i ind1 ((Append x xs),t) = fmap (\(m,n) -> (Append x m, n)) $ removeContractionInd g f (i-1) ind1 (xs,t)

    data Tensor n k v where 
        Scalar :: v -> Tensor 0 k v 
        Tensor :: M.Map k (Tensor n k v) -> Tensor (n+1) k v
        ZeroTensor :: Tensor n k v

    data TensorRep k v = ScalarR v | TensorR Natural (M.Map k (TensorRep k v)) | ZeroR Natural deriving (Show, Generic, Serialize)

    lemma :: forall n m. (n-1 :~: m) -> (m+1 :~: n)
    lemma _ = unsafeCoerce (Refl @n)

    toRep :: forall n k v. KnownNat n => Tensor n k v -> TensorRep k v
    toRep (Scalar v) = ScalarR v
    toRep (Tensor m) = case isZero (SNat @n)
                       of Zero -> undefined
                          NonZero ->
                            case lemma @n Refl
                             of Refl ->
                                   let r = fromIntegral $ GHC.TypeLits.natVal (Proxy @n)
                                   in TensorR r $ fmap (\(t :: Tensor (n-1) k v) -> toRep t) m
    toRep ZeroTensor = let r = fromIntegral $ GHC.TypeLits.natVal (Proxy @n)
                       in ZeroR r

    fromRep :: forall n k v. KnownNat n => TensorRep k v -> Tensor n k v
    fromRep (ScalarR v) = case isZero (SNat @n)
                            of Zero    -> Scalar v
                               NonZero -> undefined
    fromRep (TensorR r m) = case someNatVal (fromIntegral r)
                              of Just l  -> case l
                                              of SomeNat (_ :: Proxy x) -> case isZero (SNat @x)
                                                                             of NonZero -> case sameNat (Proxy @x) (Proxy @n)
                                                                                             of Nothing   -> undefined
                                                                                                Just Refl -> Tensor (fmap (\t -> (fromRep t) :: Tensor (x-1) k v) m)
                                                                                Zero    -> undefined
                                 Nothing -> undefined
    fromRep (ZeroR r) = case someNatVal (fromIntegral r)
                          of Just l  -> ZeroTensor
                             Nothing -> undefined
    
    instance KnownNat n => Generic (Tensor n k v) where
        type Rep (Tensor n k v) = Rep (TensorRep k v)

        from = from . toRep
        to   = fromRep . to

    deriving instance (KnownNat n, Ord k, Serialize k, Serialize v) => Serialize (Tensor n k v)

    instance Functor (Tensor n k) where 
        fmap f (Scalar x) = Scalar (f x)
        fmap f (Tensor m) = Tensor (M.map (fmap f) m)
        fmap f (ZeroTensor) = ZeroTensor

    deriving instance (Show a, Show k) => Show (Tensor n k a)

    deriving instance (Eq a, Eq k) => Eq (Tensor n k a)

    getTensorMap :: Tensor (n+1) k v -> M.Map k (Tensor n k v)
    getTensorMap (Tensor m) = m 

    toListT :: Tensor n k v -> [(IndList n k, v)]
    toListT (Scalar x) = [(Empty, x)]
    toListT (Tensor m) =  concat $ map (\(i,t) -> appendF i $ toListT t) $ M.assocs m
            where
                appendF = \i l2 -> map (\(l,val) -> (Append i l ,val)) l2
    toListT ZeroTensor = []
    
    mkTens :: (IndList n k, v) -> Tensor n k v
    mkTens (Empty, a) = Scalar a
    mkTens (Append x xs, a) = Tensor $ M.singleton x $ mkTens (xs, a)

    fromListT :: (Ord k, Eq k, Eq v) => (v -> v -> v) -> [(IndList n k, v)] -> Tensor n k v 
    fromListT addF [x] = mkTens x 
    fromListT addF (x:xs) = foldr (insertOrAdd addF) (mkTens x) xs 
    fromListT addF [] = ZeroTensor

    insertOrAdd :: (Ord k, Eq k, Eq v) =>  (v -> v -> v) -> (IndList n k, v) -> Tensor n k v -> Tensor n k v 
    insertOrAdd addF (Empty, a) (Scalar b) = Scalar (addF a b)
    insertOrAdd addF (Append x xs, a) (Tensor m) = Tensor $ M.insertWith (\_ o -> insertOrAdd addF (xs, a) o) x indTens m 
                where
                    indTens = mkTens (xs, a)
    insertOrAdd addF inds ZeroTensor = mkTens inds
    

    tensorAdd :: (Ord k, Eq v) => (v -> v -> v) -> Tensor n k v -> Tensor n k v -> Tensor n k v 
    tensorAdd addF (Scalar a) (Scalar b) = Scalar (addF a b)
    tensorAdd addF (Tensor m1) (Tensor m2) = Tensor $ M.unionWith (tensorAdd addF) m1 m2
    tensorAdd addF t1 ZeroTensor = t1
    tensorAdd addF ZeroTensor t2 = t2
    

    --tensorProduct: append the second tensor to the right of the first one 

    tensorProd :: (a -> b -> c) -> Tensor n k a -> Tensor m k b -> Tensor (n+m) k c 
    tensorProd prodF (Scalar x) (Scalar y) = Scalar (prodF x y)
    tensorProd prodF (Scalar x) t2 = fmap (prodF x) t2 
    tensorProd prodF (Tensor m) t2 = Tensor $ M.map (\t1 -> tensorProd prodF t1 t2) m 
    tensorProd prodF t1 ZeroTensor = ZeroTensor 
    tensorProd prodF ZeroTensor t2 = ZeroTensor 

    --could be improved if not the whole tensor but only the part necessary is converted to a list

    tensorTrans :: (Ord k, Eq v) => (v -> v -> v) -> (Int,Int) -> Tensor n k v -> Tensor n k v
    tensorTrans addF (0, j) t = fromListT addF l
                    where 
                        l = (map (\(x,y) -> (swapHead j x, y)) $ toListT t)
    tensorTrans addF (i, j) (Tensor m) = Tensor $ M.map (tensorTrans addF (i-1, j-1)) m 
    tensorTrans addF (i ,j) ZeroTensor = ZeroTensor

    tensorContr :: (Ord k, Ord k', Eq k, Eq v) => (k -> Int) -> (k' -> Int) -> (v -> v -> v) -> (Int, Int) -> Tensor n k (Tensor m k' v) -> Tensor (n-1) k (Tensor (m-1) k' v)
    tensorContr g f addF (0,j) t = fromListT (tensorAdd addF) tensList 
            where
                l = map (\(x,y) -> (x, toListT y)) $ toListT t
                l2 = map (\(x,y) -> (tailInd x,(mapMaybe (removeContractionInd g f j (headInd x)) y))) l
                l3 = filter (\(_,y) -> length y >= 1) l2 
                tensList = map (\(x,y) -> (x, fromListT addF y)) l3
    tensorContr g f addF (i,j) (Tensor m) = Tensor $ M.map (tensorContr g f addF (i-1,j)) m
    tensorContr g f addF inds ZeroTensor = ZeroTensor


    data Uind20 =  Uind20 {indValU20 :: {-# UNPACK #-} !Int} deriving (Ord, Eq, Show, Read, Generic, NFData, Serialize)
    data Lind20 =  Lind20 {indValL20 :: {-# UNPACK #-} !Int} deriving (Ord, Eq, Show, Read, Generic, NFData, Serialize)
    data Uind19 =  Uind19 {indValU19 :: {-# UNPACK #-} !Int} deriving (Ord, Eq, Show, Read, Generic, NFData, Serialize)
    data Lind19 =  Lind19 {indValL19 :: {-# UNPACK #-} !Int} deriving (Ord, Eq, Show, Read, Generic, NFData, Serialize)
    data Uind9 =  Uind9 {indValU9 :: {-# UNPACK #-} !Int} deriving (Ord, Eq, Show, Read, Generic, NFData, Serialize)
    data Lind9 =  Lind9 {indValL9 :: {-# UNPACK #-} !Int} deriving (Ord, Eq, Show, Read, Generic, NFData, Serialize)
    data Uind3 =  Uind3 {indValU3 :: {-# UNPACK #-} !Int} deriving (Ord, Eq, Show, Read, Generic, NFData, Serialize)
    data Lind3 =  Lind3 {indValL3 :: {-# UNPACK #-} !Int} deriving (Ord, Eq, Show, Read, Generic, NFData, Serialize)


    type Tensor8 n1 n2 n3 n4 n5 n6 n7 n8 a = Tensor n1 Uind20 (Tensor n2 Lind20 (Tensor n3 Uind19 (Tensor n4 Lind19 (Tensor n5 Uind9 (Tensor n6 Lind9 (Tensor n7 Uind3 (Tensor n8 Lind3 a)))))))
    
    actOnScalar :: (a -> a) -> Tensor8 n1 n2 n3 n4 n5 n6 n7 n8 a -> Tensor8 n1 n2 n3 n4 n5 n6 n7 n8 a 
    actOnScalar f = fmap (fmap (fmap (fmap (fmap (fmap (fmap (fmap f)))))))

    actOnL3 :: (Tensor n8 Lind3 a -> Tensor m8 Lind3 a) -> Tensor8 n1 n2 n3 n4 n5 n6 n7 n8 a -> Tensor8 n1 n2 n3 n4 n5 n6 n7 m8 a
    actOnL3 f = fmap (fmap (fmap (fmap (fmap (fmap (fmap f))))))

    actOnU3 :: (Tensor n7 Uind3 (Tensor n8 Lind3 a) -> Tensor m7 Uind3 (Tensor m8 Lind3 a)) -> Tensor8 n1 n2 n3 n4 n5 n6 n7 n8 a -> Tensor8 n1 n2 n3 n4 n5 n6 m7 m8 a 
    actOnU3 f = fmap (fmap (fmap (fmap (fmap (fmap f)))))

    actOnL9 :: (Tensor n6 Lind9 (Tensor n7 Uind3 (Tensor n8 Lind3 a)) -> Tensor m6 Lind9 (Tensor m7 Uind3 (Tensor m8 Lind3 a))) -> Tensor8 n1 n2 n3 n4 n5 n6 n7 n8 a -> Tensor8 n1 n2 n3 n4 n5 m6 m7 m8 a 
    actOnL9 f = fmap (fmap (fmap (fmap (fmap f))))

    actOnU9 :: (Tensor n5 Uind9 (Tensor n6 Lind9 (Tensor n7 Uind3 (Tensor n8 Lind3 a))) -> Tensor m5 Uind9 (Tensor m6 Lind9 (Tensor m7 Uind3 (Tensor m8 Lind3 a)))) -> Tensor8 n1 n2 n3 n4 n5 n6 n7 n8 a -> Tensor8 n1 n2 n3 n4 m5 m6 m7 m8 a 
    actOnU9 f = fmap (fmap (fmap (fmap f)))

    actOnL19 :: (Tensor n4 Lind19 (Tensor n5 Uind9 (Tensor n6 Lind9 (Tensor n7 Uind3 (Tensor n8 Lind3 a)))) -> Tensor m4 Lind19 (Tensor m5 Uind9 (Tensor m6 Lind9 (Tensor m7 Uind3 (Tensor m8 Lind3 a))))) -> Tensor8 n1 n2 n3 n4 n5 n6 n7 n8 a -> Tensor8 n1 n2 n3 m4 m5 m6 m7 m8 a 
    actOnL19 f = fmap (fmap (fmap f))

    actOnU19 :: (Tensor n3 Uind19 (Tensor n4 Lind19 (Tensor n5 Uind9 (Tensor n6 Lind9 (Tensor n7 Uind3 (Tensor n8 Lind3 a))))) -> Tensor m3 Uind19 (Tensor m4 Lind19 (Tensor m5 Uind9 (Tensor m6 Lind9 (Tensor m7 Uind3 (Tensor m8 Lind3 a)))))) -> Tensor8 n1 n2 n3 n4 n5 n6 n7 n8 a -> Tensor8 n1 n2 m3 m4 m5 m6 m7 m8 a 
    actOnU19 f = fmap (fmap f)

    actOnL20 :: (Tensor n2 Lind20 (Tensor n3 Uind19 (Tensor n4 Lind19 (Tensor n5 Uind9 (Tensor n6 Lind9 (Tensor n7 Uind3 (Tensor n8 Lind3 a)))))) -> Tensor m2 Lind20 (Tensor m3 Uind19 (Tensor m4 Lind19 (Tensor m5 Uind9 (Tensor m6 Lind9 (Tensor m7 Uind3 (Tensor m8 Lind3 a))))))) -> Tensor8 n1 n2 n3 n4 n5 n6 n7 n8 a -> Tensor8 n1 m2 m3 m4 m5 m6 m7 m8 a
    actOnL20 f = fmap f

    actOnU20 :: (Tensor n1 Uind20 (Tensor n2 Lind20 (Tensor n3 Uind19 (Tensor n4 Lind19 (Tensor n5 Uind9 (Tensor n6 Lind9 (Tensor n7 Uind3 (Tensor n8 Lind3 a))))))) -> Tensor m1 Uind20 (Tensor m2 Lind20 (Tensor m3 Uind19 (Tensor m4 Lind19 (Tensor m5 Uind9 (Tensor m6 Lind9 (Tensor m7 Uind3 (Tensor m8 Lind3 a)))))))) -> Tensor8 n1 n2 n3 n4 n5 n6 n7 n8 a -> Tensor8 m1 m2 m3 m4 m5 m6 m7 m8 a 
    actOnU20 f = f

    

    tensorAdd8 :: Tensor8 n1 n2 n3 n4 n5 n6 n7 n8 Rational -> Tensor8 n1 n2 n3 n4 n5 n6 n7 n8 Rational -> Tensor8 n1 n2 n3 n4 n5 n6 n7 n8 Rational 
    tensorAdd8 = tensorAdd (tensorAdd  (tensorAdd (tensorAdd (tensorAdd (tensorAdd (tensorAdd (tensorAdd  (+))))))))

    tensorAddWith8 :: (Eq a) => (a -> a -> a) -> Tensor8 n1 n2 n3 n4 n5 n6 n7 n8 a -> Tensor8 n1 n2 n3 n4 n5 n6 n7 n8 a -> Tensor8 n1 n2 n3 n4 n5 n6 n7 n8 a 
    tensorAddWith8 f = tensorAdd (tensorAdd  (tensorAdd (tensorAdd (tensorAdd (tensorAdd (tensorAdd (tensorAdd  f)))))))
    
    tensorSub8 :: Tensor8 n1 n2 n3 n4 n5 n6 n7 n8 Rational -> Tensor8 n1 n2 n3 n4 n5 n6 n7 n8 Rational -> Tensor8 n1 n2 n3 n4 n5 n6 n7 n8 Rational 
    tensorSub8 t1 t2 = tensorAdd8 t1 $ actOnScalar ((*) (-1)) t2 

    tensorSubWith8 :: (Eq a) => (a -> a -> a) -> (Rational -> a -> a) -> Tensor8 n1 n2 n3 n4 n5 n6 n7 n8 a -> Tensor8 n1 n2 n3 n4 n5 n6 n7 n8 a -> Tensor8 n1 n2 n3 n4 n5 n6 n7 n8 a 
    tensorSubWith8 f g t1 t2 = tensorAddWith8 f t1 $ actOnScalar (g (-1)) t2 

    tensorSMult :: Rational -> Tensor8 n1 n2 n3 n4 n5 n6 n7 n8 Rational -> Tensor8 n1 n2 n3 n4 n5 n6 n7 n8 Rational
    tensorSMult s t = actOnScalar ((*) s) t

    tensorSMultWith :: Rational -> (Rational -> a -> a) -> Tensor8 n1 n2 n3 n4 n5 n6 n7 n8 a -> Tensor8 n1 n2 n3 n4 n5 n6 n7 n8 a 
    tensorSMultWith s f t = actOnScalar (f s) t

    tensorTransU20 ::  (Int,Int) -> Tensor8 n1 n2 n3 n4 n5 n6 n7 n8 Rational -> Tensor8 n1 n2 n3 n4 n5 n6 n7 n8 Rational
    tensorTransU20 inds = actOnU20 (tensorTrans (\t1 t2 -> tensorAdd (tensorAdd (tensorAdd (tensorAdd (tensorAdd (tensorAdd  (tensorAdd (+))))))) t1 t2) inds)

    tensorTransL20 :: (Int,Int) -> Tensor8 n1 n2 n3 n4 n5 n6 n7 n8 Rational -> Tensor8 n1 n2 n3 n4 n5 n6 n7 n8 Rational 
    tensorTransL20 inds = actOnL20 (tensorTrans (\t1 t2 -> tensorAdd  (tensorAdd  (tensorAdd  (tensorAdd  (tensorAdd  (tensorAdd  (+)))))) t1 t2) inds)

    tensorTransU19 :: (Int,Int) -> Tensor8 n1 n2 n3 n4 n5 n6 n7 n8 Rational -> Tensor8 n1 n2 n3 n4 n5 n6 n7 n8 Rational
    tensorTransU19 inds = actOnU19 (tensorTrans  (\t1 t2 -> tensorAdd  (tensorAdd  (tensorAdd  (tensorAdd  (tensorAdd (+))))) t1 t2) inds)

    tensorTransL19 :: (Int,Int) -> Tensor8 n1 n2 n3 n4 n5 n6 n7 n8 Rational -> Tensor8 n1 n2 n3 n4 n5 n6 n7 n8 Rational
    tensorTransL19 inds = actOnL19 (tensorTrans  (\t1 t2 -> tensorAdd  (tensorAdd  (tensorAdd  (tensorAdd (+)))) t1 t2) inds)

    tensorTransU9 :: (Int,Int) -> Tensor8 n1 n2 n3 n4 n5 n6 n7 n8 Rational -> Tensor8 n1 n2 n3 n4 n5 n6 n7 n8 Rational 
    tensorTransU9 inds = actOnU9 (tensorTrans  (\t1 t2 -> tensorAdd  (tensorAdd  (tensorAdd (+))) t1 t2) inds)

    tensorTransL9 :: (Int,Int) -> Tensor8 n1 n2 n3 n4 n5 n6 n7 n8 Rational -> Tensor8 n1 n2 n3 n4 n5 n6 n7 n8 Rational 
    tensorTransL9 inds = actOnL9 (tensorTrans  (\t1 t2 -> tensorAdd  (tensorAdd  (+)) t1 t2) inds)

    tensorTransU3 :: (Int,Int) -> Tensor8 n1 n2 n3 n4 n5 n6 n7 n8 Rational -> Tensor8 n1 n2 n3 n4 n5 n6 n7 n8 Rational 
    tensorTransU3 inds = actOnU3 (tensorTrans  (\t1 t2 -> tensorAdd (+) t1 t2) inds)

    tensorTransL3 :: (Int,Int) -> Tensor8 n1 n2 n3 n4 n5 n6 n7 n8 Rational -> Tensor8 n1 n2 n3 n4 n5 n6 n7 n8 Rational 
    tensorTransL3 inds = actOnL3 (tensorTrans  (+) inds)

    tensorTransWithU20 :: (Eq a) => (Int,Int) -> (a -> a -> a) -> Tensor8 n1 n2 n3 n4 n5 n6 n7 n8 a -> Tensor8 n1 n2 n3 n4 n5 n6 n7 n8 a
    tensorTransWithU20 inds f = actOnU20 (tensorTrans (\t1 t2 -> tensorAdd (tensorAdd (tensorAdd (tensorAdd (tensorAdd (tensorAdd  (tensorAdd f)))))) t1 t2) inds)

    tensorTransWithL20 :: (Eq a) => (Int,Int) -> (a -> a -> a) -> Tensor8 n1 n2 n3 n4 n5 n6 n7 n8 a -> Tensor8 n1 n2 n3 n4 n5 n6 n7 n8 a 
    tensorTransWithL20 inds f = actOnL20 (tensorTrans (\t1 t2 -> tensorAdd  (tensorAdd  (tensorAdd  (tensorAdd  (tensorAdd  (tensorAdd  f))))) t1 t2) inds)

    tensorTransWithU19 :: (Eq a) => (Int,Int) -> (a -> a -> a) -> Tensor8 n1 n2 n3 n4 n5 n6 n7 n8 a -> Tensor8 n1 n2 n3 n4 n5 n6 n7 n8 a
    tensorTransWithU19 inds f = actOnU19 (tensorTrans  (\t1 t2 -> tensorAdd  (tensorAdd  (tensorAdd  (tensorAdd  (tensorAdd f)))) t1 t2) inds)

    tensorTransWithL19 :: (Eq a) => (Int,Int) -> (a -> a -> a) -> Tensor8 n1 n2 n3 n4 n5 n6 n7 n8 a -> Tensor8 n1 n2 n3 n4 n5 n6 n7 n8 a
    tensorTransWithL19 inds f = actOnL19 (tensorTrans  (\t1 t2 -> tensorAdd  (tensorAdd  (tensorAdd  (tensorAdd f))) t1 t2) inds)

    tensorTransWithU9 :: (Eq a) => (Int,Int) -> (a -> a -> a) -> Tensor8 n1 n2 n3 n4 n5 n6 n7 n8 a -> Tensor8 n1 n2 n3 n4 n5 n6 n7 n8 a 
    tensorTransWithU9 inds f = actOnU9 (tensorTrans  (\t1 t2 -> tensorAdd  (tensorAdd  (tensorAdd f)) t1 t2) inds)

    tensorTransWithL9 :: (Eq a) => (Int,Int) -> (a -> a -> a) -> Tensor8 n1 n2 n3 n4 n5 n6 n7 n8 a -> Tensor8 n1 n2 n3 n4 n5 n6 n7 n8 a 
    tensorTransWithL9 inds f = actOnL9 (tensorTrans  (\t1 t2 -> tensorAdd  (tensorAdd  f) t1 t2) inds)

    tensorTransWithU3 :: (Eq a) => (Int,Int) -> (a -> a -> a) -> Tensor8 n1 n2 n3 n4 n5 n6 n7 n8 a -> Tensor8 n1 n2 n3 n4 n5 n6 n7 n8 a 
    tensorTransWithU3 inds f = actOnU3 (tensorTrans  (\t1 t2 -> tensorAdd f t1 t2) inds)

    tensorTransWithL3 :: (Eq a) => (Int,Int) -> (a -> a -> a) -> Tensor8 n1 n2 n3 n4 n5 n6 n7 n8 a -> Tensor8 n1 n2 n3 n4 n5 n6 n7 n8 a 
    tensorTransWithL3 inds f = actOnL3 (tensorTrans  f inds)

    

    tensorContr20 :: (Int,Int) -> Tensor8 n1 n2 n3 n4 n5 n6 n7 n8 Rational -> Tensor8 (n1-1) (n2-1) n3 n4 n5 n6 n7 n8 Rational
    tensorContr20 inds = actOnU20 (tensorContr  indValU20 indValL20 addF inds)
                where
                    addF = tensorAdd  (tensorAdd  (tensorAdd  (tensorAdd  (tensorAdd  (tensorAdd  (+))))))

    tensorContr19 :: (Int,Int) -> Tensor8 n1 n2 n3 n4 n5 n6 n7 n8 Rational -> Tensor8 n1 n2 (n3-1) (n4-1) n5 n6 n7 n8 Rational 
    tensorContr19 inds = actOnU19 (tensorContr  indValU19 indValL19 addF inds)
                where
                    addF = \t1 t2 -> tensorAdd  (tensorAdd  (tensorAdd  (tensorAdd (+)))) t1 t2

    tensorContr9 :: (Int,Int) -> Tensor8 n1 n2 n3 n4 n5 n6 n7 n8 Rational -> Tensor8 n1 n2 n3 n4 (n5-1) (n6-1) n7 n8 Rational
    tensorContr9 inds = actOnU9 (tensorContr  indValU9 indValL9 addF inds)
                where
                    addF = \t1 t2 -> tensorAdd  (tensorAdd  (+)) t1 t2
        
    tensorContr3 :: (Int,Int) -> Tensor8 n1 n2 n3 n4 n5 n6 n7 n8 Rational -> Tensor8 n1 n2 n3 n4 n5 n6 (n7-1) (n8-1) Rational 
    tensorContr3 inds = actOnU3 (tensorContr  indValU3 indValL3 (+) inds)


    tensorContrWith20 :: (Eq a) => (Int,Int) -> (a -> a -> a) -> Tensor8 n1 n2 n3 n4 n5 n6 n7 n8 a -> Tensor8 (n1-1) (n2-1) n3 n4 n5 n6 n7 n8 a
    tensorContrWith20 inds f = actOnU20 (tensorContr  indValU20 indValL20 addF inds)
                where
                    addF = tensorAdd  (tensorAdd  (tensorAdd  (tensorAdd  (tensorAdd  (tensorAdd  f)))))

    tensorContrWith19 :: (Eq a) => (Int,Int) -> (a -> a -> a) -> Tensor8 n1 n2 n3 n4 n5 n6 n7 n8 a -> Tensor8 n1 n2 (n3-1) (n4-1) n5 n6 n7 n8 a
    tensorContrWith19 inds f = actOnU19 (tensorContr  indValU19 indValL19 addF inds)
                where
                    addF = \t1 t2 -> tensorAdd  (tensorAdd  (tensorAdd  (tensorAdd f))) t1 t2

    tensorContrWith9 :: (Eq a) => (Int,Int) -> (a -> a -> a) -> Tensor8 n1 n2 n3 n4 n5 n6 n7 n8 a -> Tensor8 n1 n2 n3 n4 (n5-1) (n6-1) n7 n8 a
    tensorContrWith9 inds f = actOnU9 (tensorContr  indValU9 indValL9 addF inds)
                where
                    addF = \t1 t2 -> tensorAdd  (tensorAdd  f) t1 t2
        
    tensorContrWith3 :: (Eq a) => (Int,Int) -> (a -> a -> a) -> Tensor8 n1 n2 n3 n4 n5 n6 n7 n8 a -> Tensor8 n1 n2 n3 n4 n5 n6 (n7-1) (n8-1) a 
    tensorContrWith3 inds f = actOnU3 (tensorContr  indValU3 indValL3 f inds)
                


    tensorProd8 :: Tensor8 n1 n2 n3 n4 n5 n6 n7 n8 Rational -> Tensor8 m1 m2 m3 m4 m5 m6 m7 m8 Rational -> Tensor8 (n1+m1) (n2+m2) (n3+m3) (n4+m4) (n5+m5) (n6+m6) (n7+m7) (n8+m8) Rational
    tensorProd8 = tensorProd (tensorProd (tensorProd (tensorProd (tensorProd (tensorProd (tensorProd (tensorProd (*))))))))

    tensorProdWith8 :: (a -> b -> c) -> Tensor8 n1 n2 n3 n4 n5 n6 n7 n8 a -> Tensor8 m1 m2 m3 m4 m5 m6 m7 m8 b -> Tensor8 (n1+m1) (n2+m2) (n3+m3) (n4+m4) (n5+m5) (n6+m6) (n7+m7) (n8+m8) c
    tensorProdWith8 f = tensorProd (tensorProd (tensorProd (tensorProd (tensorProd (tensorProd (tensorProd (tensorProd f)))))))

    type IndTuple n1 n2 n3 n4 n5 n6 n7 n8 = (IndList n1 Uind20, IndList n2 Lind20 , IndList n3 Uind19, IndList n4 Lind19, IndList n5 Uind9, IndList n6 Lind9, IndList n7 Uind3, IndList n8 Lind3)

    mkTens8 :: (IndTuple n1 n2 n3 n4 n5 n6 n7 n8, a) -> Tensor8 n1 n2 n3 n4 n5 n6 n7 n8 a
    mkTens8 ((i1,i2,i3,i4,i5,i6,i7,i8),s) = mkTens (i1, mkTens (i2, mkTens (i3, mkTens (i4, mkTens (i5, mkTens (i6, mkTens (i7, mkTens (i8, s))))))))

    insertOrAdd8 :: (IndTuple n1 n2 n3 n4 n5 n6 n7 n8, Rational) -> Tensor8 n1 n2 n3 n4 n5 n6 n7 n8 Rational -> Tensor8 n1 n2 n3 n4 n5 n6 n7 n8 Rational
    insertOrAdd8 inds t = tensorAdd8 (mkTens8 inds) t

    insertOrAddWith8 :: (Eq a) => (a -> a -> a) -> (IndTuple n1 n2 n3 n4 n5 n6 n7 n8, a) -> Tensor8 n1 n2 n3 n4 n5 n6 n7 n8 a -> Tensor8 n1 n2 n3 n4 n5 n6 n7 n8 a
    insertOrAddWith8 f inds t = tensorAddWith8 f (mkTens8 inds) t

    fromListT8 :: [(IndTuple n1 n2 n3 n4 n5 n6 n7 n8, Rational)] -> Tensor8 n1 n2 n3 n4 n5 n6 n7 n8 Rational
    fromListT8 l = foldr insertOrAdd8 (mkTens8 $ head p) q 
        where
            (p,q) = splitAt 1 l

    fromListTWith8 :: (Eq a) => (a -> a -> a) -> [(IndTuple n1 n2 n3 n4 n5 n6 n7 n8, a)] -> Tensor8 n1 n2 n3 n4 n5 n6 n7 n8 a
    fromListTWith8 f l = foldr (insertOrAddWith8 f) (mkTens8 $ head p) q 
        where
            (p,q) = splitAt 1 l

    toListT8 :: Tensor8 n1 n2 n3 n4 n5 n6 n7 n8 a -> [(IndTuple n1 n2 n3 n4 n5 n6 n7 n8, a)]
    toListT8 t = concat $ map (\(x,y) -> appendT7 x $ toListT y ) $ concat $ map (\(x,y) -> appendT6 x $ toListT y ) $ concat $ map (\(x,y) -> appendT5 x $ toListT y ) $ concat $ map (\(x,y) -> appendT4 x $ toListT y ) $ concat $ map (\(x,y) -> appendT3 x $ toListT y ) $ concat $ map (\(x,y) -> appendT2 x $ toListT y ) $ concat $ map (\(x,y) -> appendT1 x $ toListT y ) $ toListT t
            where
                appendT1 = \i l -> map (\(x,y) -> ((i,x),y)) l
                appendT2 = \(i1,i2) l -> map (\(x,y) -> ((i1,i2,x),y)) l
                appendT3 = \(i1,i2,i3) l -> map (\(x,y) -> ((i1,i2,i3,x),y)) l
                appendT4 = \(i1,i2,i3,i4) l -> map (\(x,y) -> ((i1,i2,i3,i4,x),y)) l
                appendT5 = \(i1,i2,i3,i4,i5) l -> map (\(x,y) -> ((i1,i2,i3,i4,i5,x),y)) l
                appendT6 = \(i1,i2,i3,i4,i5,i6) l -> map (\(x,y) -> ((i1,i2,i3,i4,i5,i6,x),y)) l
                appendT7 = \(i1,i2,i3,i4,i5,i6,i7) l -> map (\(x,y) -> ((i1,i2,i3,i4,i5,i6,i7,x),y)) l

    toListShow8 :: Tensor8 n1 n2 n3 n4 n5 n6 n7 n8 a -> [([Int],a)]
    toListShow8 t = map (\(x,y) -> (showInd x, y)) l
            where
                l = toListT8 t 
                showInd (i1,i2,i3,i4,i5,i6,i7,i8) = (map indValU20 $ toList i1) ++ (map indValL20 $ toList i2) ++ (map indValU19 $ toList i3) ++ (map indValL19 $ toList i4) ++ (map indValU9 $ toList i5) ++ (map indValL9 $ toList i6) ++ (map indValU3 $ toList i7) ++ (map indValL3 $ toList i8) 
    
    toListShowVar :: Tensor8 n1 n2 n3 n4 n5 n6 n7 n8 VarMap -> [([Int], [(Int, Rational)])]
    toListShowVar t = filter (\(_,c) -> c /= []) $ map (\(a,b) -> (a, filter (\(_,b) -> b/= 0) $ I.assocs b)) l
            where
                l = toListShow8 t 

    toMatList :: Tensor8 n1 n2 n3 n4 n5 n6 n7 n8 VarMap -> [[(Int, Rational)]]
    toMatList t = map snd $ toListShowVar t

    toSparseMat :: Tensor8 n1 n2 n3 n4 n5 n6 n7 n8 VarMap -> (Int,Int,[((Int, Int), Rational)])
    toSparseMat t = (n,m,l')
            where
                l = toMatList t 
                l' = concat $ zipWith (\r z -> map (\(x,y) -> ((z, x), y)) r) l [1..]
                n = length l 
                m = maximum $ map fst $ concat l 

    normalize :: [(Int,Rational)] -> [(Int,Rational)]
    normalize [] = [] 
    normalize ((a,b) : xs) = (a,1) : (map (\(x,y) -> (x,y / b)) xs)

    toSparseMatRed :: Tensor8 n1 n2 n3 n4 n5 n6 n7 n8 VarMap -> (Int,Int,[((Int, Int), Rational)])
    toSparseMatRed t = (n,m,l')
            where
                l = nub $ map normalize $ toMatList t 
                l' = concat $ zipWith (\r z -> map (\(x,y) -> ((z, x), y)) r) l [1..]
                n = length l 
                m = maximum $ map fst $ concat l 

    toMatrix' :: [[(Int, Rational)]] -> Mat.MatrixXd 
    toMatrix' l = Sparse.toMatrix $ Sparse.fromList n m l''
                    where
                        l' = concat $ zipWith (\r z -> map (\(x,y) -> (z, x, y)) r) l [1..]
                        n = length l 
                        l'' = map (\(a,b,c) -> (a-1, b-1, fromRational c)) l'
                        m = maximum $ map fst $ concat l 

    toMatrix'' :: [(Int,Int,Rational)] -> Mat.MatrixXd
    toMatrix'' l = Sparse.toMatrix $ Sparse.fromList n m l'
            where
                n = maximum $ map (\(a,b,c) -> a) l 
                m = maximum $ map (\(a,b,c) -> b) l 
                l' = map (\(a,b,c) -> (a-1, b-1, fromRational c)) l

    toMatrix :: Tensor8 n1 n2 n3 n4 n5 n6 n7 n8 VarMap -> Mat.MatrixXd
    toMatrix t = toMatrix' $ toMatList t

    toMatrix2 :: Tensor8 n1 n2 n3 n4 n5 n6 n7 n8 VarMap -> Tensor8 m1 m2 m3 m4 m5 m6 m7 m8 VarMap -> Mat.MatrixXd 
    toMatrix2 t1 t2 = toMatrix' l 
            where
                l = toMatList t1 ++ toMatList t2

    toMatrix3 :: Tensor8 n1 n2 n3 n4 n5 n6 n7 n8 VarMap -> Tensor8 m1 m2 m3 m4 m5 m6 m7 m8 VarMap -> Tensor8 r1 r2 r3 r4 r5 r6 r7 r8 VarMap -> Mat.MatrixXd 
    toMatrix3 t1 t2 t3 = toMatrix' l 
            where
                l = toMatList t1 ++ toMatList t2 ++ toMatList t3

    toMatrix4 :: Tensor8 n1 n2 n3 n4 n5 n6 n7 n8 VarMap -> Tensor8 m1 m2 m3 m4 m5 m6 m7 m8 VarMap -> Tensor8 r1 r2 r3 r4 r5 r6 r7 r8 VarMap -> Tensor8 s1 s2 s3 s4 s5 s6 s7 s8 VarMap -> Mat.MatrixXd 
    toMatrix4 t1 t2 t3 t4 = toMatrix' l 
            where
                l = toMatList t1 ++ toMatList t2 ++ toMatList t3 ++ toMatList t4

    toMatrix5 :: Tensor8 n1 n2 n3 n4 n5 n6 n7 n8 VarMap -> Tensor8 m1 m2 m3 m4 m5 m6 m7 m8 VarMap -> Tensor8 r1 r2 r3 r4 r5 r6 r7 r8 VarMap -> Tensor8 s1 s2 s3 s4 s5 s6 s7 s8 VarMap -> Tensor8 t1 t2 t3 t4 t5 t6 t7 t8 VarMap -> Mat.MatrixXd 
    toMatrix5 t1 t2 t3 t4 t5 = toMatrix' l 
            where
                l = toMatList t1 ++ toMatList t2 ++ toMatList t3 ++ toMatList t4 ++ toMatList t5

    getTensorRank :: Tensor8 n1 n2 n3 n4 n5 n6 n7 n8 VarMap -> Int 
    getTensorRank t = Sol.rank Sol.FullPivLU $ toMatrix t

    getTensorRank2 :: Tensor8 n1 n2 n3 n4 n5 n6 n7 n8 VarMap -> Tensor8 m1 m2 m3 m4 m5 m6 m7 m8 VarMap -> Int 
    getTensorRank2 t1 t2 = Sol.rank Sol.FullPivLU $ toMatrix2 t1 t2

    getTensorRank3 :: Tensor8 n1 n2 n3 n4 n5 n6 n7 n8 VarMap -> Tensor8 m1 m2 m3 m4 m5 m6 m7 m8 VarMap -> Tensor8 r1 r2 r3 r4 r5 r6 r7 r8 VarMap -> Int 
    getTensorRank3 t1 t2 t3 = Sol.rank Sol.FullPivLU $ toMatrix3 t1 t2 t3

    getTensorRank4 :: Tensor8 n1 n2 n3 n4 n5 n6 n7 n8 VarMap -> Tensor8 m1 m2 m3 m4 m5 m6 m7 m8 VarMap -> Tensor8 r1 r2 r3 r4 r5 r6 r7 r8 VarMap -> Tensor8 s1 s2 s3 s4 s5 s6 s7 s8 VarMap -> Int 
    getTensorRank4 t1 t2 t3 t4 = Sol.rank Sol.FullPivLU $ toMatrix4 t1 t2 t3 t4 

    getTensorRank5 :: Tensor8 n1 n2 n3 n4 n5 n6 n7 n8 VarMap -> Tensor8 m1 m2 m3 m4 m5 m6 m7 m8 VarMap -> Tensor8 r1 r2 r3 r4 r5 r6 r7 r8 VarMap -> Tensor8 s1 s2 s3 s4 s5 s6 s7 s8 VarMap -> Tensor8 t1 t2 t3 t4 t5 t6 t7 t8 VarMap -> Int 
    getTensorRank5 t1 t2 t3 t4 t5 = Sol.rank Sol.FullPivLU $ toMatrix5 t1 t2 t3 t4 t5


    type VarMap = I.IntMap Rational

    shiftVarLabels :: Int -> Tensor8 n1 n2 n3 n4 n5 n6 n7 n8 VarMap -> Tensor8 n1 n2 n3 n4 n5 n6 n7 n8 VarMap 
    shiftVarLabels s t = actOnScalar f t 
                where
                    f i = I.mapKeys ((+) s) i

    multVarsMap :: Rational -> VarMap -> VarMap 
    multVarsMap s = I.map ((*) s)

    combineVarsMap :: VarMap -> VarMap -> VarMap 
    combineVarsMap s1 s2 = I.unionWith (*) s1 s2 

    addVarsMap :: VarMap -> VarMap -> VarMap 
    addVarsMap = I.unionWith (+) 

    area18IndList :: [[IndTuple 3 0 0 0 3 0 0 0]]
    area18IndList = map (map (\[(a,i),(b,j),(c,k)] -> (Append (Uind20 a) $ Append (Uind20 b) $ singletonInd (Uind20 c), Empty, Empty, Empty, Append (Uind9 i) $ Append (Uind9 j) $ singletonInd (Uind9 k), Empty, Empty, Empty))) l
            where
                l = [ nub $ permutations [(a,i),(b,j),(c,k)] | a <- [1..21], b <- [a..21], c <- [b..21], i <- [1..10], j <- [1..10], k <- [1..10], not (a==b && i>j), not (b==c && j>k)]

    area18TensList :: [VarMap] -> [(IndTuple 3 0 0 0 3 0 0 0, VarMap)]
    area18TensList vars = concat $ zipWith (\x y -> zip x (repeat y)) area18IndList vars 


    --now the basic tensors

    delta20 :: Tensor8 1 1 0 0 0 0 0 0 Rational 
    delta20 = fromListT8 $ zip [(singletonInd (Uind20 i),singletonInd (Lind20 i), Empty, Empty, Empty, Empty, Empty, Empty) | i <- [0..20]] (repeat 1)

    delta19 :: Tensor8 0 0 1 1 0 0 0 0 Rational
    delta19 = fromListT8 $ zip [(Empty, Empty, singletonInd (Uind19 i),singletonInd (Lind19 i), Empty, Empty, Empty, Empty) | i <- [0..19]] (repeat 1)

    delta9 :: Tensor8 0 0 0 0 1 1 0 0 Rational
    delta9 = fromListT8 $ zip [(Empty, Empty, Empty, Empty, singletonInd (Uind9 i),singletonInd (Lind9 i), Empty, Empty) | i <- [0..9]] (repeat 1)

    delta3 :: Tensor8 0 0 0 0 0 0 1 1 Rational
    delta3 = fromListT8 $ zip [(Empty, Empty, Empty, Empty, Empty, Empty, singletonInd (Uind3 i),singletonInd (Lind3 i)) | i <- [0..3]] (repeat 1)

    trianMapI2 :: M.Map (IndList 2 Lind3) (IndList 1 Uind9) 
    trianMapI2 = M.fromList $ zip [ Append (Lind3 a) $ singletonInd $ Lind3 b | a <- [0..3], b <- [a..3] ] $ map (singletonInd . Uind9) [0..]

    trianMapJ2 :: M.Map (IndList 2 Uind3) (IndList 1 Lind9) 
    trianMapJ2 = M.fromList $ zip [ Append (Uind3 a) $ singletonInd $ Uind3 b | a <- [0..3], b <- [a..3] ] $ map (singletonInd . Lind9) [0..]

    trianMapI3 :: M.Map (IndList 3 Lind3) (IndList 1 Uind19) 
    trianMapI3 = M.fromList $ zip [ Append (Lind3 a) $ Append (Lind3 b) $ singletonInd $ Lind3 c | a <- [0..3], b <- [a..3], c <- [b..3] ] $ map (singletonInd . Uind19) [0..]

    trianMapJ3 :: M.Map (IndList 3 Uind3) (IndList 1 Lind19) 
    trianMapJ3 = M.fromList $ zip [ Append (Uind3 a) $ Append (Uind3 b) $ singletonInd $ Uind3 c | a <- [0..3], b <- [a..3], c <- [b..3] ] $ map (singletonInd . Lind19) [0..]

    trianMapAreaI :: M.Map (IndList 4 Lind3) (IndList 1 Uind20)
    trianMapAreaI = M.fromList $ zip [ Append (Lind3 a) $ Append (Lind3 b) $ Append (Lind3 c) $ singletonInd $ Lind3 d | a <- [0..2], b <- [a+1..3], c <- [a..2], d <- [c+1..3], not $ a == c && b > d ] $ map (singletonInd . Uind20) [0..]
    
    trianMapAreaJ :: M.Map (IndList 4 Uind3) (IndList 1 Lind20)
    trianMapAreaJ = M.fromList $ zip [ Append (Uind3 a) $ Append (Uind3 b) $ Append (Uind3 c) $ singletonInd $ Uind3 d | a <- [0..2], b <- [a+1..3], c <- [a..2], d <- [c+1..3], not $ a == c && b > d ] $ map (singletonInd . Lind20) [0..]
    
    jMult2 :: (Eq a) => IndList 2 a -> Rational 
    jMult2 (Append a (Append b Empty))
            | a == b = 1
            | otherwise = 1/2

    jMult3 :: (Eq a) => IndList 3 a -> Rational
    jMult3 (Append a (Append b (Append c Empty)))
            | i == 1 = 1
            | i == 2 = 1/3
            | otherwise = 1/6
             where 
                i = length $ nub [a,b,c]

    jMultArea :: (Eq a) => IndList 4 a -> Rational
    jMultArea (Append a (Append b (Append c (Append d Empty))))
                | a == c && b == d = 1/4 
                | otherwise = 1/8

    isZeroArea :: (Eq a) => IndList 4 a -> Bool 
    isZeroArea (Append a (Append b (Append c (Append d Empty)))) = a == b || c == d 

    areaSign :: (Eq a, Ord a) => IndList 4 a -> Rational 
    areaSign (Append a (Append b (Append c (Append d Empty)))) = s1 * s2
                 where
                    s1 = pairSign a b
                    s2 = pairSign c d
                    pairSign x y = if x < y then 1 else -1

    canonicalizeArea :: (Eq a, Ord a) => IndList 4 a -> (IndList 4 a, Rational)
    canonicalizeArea (Append a (Append b (Append c (Append d Empty)))) = ((Append a' (Append b' (Append c' (Append d' Empty)))),s)
            where
                s = areaSign (Append a (Append b (Append c (Append d Empty))))
                [[a',b'],[c',d']] = sort $ map sort [[a,b],[c,d]]

    interI2 :: M.Map (IndList 2 Lind3) (IndList 1 Uind9)  -> Tensor8 0 0 0 0 1 0 0 2 Rational
    interI2 trian2 = fromListT8 $ filter (\(i,k) -> k /= 0) $ map (\x -> (x,f x)) inds
            where
                inds = [ (Empty, Empty, Empty, Empty, (singletonInd $ Uind9 a), Empty, Empty, (Append (Lind3 b) $ singletonInd $ Lind3 c)) | a <- [0..9], b <- [0..3], c <- [0..3]]
                f (_, _, _, _, ind1, _, _, ind2)
                    | ind1 == ((M.!) trian2 $ sortInd ind2 ) = 1 
                    | otherwise = 0 

    aSymI2 :: M.Map (IndList 2 Lind3) (IndList 1 Uind9)  -> Tensor8 0 0 0 0 1 0 0 2 Rational
    aSymI2 trian2 = fromListT8 $ filter (\(i,k) -> k /= 0) $ map (\x -> (x,f x)) inds
            where
                inds = [ (Empty, Empty, Empty, Empty, (singletonInd $ Uind9 a), Empty, Empty, (Append (Lind3 b) $ singletonInd $ Lind3 c)) | a <- [0..9], b <- [0..3], c <- [0..3]]
                f (_, _, _, _, ind1, _, _, ind2@(Append x (Append y Empty)))
                    | x == y = 0
                    | ind1 == (M.!) trian2 sortI = sign
                    | otherwise = 0 
                  where sortI = sortInd ind2
                        sign = if sortI == ind2 then 1 else -1

    interJ2 :: M.Map (IndList 2 Uind3) (IndList 1 Lind9)  -> Tensor8 0 0 0 0 0 1 2 0 Rational
    interJ2 trian2 = fromListT8 $ filter (\(i,k) -> k /= 0) $ map (\x -> (x,f x)) inds
            where
                inds = [ (Empty, Empty, Empty, Empty, Empty, (singletonInd $ Lind9 a), (Append (Uind3 b) $ singletonInd $ Uind3 c), Empty) | a <- [0..9], b <- [0..3], c <- [0..3]]
                f (_, _, _, _, _, ind1, ind2, _)
                    | ind1 == ((M.!) trian2 $ sortInd ind2 ) = jMult2 ind2  
                    | otherwise = 0 

    interI3 :: M.Map (IndList 3 Lind3) (IndList 1 Uind19) -> Tensor8 0 0 1 0 0 0 0 3 Rational
    interI3 trian3 = fromListT8 $ filter (\(i,k) -> k /= 0) $ map (\x -> (x,f x)) inds
            where
                inds = [(Empty, Empty, (singletonInd $ Uind19 a), Empty, Empty, Empty, Empty, (Append (Lind3 b) $ Append (Lind3 c) $ singletonInd $ Lind3 d)) | a <- [0..19], b <- [0..3], c <- [0..3], d <- [0..3]]
                f (_, _, ind1, _, _, _, _, ind2)
                    | ind1 == ((M.!) trian3 $ sortInd ind2) = 1 
                    | otherwise = 0 

    interJ3 :: M.Map (IndList 3 Uind3) (IndList 1 Lind19) -> Tensor8 0 0 0 1 0 0 3 0 Rational
    interJ3 trian3 = fromListT8 $ filter (\(i,k) -> k /= 0) $ map (\x -> (x,f x)) inds
            where
                inds = [ (Empty, Empty, Empty, (singletonInd $ Lind19 a), Empty, Empty, (Append (Uind3 b) $ Append (Uind3 c) $ singletonInd $ Uind3 d), Empty) | a <- [0..19], b <- [0..3], c <- [0..3], d <- [0..3]]
                f (_, _, _, ind1, _, _, ind2, _)
                    | ind1 == ((M.!) trian3 $ sortInd ind2) = jMult3 ind2 
                    | otherwise = 0 

    interIArea :: M.Map (IndList 4 Lind3) (IndList 1 Uind20) -> Tensor8 1 0 0 0 0 0 0 4  Rational
    interIArea trianArea = fromListT8 $ filter (\(i,k) -> k /= 0) $ map (\x -> (x,f x)) inds
            where
                inds = [ ((singletonInd $ Uind20 a), Empty, Empty, Empty, Empty, Empty, Empty, (Append (Lind3 b) $ Append (Lind3 c) $ Append (Lind3 d) $ singletonInd $ Lind3 e)) | a <- [0..20], b <- [0..3], c <- [0..3], d <- [0..3], e <- [0..3], not (b == c || d == e)]
                f (ind1, _, _, _, _, _, _, ind2)
                    | ind1 == ((M.!) trianArea indArea) = s
                    | otherwise = 0
                        where
                            (indArea, s) = canonicalizeArea ind2 

    interIAreaNonCyclic :: M.Map (IndList 4 Lind3) (IndList 1 Uind20) -> Tensor8 1 0 0 0 0 0 0 4  Rational
    interIAreaNonCyclic trianArea = tensorSub8 intI result 
                where
                    intI = interIArea trianArea 
                    intIT1 = tensorTransL3 (1,2) intI 
                    intIT2 = tensorTransL3 (2,3) intI 
                    intIT3 = tensorTransL3 (1,3) intI 
                    intIT4 = tensorTransL3 (1,2) $ tensorTransL3 (2,3) intI 
                    intIT5 = tensorTransL3 (1,3) $ tensorTransL3 (2,3) intI 
                    pos = tensorAdd8 intI $ tensorAdd8 intIT4 intIT5 
                    neg = tensorAdd8 intIT1 $ tensorAdd8 intIT2 intIT3
                    result = tensorSMult (1%6) $ tensorSub8 pos neg 


    interIAreaInv :: M.Map (IndList 4 Uind3) (IndList 1 Lind20) -> Tensor8 0 1 0 0 0 0 4 0 Rational
    interIAreaInv trianArea = fromListT8 $ filter ((/=0) . snd) $ map (\x -> (x, f x)) inds
        where
            inds = [ (Empty,
                      singletonInd $ Lind20 a,
                      Empty,
                      Empty,
                      Empty,
                      Empty,
                      Append (Uind3 b) $ Append (Uind3 c) $ Append (Uind3 d) $ singletonInd (Uind3 e),
                      Empty)
                        | a <- [0..20], b <- [0..3], c <- [0..3], d <- [0..3], e <- [0..3], not (b == c || d == e)
                   ]
            f (_, ind1, _, _, _, _, ind2, _)
                | ind1 == trianArea M.! indArea = s
                | otherwise = 0
                    where
                        (indArea, s) = canonicalizeArea ind2

    interJArea :: M.Map (IndList 4 Uind3) (IndList 1 Lind20) -> Tensor8 0 1 0 0 0 0 4 0 Rational
    interJArea trianArea = fromListT8 $ filter (\(i,k) -> k /= 0) $ map (\x -> (x,f x)) inds
            where
                inds = [  (Empty, (singletonInd $ Lind20 a), Empty, Empty, Empty, Empty, (Append (Uind3 b) $ Append (Uind3 c) $ Append (Uind3 d) $ singletonInd $ Uind3 e), Empty) | a <- [0..20], b <- [0..3], c <- [0..3], d <- [0..3], e <- [0..3], not (b == c || d == e)]
                f (_, ind1, _, _, _, _, ind2, _)
                    | ind1 == ((M.!) trianArea indArea) = s * (jMultArea indArea)
                    | otherwise = 0
                        where
                            (indArea, s) = canonicalizeArea ind2 

    interJAreaInv :: M.Map (IndList 4 Lind3) (IndList 1 Uind20) -> Tensor8 1 0 0 0 0 0 0 4 Rational
    interJAreaInv trianArea = fromListT8 $ filter (\(i,k) -> k /= 0) $ map (\x -> (x,f x)) inds
            where
                inds = [  (singletonInd $ Uind20 a,
                           Empty,
                           Empty,
                           Empty,
                           Empty,
                           Empty,
                           Empty,
                           Append (Lind3 b) $ Append (Lind3 c) $ Append (Lind3 d) $ singletonInd (Lind3 e))
                             | a <- [0..20], b <- [0..3], c <- [0..3], d <- [0..3], e <- [0..3], not (b == c || d == e)
                       ]
                f (ind1, _, _, _, _, _, _, ind2)
                    | ind1 == trianArea M.! indArea = s * (jMultArea indArea)
                    | otherwise = 0
                        where
                            (indArea, s) = canonicalizeArea ind2 

    interMetric :: M.Map (IndList 2 Lind3) (IndList 1 Uind9) -> M.Map (IndList 2 Uind3) (IndList 1 Lind9) -> Tensor8 0 0 0 0 1 1 1 1 Rational
    interMetric trian2I trian2J = actOnScalar ((*) (-2)) $ tensorContr3 (0,0) prod
            where
                t1 = interI2 trian2I 
                t2 = interJ2 trian2J 
                prod = tensorProd8 t1 t2 

    interArea :: M.Map (IndList 4 Lind3) (IndList 1 Uind20) -> M.Map (IndList 4 Uind3) (IndList 1 Lind20) -> Tensor8 1 1 0 0 0 0 1 1 Rational
    interArea trianAreaI trianAreaJ =  actOnScalar ((*) (-4)) $ tensorContr3 (1,1) $ tensorContr3 (2,2) $ tensorContr3 (3,3) prod
            where
                t1 = interIArea trianAreaI 
                t2 = interJArea trianAreaJ 
                prod = tensorProd8 t1 t2 

    interEqn2 :: M.Map (IndList 4 Lind3) (IndList 1 Uind20) -> M.Map (IndList 4 Uind3) (IndList 1 Lind20) -> Tensor8 1 1 0 0 0 0 2 2 Rational
    interEqn2 trianAreaI trianAreaJ = tensorSub8 int1 int2
            where
                intArea = interArea trianAreaI trianAreaJ
                int1 = tensorProd8 intArea delta3
                int2 = tensorProd8 (tensorTransL3 (0,1) $ tensorProd8 delta3 delta3 ) delta20

    interEqn3 :: M.Map (IndList 2 Lind3) (IndList 1 Uind9) -> M.Map (IndList 2 Uind3) (IndList 1 Lind9) -> M.Map (IndList 4 Lind3) (IndList 1 Uind20) -> M.Map (IndList 4 Uind3) (IndList 1 Lind20) -> Tensor8 1 1 0 0 1 1 1 1 Rational
    interEqn3 trian2I trian2J trianAreaI trianAreaJ = intTotal
            where
                int1 = tensorProd8 (interArea trianAreaI trianAreaJ) delta9
                int2 = tensorProd8 (interMetric trian2I trian2J) delta20
                intTotal = tensorAdd8 int1 int2

    interEqn4 :: M.Map (IndList 2 Lind3) (IndList 1 Uind9) -> M.Map (IndList 2 Uind3) (IndList 1 Lind9) -> M.Map (IndList 4 Lind3) (IndList 1 Uind20) -> M.Map (IndList 4 Uind3) (IndList 1 Lind20) -> Tensor8 1 1 0 0 0 1 3 1 Rational
    interEqn4 map1Metric map2Metric map1Area map2Area = tensorSub8 block1 block2 
            where
                intArea = interArea map1Area map2Area
                sym = interJ2 map2Metric 
                block1' = tensorProd8 sym intArea
                block1 = tensorAdd8 block1' $ tensorTransU3 (1,2) block1' 
                block2 = tensorProd8 delta20 $ tensorProd8 delta3 sym

    interIntCond :: M.Map (IndList 4 Lind3) (IndList 1 Uind20) -> M.Map (IndList 4 Uind3) (IndList 1 Lind20) -> Tensor8 0 1 0 0 0 0 2 2 Rational
    interIntCond map1Area map2Area = tensTotal1 
                where
                    interA = interArea map1Area map2Area
                    flatInt = flatInter map1Area map2Area
                    tens = tensorContr20 (0,1) $ tensorProd8 interA flatInt  
                    tensTrans1 = tensorTransU3 (0,1) $ tensorTransL3 (0,1) tens 
                    tensTotal1 = tensorSub8 tens tensTrans1 
                    
    interIntCondTest :: M.Map (IndList 4 Lind3) (IndList 1 Uind20) -> M.Map (IndList 4 Uind3) (IndList 1 Lind20) -> Tensor8 1 0 0 0 0 0 0 0 VarMap -> Tensor8 0 0 0 0 0 0 2 2 VarMap 
    interIntCondTest map1Area map2Area ansatz = tens  
                where
                    intCond = interIntCond map1Area map2Area
                    tens = tensorContrWith20 (0,0) addVarsMap $ tensorProdWith8 (flip multVarsMap) ansatz intCond


    interAnsatzEqn1 :: M.Map (IndList 4 Lind3) (IndList 1 Uind20) -> M.Map (IndList 4 Uind3) (IndList 1 Lind20) -> Tensor8 2 1 0 0 0 0 0 4 Rational
    interAnsatzEqn1 map1Area map2Area = result   
                where
                    intI = interIAreaNonCyclic map1Area
                    intA = interArea map1Area map2Area
                    tens = tensorContr3 (0,4) $ tensorProd8 intA intI 
                    tensTrans1 = tensorTransL3 (0,3) tens 
                    tensTotal1 = tensorSub8 tens tensTrans1
                    tensTrans2 = tensorTransL3 (1,3) $ tensorTransL3 (0,2) tensTotal1
                    tensTotal2 = tensorSub8 tensTotal1 tensTrans2
                    tensTrans3 = tensorTransU20 (0,1) tensTotal2
                    result = tensorSub8 tensTotal2 tensTrans3

    interAnsatzEqn1ZeroTest :: M.Map (IndList 4 Lind3) (IndList 1 Uind20) -> M.Map (IndList 4 Uind3) (IndList 1 Lind20) -> Tensor8 0 1 0 0 0 0 0 4 Rational
    interAnsatzEqn1ZeroTest map1Area map2Area = result  
                where
                    intA = interAnsatzEqn1 map1Area map2Area 
                    tens = tensorContr20 (1,1) $ tensorProd8 intA flatArea 
                    result = tensorContr20 (0,0) $ tensorProd8 tens flatArea 


    ansatzEqn1Test :: M.Map (IndList 4 Lind3) (IndList 1 Uind20) -> M.Map (IndList 4 Uind3) (IndList 1 Lind20) -> Tensor8 1 0 0 0 0 0 0 0 VarMap -> Tensor8 1 0 0 0 0 0 0 4 VarMap
    ansatzEqn1Test map1Area map2Area ansatz = result  
                where
                    intA = interAnsatzEqn1 map1Area map2Area 
                    tens = tensorContr20 (1,1) $ tensorProd8 intA flatArea 
                    result = tensorContrWith20 (0,0) addVarsMap $ tensorProdWith8 (flip multVarsMap) ansatz tens
                    
    ansatzEqn2Test :: M.Map (IndList 4 Lind3) (IndList 1 Uind20) -> M.Map (IndList 4 Uind3) (IndList 1 Lind20) -> Tensor8 2 0 0 0 0 0 0 0 VarMap -> Tensor8 2 0 0 0 0 0 0 4 VarMap
    ansatzEqn2Test map1Area map2Area ansatz8 = tensorAddWith8 addVarsMap result1 result2  
                where
                    intA = interAnsatzEqn1 map1Area map2Area 
                    tens1 = tensorContr20 (1,1) $ tensorProd8 intA flatArea
                    result1 = tensorContrWith20 (0,0) addVarsMap $ tensorProdWith8 (flip multVarsMap) ansatz8 tens1
                    result2 = tensorTransWithU20 (0,1) addVarsMap result1                     

    epsilon :: Tensor8 0 0 0 0 0 0 0 4 Rational 
    epsilon = fromListT8 $ map (\([i,j,k,l],v) -> ((Empty, Empty, Empty, Empty, Empty, Empty, Empty, Append (Lind3 i) $ Append (Lind3 j) $ Append (Lind3 k) $ singletonInd (Lind3 l)),v)) epsL 
                    where
                       epsSign [i,j,k,l] = (-1)^(length $  filter (==True) [j>i,k>i,l>i,k>j,l>j,l>k])
                       epsL = map (\x -> (x, epsSign x)) $ permutations [0,1,2,3]

    epsilonInv :: Tensor8 0 0 0 0 0 0 4 0 Rational 
    epsilonInv = fromListT8 $ map (\([i,j,k,l],v) -> ((Empty, Empty, Empty, Empty, Empty, Empty, Append (Uind3 i) $ Append (Uind3 j) $ Append (Uind3 k) $ singletonInd (Uind3 l), Empty),v)) epsL 
                    where
                       epsSign [i,j,k,l] = (-1)^(length $  filter (==True) [j>i,k>i,l>i,k>j,l>j,l>k])
                       epsL = map (\x -> (x, epsSign x)) $ permutations [0,1,2,3]
                       
    flatAreaST :: Tensor8 0 0 0 0 0 0 0 4 Rational 
    flatAreaST = tens 
            where
                etaProd = tensorProd8 eta eta 
                etaProd1 = tensorTransL3 (1,2) etaProd 
                etaProd2 = tensorTransL3 (1,3) etaProd 
                tens = tensorSub8 etaProd1 $ tensorAdd8 etaProd2 epsilon 

    flatAreaSTNoEps :: Tensor8 0 0 0 0 0 0 0 4 Rational 
    flatAreaSTNoEps = tens 
            where
                etaProd = tensorProd8 eta eta 
                etaProd1 = tensorTransL3 (1,2) etaProd 
                etaProd2 = tensorTransL3 (1,3) etaProd 
                tens = tensorSub8 etaProd1 etaProd2 


    flatArea' :: M.Map (IndList 4 Uind3) (IndList 1 Lind20) -> Tensor8 0 1 0 0 0 0 0 0 Rational 
    flatArea' map2Area = tensorContr3 (0,0) $ tensorContr3 (1,1) $ tensorContr3 (2,2) $ tensorContr3 (3,3) tens' 
            where
                intJA = interJArea map2Area
                etaProd = tensorProd8 eta eta 
                etaProd1 = tensorTransL3 (1,2) etaProd 
                etaProd2 = tensorTransL3 (1,3) etaProd 
                tens = tensorSub8 etaProd1 $ tensorAdd8 etaProd2 epsilon 
                tens' = tensorProd8 intJA tens 

    flatAreaInvST :: Tensor8 0 0 0 0 0 0 4 0 Rational 
    flatAreaInvST = tens
            where
                etaProd = tensorProd8 invEta invEta 
                etaProd1 = tensorTransU3 (1,2) etaProd 
                etaProd2 = tensorTransU3 (1,3) etaProd 
                tens = tensorSub8 etaProd1 $ tensorAdd8 etaProd2 epsilonInv

    flatAreaInvSTNoEps :: Tensor8 0 0 0 0 0 0 4 0 Rational 
    flatAreaInvSTNoEps = tens
            where
                etaProd = tensorProd8 invEta invEta 
                etaProd1 = tensorTransU3 (1,2) etaProd 
                etaProd2 = tensorTransU3 (1,3) etaProd 
                tens = tensorSub8 etaProd1 etaProd2 


    flatAreaInv :: M.Map (IndList 4 Lind3) (IndList 1 Uind20) -> Tensor8 1 0 0 0 0 0 0 0 Rational 
    flatAreaInv map1Area = tensorContr3 (0,0) $ tensorContr3 (1,1) $ tensorContr3 (2,2) $ tensorContr3 (3,3) tens' 
            where
                intIA = interIArea map1Area
                etaProd = tensorProd8 invEta invEta 
                etaProd1 = tensorTransU3 (1,2) etaProd 
                etaProd2 = tensorTransU3 (1,3) etaProd 
                tens = tensorSub8 etaProd1 $ tensorAdd8 etaProd2 epsilonInv
                tens' = tensorProd8 intIA tens 

    epsMap :: M.Map [Int] Rational 
    epsMap = M.fromList $ map (\x -> (x, epsSign x)) $ permutations [0,1,2,3]
                where
                   epsSign [i,j,k,l] = (-1)^(length $  filter (==True) [j>i,k>i,l>i,k>j,l>j,l>k])

    epsList :: [(Int, Int, Int, Int, Rational)]
    epsList = map (\([i, j, k, l], x) -> (i, j, k, l, x)) $ filter ((/=0) . snd) $ M.assocs epsMap

    epsilonDown :: Tensor8 0 0 0 0 0 0 0 4 Rational
    epsilonDown = fromListT8 $ map (\(i, j, k, l, v) -> ((Empty,Empty,Empty,Empty,Empty,Empty,Empty,Append (Lind3 i) $ Append (Lind3 j) $ Append (Lind3 k) $ Append (Lind3 l) Empty), v)) epsList

    epsilonUp :: Tensor8 0 0 0 0 0 0 4 0 Rational
    epsilonUp = fromListT8 $ map (\(i, j, k, l, v) -> ((Empty,Empty,Empty,Empty,Empty,Empty,Append (Uind3 i) $ Append (Uind3 j) $ Append (Uind3 k) $ Append (Uind3 l) Empty, Empty), v)) epsList

    genericArea :: Rational -> Rational -> Rational -> Rational -> Rational -> Rational -> Tensor8 0 1 0 0 0 0 0 0 Rational
    genericArea t1 t2 t3 s1 s2 s3 = fromListT8 $ map (\(i,v) -> ( (Empty, (singletonInd $ Lind20 i), Empty, Empty, Empty, Empty, Empty, Empty), v))
                                    [(0,-t1),(5,s1),(6,-t2),(9,s2),(11,-t3),(12,s3),(15,t1),(18,t2),(20,t3)]

    genericAreaM :: Tensor8 0 1 0 0 0 0 0 0 VarMap
    genericAreaM = fromListTWith8 addVarsMap $
                   map (\(i,v) -> ( (Empty, (singletonInd $ Lind20 i), Empty, Empty, Empty, Empty, Empty, Empty), v))
                                    [(0,I.singleton 1 (-1)),(5,I.singleton 4 1),(6,I.singleton 2 (-1)),(9,I.singleton 5 (-1)),(11,I.singleton 3 (-1)),(12,I.singleton 6 1),(15,I.singleton 1 1),(18,I.singleton 2 1),(20,I.singleton 3 1)]

    flatArea :: Tensor8 0 1 0 0 0 0 0 0 Rational
    flatArea = fromListT8 $ map (\(i,v) -> ( (Empty, (singletonInd $ Lind20 i), Empty, Empty, Empty, Empty, Empty, Empty), v)) [(0,-1),(5,-1),(6,-1),(9,1),(11,-1),(12,-1),(15,1),(18,1),(20,1)]

    flatAreaNoEps :: Tensor8 0 1 0 0 0 0 0 0 Rational
    flatAreaNoEps = fromListT8 $ map (\(i,v) -> ( (Empty, (singletonInd $ Lind20 i), Empty, Empty, Empty, Empty, Empty, Empty), v)) [(0,-1),(6,-1),(11,-1),(15,1),(18,1),(20,1)]

    flatAreaInvNoEps :: Tensor8 1 0 0 0 0 0 0 0 Rational
    flatAreaInvNoEps = fromListT8 $ map (\(i,v) -> ( ((singletonInd $ Uind20 i), Empty, Empty, Empty, Empty, Empty, Empty, Empty), v)) [(0,-1),(6,-1),(11,-1),(15,1),(18,1),(20,1)]

    eta :: Tensor8 0 0 0 0 0 0 0 2 Rational
    eta =  fromListT8 l 
                where
                    l = map (\(x,y,z) -> ((Empty,Empty,Empty,Empty,Empty,Empty,Empty,Append (Lind3 x) $ Append (Lind3 y) Empty),z)) [(0,0,-1),(1,1,1),(2,2,1),(3,3,1)]

    invEta :: Tensor8 0 0 0 0 0 0 2 0 Rational 
    invEta =  fromListT8 l 
                where
                    l = map (\(x,y,z) -> ((Empty,Empty,Empty,Empty,Empty,Empty,Append (Uind3 x) $ Append (Uind3 y) Empty,Empty),z)) [(0,0,-1),(1,1,1),(2,2,1),(3,3,1)]

    flatInter :: M.Map (IndList 4 Lind3) (IndList 1 Uind20) -> M.Map (IndList 4 Uind3) (IndList 1 Lind20) -> Tensor8 0 1 0 0 0 0 1 1 Rational
    flatInter trianAreaI trianAreaJ = tensorContr20 (0,1) prod
            where
                intArea = interArea trianAreaI trianAreaJ 
                prod = tensorProd8 intArea flatArea 

    intAIB :: M.Map (IndList 2 Lind3) (IndList 1 Uind9) -> M.Map (IndList 2 Uind3) (IndList 1 Lind9) -> M.Map (IndList 4 Lind3) (IndList 1 Uind20) -> M.Map (IndList 4 Uind3) (IndList 1 Lind20) -> Tensor8 1 2 0 0 1 1 2 2 Rational
    intAIB map1Metric map2Metric map1Area map2Area = tensorSub8 tens tensTrans  
            where
                intArea = interArea map1Area map2Area
                intMetric = interMetric map1Metric map2Metric
                flatIntA = flatInter map1Area map2Area 
                int3 = interEqn3 map1Metric map2Metric map1Area map2Area
                block1 = tensorProd8 delta20 $ tensorProd8 delta20 $ tensorProd8 delta9 delta3 
                block2 = tensorProd8 intArea $ tensorProd8 delta20 delta9
                block3 = tensorProd8 delta20 int3 
                totalBlock = tensorAdd8 block1 $ tensorAdd8 block2 block3 
                tens = tensorContr20 (0,2) $ tensorProd8 totalBlock flatIntA 
                tensTrans = tensorTransU3 (0,1) $ tensorTransL3 (0,1) tens 

    triangleMap3P' :: Int -> M.Map [Int] Int
    triangleMap3P' i = M.fromList $ zip j k
                    where
                        j = [ [a,b,c] | a <- [1..i], b <- [a..i], c <- [b..i] ]
                        k = [1..]

    ansatzAIBJCK' :: M.Map (IndList 2 Lind3) (IndList 1 Uind9) -> M.Map (IndList 2 Uind3) (IndList 1 Lind9) -> M.Map (IndList 4 Lind3) (IndList 1 Uind20) -> M.Map (IndList 4 Uind3) (IndList 1 Lind20) -> Tensor8 3 3 0 0 4 3 0 0 Rational
    ansatzAIBJCK' map1Metric map2Metric map1Area map2Area = totalBlock3
                    where
                        intArea = interArea map1Area map2Area
                        intMetric = interMetric map1Metric map2Metric
                        int3 = interEqn3 map1Metric map2Metric map1Area map2Area
                        antiSym = aSymI2 map1Metric
                        aSym = tensorContr3 (1,1) $ tensorProd8 invEta antiSym
                        int3Contr = tensorContr3 (0,0) $ tensorContr3 (0,1) $ tensorProd8 int3 aSym
                        block1 = tensorProd8 int3Contr $ tensorProd8 delta20   $ tensorProd8 delta20   $ tensorProd8 delta9 delta9
                        block2 = tensorTransU20 (0,2) $ tensorTransU9 (0,3) block1 
                        block3 = tensorTransU20 (0,1) $ tensorTransU9 (0,2) block1 
                        totalBlock1 = tensorAdd8 block1   $ tensorAdd8 block2 block3 
                        totalBlock2 = tensorTransL20 (0,2)   $ tensorTransL9 (0,2) totalBlock1
                        totalBlock3 = tensorTransL20 (0,1)   $ tensorTransL9 (0,1) totalBlock1
                        totalBlock4 = tensorTransL20 (1,2)  $ tensorTransL9 (1,2) totalBlock1
                        totalBlock5 = tensorTransL20 (1,2)  $ tensorTransL9 (1,2) totalBlock3
                        totalBlock6 = tensorTransL20 (0,2)  $ tensorTransL9 (0,2) totalBlock3
                        tens = tensorAdd8 totalBlock1 $ tensorAdd8 totalBlock2 $ tensorAdd8 totalBlock3 $ tensorAdd8 totalBlock4 $ tensorAdd8 totalBlock5 totalBlock6

    index2SparseAnsatzAIBJCKSym :: M.Map [Int] Int -> ([Int],Rational) -> Maybe ((Int,Int),Rational)
    index2SparseAnsatzAIBJCKSym trian ([d,c,e,a',c',d',l,s,k,m,i',k',l'],v) 
            = case matrixInd of
                        (Just x) -> Just ((d*21^3*1000+c*21^2*1000+e*21*1000+l*1000+k*100+m*10+s+1,1+315+(div (315*316) 2)+x),v)
                        _ -> Nothing
        where
                                ind1 = 105 + a' * 10 + i' +1
                                ind2 = 105 + c' * 10 + k' +1
                                ind3 = 105 + d' *10 + l' +1 
                                v' x
                                    | ind1 == ind2 && ind1 == ind3 = 1/6 *x
                                    | ind1 == ind2 || ind1 == ind3 || ind2 == ind3 = 1/2 *x
                                    | otherwise = x
                                matrixInd = (M.lookup) [ind1, ind2, ind3] trian

    ansatzA :: M.Map (IndList 2 Lind3) (IndList 1 Uind9) -> M.Map (IndList 2 Uind3) (IndList 1 Lind9) -> M.Map (IndList 4 Lind3) (IndList 1 Uind20) -> M.Map (IndList 4 Uind3) (IndList 1 Lind20) -> Tensor8 1 0 0 0 0 0 0 0 VarMap -> Tensor8 1 0 0 0 1 0 0 0 VarMap
    ansatzA map1Metric map2Metric map1Area map2Area ansatzTens = block1 
            where
                intA = interArea map1Area map2Area
                antiSym = aSymI2 map1Metric
                aSym = tensorContr3 (1,1) $ tensorProd8 invEta antiSym
                intAContr = tensorContr3 (0,0) $ tensorContr3 (0,1) $ tensorProd8 intA aSym
                block1 = tensorContrWith20 (0,0) addVarsMap $ tensorProdWith8 (flip multVarsMap) ansatzTens intAContr 

    ansatzAI :: M.Map (IndList 2 Lind3) (IndList 1 Uind9) -> M.Map (IndList 2 Uind3) (IndList 1 Lind9) -> M.Map (IndList 4 Lind3) (IndList 1 Uind20) -> M.Map (IndList 4 Uind3) (IndList 1 Lind20) -> Tensor8 1 0 0 0 1 0 0 0 VarMap -> Tensor8 1 0 0 0 2 0 0 0 VarMap
    ansatzAI map1Metric map2Metric map1Area map2Area ansatzTens = block1
            where
                int3 = interEqn3 map1Metric map2Metric map1Area map2Area
                antiSym = aSymI2 map1Metric
                aSym = tensorContr3 (1,1) $ tensorProd8 invEta antiSym
                int3Contr = tensorContr3 (0,0) $ tensorContr3 (0,1) $ tensorProd8 int3 aSym
                block1 = tensorContrWith9 (0,0) (I.unionWith (+)) $ tensorContrWith20 (0,0) (I.unionWith (+)) $ tensorProdWith8 (\m s -> multVarsMap s m) ansatzTens int3Contr 

    ansatzAB :: M.Map (IndList 2 Lind3) (IndList 1 Uind9) -> M.Map (IndList 2 Uind3) (IndList 1 Lind9) -> M.Map (IndList 4 Lind3) (IndList 1 Uind20) -> M.Map (IndList 4 Uind3) (IndList 1 Lind20) -> Tensor8 2 0 0 0 0 0 0 0 VarMap -> Tensor8 2 0 0 0 1 0 0 0 VarMap
    ansatzAB map1Metric map2Metric map1Area map2Area ansatzTens = tensorAddWith8 (addVarsMap) block1 block2
            where
                intA = interArea map1Area map2Area
                antiSym = aSymI2 map1Metric
                aSym = tensorContr3 (1,1) $ tensorProd8 invEta antiSym
                intAContr = tensorContr3 (0,0) $ tensorContr3 (0,1) $ tensorProd8 intA aSym
                block1 = tensorContrWith20 (0,0) addVarsMap $ tensorProdWith8 (flip multVarsMap) ansatzTens intAContr 
                block2 = tensorTransWithU20 (0,1) addVarsMap block1 
    
    ansatzAaBb :: M.Map (IndList 2 Lind3) (IndList 1 Uind9) -> M.Map (IndList 2 Uind3) (IndList 1 Lind9) -> M.Map (IndList 4 Lind3) (IndList 1 Uind20) -> M.Map (IndList 4 Uind3) (IndList 1 Lind20) -> Tensor8 2 0 0 0 0 0 2 0 VarMap -> Tensor8 2 0 0 0 1 0 2 0 VarMap
    ansatzAaBb map1Metric map2Metric map1Area map2Area ansatzTens = tensorAddWith8 (addVarsMap) block1 block2
            where
                int2 = interEqn2 map1Area map2Area
                antiSym = aSymI2 map1Metric
                aSym = tensorContr3 (1,1) $ tensorProd8 invEta antiSym
                int2Contr = tensorContr3 (1,0) $ tensorContr3 (0,2) $ tensorProd8 int2 aSym
                block1 = tensorContrWith3 (0,0) addVarsMap $ tensorContrWith20 (0,0) addVarsMap $ tensorProdWith8 (flip multVarsMap) ansatzTens int2Contr 
                block2 = tensorTransWithU3 (0,1) addVarsMap $ tensorTransWithU20 (0,1) addVarsMap block1 

    ansatzAIB :: M.Map (IndList 2 Lind3) (IndList 1 Uind9) -> M.Map (IndList 2 Uind3) (IndList 1 Lind9) -> M.Map (IndList 4 Lind3) (IndList 1 Uind20) -> M.Map (IndList 4 Uind3) (IndList 1 Lind20) -> Tensor8 2 0 0 0 1 0 0 0 VarMap -> Tensor8 2 0 0 0 2 0 0 0 VarMap
    ansatzAIB map1Metric map2Metric map1Area map2Area ansatzTens = tensorAddWith8 (addVarsMap) block1 block2 
            where
                int3 = interEqn3 map1Metric map2Metric map1Area map2Area
                intArea = interArea map1Area map2Area
                antiSym = aSymI2 map1Metric
                aSym = tensorContr3 (1,1) $ tensorProd8 invEta antiSym
                intAContr = tensorContr3 (0,0) $ tensorContr3 (0,1) $ tensorProd8 intArea aSym
                int3Contr = tensorContr3 (0,0) $ tensorContr3 (0,1) $ tensorProd8 int3 aSym
                block1 = tensorTransWithU20 (0,1) addVarsMap $ tensorContrWith20 (0,0) addVarsMap $ tensorProdWith8 (flip multVarsMap) ansatzTens intAContr 
                block2 = tensorContrWith9 (0,0) addVarsMap $ tensorContrWith20 (1,0) addVarsMap $ tensorProdWith8 (flip multVarsMap) ansatzTens int3Contr 


    ansatzAIBJ :: M.Map (IndList 2 Lind3) (IndList 1 Uind9) -> M.Map (IndList 2 Uind3) (IndList 1 Lind9) -> M.Map (IndList 4 Lind3) (IndList 1 Uind20) -> M.Map (IndList 4 Uind3) (IndList 1 Lind20) -> Tensor8 2 0 0 0 2 0 0 0 VarMap -> Tensor8 2 0 0 0 3 0 0 0 VarMap
    ansatzAIBJ map1Metric map2Metric map1Area map2Area ansatzTens = tensorAddWith8 (addVarsMap) block1 block2
            where
                int3 = interEqn3 map1Metric map2Metric map1Area map2Area
                antiSym = aSymI2 map1Metric
                aSym = tensorContr3 (1,1) $ tensorProd8 invEta antiSym
                int3Contr = tensorContr3 (0,0) $ tensorContr3 (0,1) $ tensorProd8 int3 aSym
                block1 = tensorContrWith9 (0,0) addVarsMap $ tensorContrWith20 (0,0) addVarsMap $ tensorProdWith8 (flip multVarsMap) ansatzTens int3Contr 
                block2 = tensorTransWithU9 (0,1) addVarsMap $ tensorTransWithU20 (0,1) addVarsMap block1 

    ansatzABC :: M.Map (IndList 2 Lind3) (IndList 1 Uind9) -> M.Map (IndList 2 Uind3) (IndList 1 Lind9) -> M.Map (IndList 4 Lind3) (IndList 1 Uind20) -> M.Map (IndList 4 Uind3) (IndList 1 Lind20) -> Tensor8 3 0 0 0 0 0 0 0 VarMap -> Tensor8 3 0 0 0 1 0 0 0 VarMap
    ansatzABC map1Metric map2Metric map1Area map2Area ansatzTens = tensorAddWith8 addVarsMap block1 $ tensorAddWith8 addVarsMap block2 block3 
            where
                intA = interArea map1Area map2Area
                antiSym = aSymI2 map1Metric
                aSym = tensorContr3 (1,1) $ tensorProd8 invEta antiSym
                intAContr = tensorContr3 (0,0) $ tensorContr3 (0,1) $ tensorProd8 intA aSym
                block1 = tensorContrWith20 (0,0) addVarsMap $ tensorProdWith8 (flip multVarsMap) ansatzTens intAContr 
                block2 = tensorTransWithU20 (1,2) addVarsMap block1 
                block3 = tensorTransWithU20 (0,2) addVarsMap block1

    ansatzABCD :: M.Map (IndList 2 Lind3) (IndList 1 Uind9) -> M.Map (IndList 2 Uind3) (IndList 1 Lind9) -> M.Map (IndList 4 Lind3) (IndList 1 Uind20) -> M.Map (IndList 4 Uind3) (IndList 1 Lind20) -> Tensor8 4 0 0 0 0 0 0 0 VarMap -> Tensor8 4 0 0 0 1 0 0 0 VarMap
    ansatzABCD map1Metric map2Metric map1Area map2Area ansatzTens = tensorAddWith8 addVarsMap block1 $ tensorAddWith8 addVarsMap block2 $ tensorAddWith8 addVarsMap block3 block4 
            where
                intA = interArea map1Area map2Area
                antiSym = aSymI2 map1Metric
                aSym = tensorContr3 (1,1) $ tensorProd8 invEta antiSym
                intAContr = tensorContr3 (0,0) $ tensorContr3 (0,1) $ tensorProd8 intA aSym
                block1 = tensorContrWith20 (0,0) addVarsMap $ tensorProdWith8 (flip multVarsMap) ansatzTens intAContr 
                block2 = tensorTransWithU20 (0,3) addVarsMap block1 
                block3 = tensorTransWithU20 (1,3) addVarsMap block1
                block4 = tensorTransWithU20 (2,3) addVarsMap block1


    ansatzABbCc :: M.Map (IndList 2 Lind3) (IndList 1 Uind9) -> M.Map (IndList 2 Uind3) (IndList 1 Lind9) -> M.Map (IndList 4 Lind3) (IndList 1 Uind20) -> M.Map (IndList 4 Uind3) (IndList 1 Lind20) -> Tensor8 3 0 0 0 0 0 2 0 VarMap -> Tensor8 3 0 0 0 1 0 2 0 VarMap
    ansatzABbCc map1Metric map2Metric map1Area map2Area ansatzTens = tensorAddWith8 addVarsMap block1 $ tensorAddWith8 addVarsMap block2 block3 
            where
                intA = interArea map1Area map2Area
                int2 = interEqn2 map1Area map2Area
                antiSym = aSymI2 map1Metric
                aSym = tensorContr3 (1,1) $ tensorProd8 invEta antiSym
                intAContr = tensorContr3 (0,0) $ tensorContr3 (0,1) $ tensorProd8 intA aSym
                int2Contr = tensorContr3 (1,0) $ tensorContr3 (0,2) $ tensorProd8 int2 aSym
                block1 = tensorContrWith20 (1,0) addVarsMap $ tensorProdWith8 multVarsMap intAContr ansatzTens
                block2 = tensorContrWith3 (0,0) addVarsMap $ tensorContrWith20 (1,0) addVarsMap $ tensorProdWith8 (flip multVarsMap) ansatzTens int2Contr 
                block3 = tensorTransWithU3 (0,1) addVarsMap $ tensorTransWithU20 (1,2) addVarsMap block2 

    ansatzABCI :: M.Map (IndList 2 Lind3) (IndList 1 Uind9) -> M.Map (IndList 2 Uind3) (IndList 1 Lind9) -> M.Map (IndList 4 Lind3) (IndList 1 Uind20) -> M.Map (IndList 4 Uind3) (IndList 1 Lind20) -> Tensor8 3 0 0 0 1 0 0 0 VarMap -> Tensor8 3 0 0 0 2 0 0 0 VarMap
    ansatzABCI map1Metric map2Metric map1Area map2Area ansatzTens = tensorAddWith8 addVarsMap block1 $ tensorAddWith8 addVarsMap block2 block3 
            where
                intA = interArea map1Area map2Area
                int3 = interEqn3 map1Metric map2Metric map1Area map2Area
                antiSym = aSymI2 map1Metric
                aSym = tensorContr3 (1,1) $ tensorProd8 invEta antiSym
                intAContr = tensorContr3 (0,0) $ tensorContr3 (0,1) $ tensorProd8 intA aSym
                int3Contr = tensorContr3 (0,0) $ tensorContr3 (0,1) $ tensorProd8 int3 aSym
                block1 = tensorContrWith20 (1,0) addVarsMap $ tensorProdWith8 multVarsMap intAContr ansatzTens
                block2 = tensorTransWithU20 (0,1) addVarsMap block1
                block3 = tensorTransWithU9 (0,1) addVarsMap $ tensorContrWith9 (0,0) addVarsMap $ tensorContrWith20 (2,0) addVarsMap $ tensorProdWith8 (flip multVarsMap) ansatzTens int3Contr 

    ansatzApBqCI :: M.Map (IndList 2 Lind3) (IndList 1 Uind9) -> M.Map (IndList 2 Uind3) (IndList 1 Lind9) -> M.Map (IndList 4 Lind3) (IndList 1 Uind20) -> M.Map (IndList 4 Uind3) (IndList 1 Lind20) -> Tensor8 3 0 0 0 1 0 2 0 VarMap -> Tensor8 3 0 0 0 2 0 2 0 VarMap
    ansatzApBqCI map1Metric map2Metric map1Area map2Area ansatzTens = tensorAddWith8 addVarsMap block1 $ tensorAddWith8 addVarsMap block2 block3 
            where
                int2 = interEqn2 map1Area map2Area
                int3 = interEqn3 map1Metric map2Metric map1Area map2Area
                antiSym = aSymI2 map1Metric
                aSym = tensorContr3 (1,1) $ tensorProd8 invEta antiSym
                int2Contr = tensorContr3 (1,0) $ tensorContr3 (0,2) $ tensorProd8 int2 aSym
                int3Contr = tensorContr3 (0,0) $ tensorContr3 (0,1) $ tensorProd8 int3 aSym
                block1 = tensorTransWithU9 (0,1) addVarsMap $ tensorContrWith3 (1,0) addVarsMap $ tensorContrWith20 (1,0) addVarsMap $ tensorProdWith8 multVarsMap int2Contr ansatzTens
                block2 = tensorTransWithU3 (0,1) addVarsMap $ tensorTransWithU20 (0,1) addVarsMap block1
                block3 = tensorContrWith9 (0,0) addVarsMap $ tensorContrWith20 (2,0) addVarsMap $ tensorProdWith8 (flip multVarsMap) ansatzTens int3Contr 

    ansatzABICJ :: M.Map (IndList 2 Lind3) (IndList 1 Uind9) -> M.Map (IndList 2 Uind3) (IndList 1 Lind9) -> M.Map (IndList 4 Lind3) (IndList 1 Uind20) -> M.Map (IndList 4 Uind3) (IndList 1 Lind20) -> Tensor8 3 0 0 0 2 0 0 0 VarMap -> Tensor8 3 0 0 0 3 0 0 0 VarMap
    ansatzABICJ map1Metric map2Metric map1Area map2Area ansatzTens = tensorAddWith8 addVarsMap block1 $ tensorAddWith8 addVarsMap block2 block3 
            where
                intA = interArea map1Area map2Area
                int3 = interEqn3 map1Metric map2Metric map1Area map2Area
                antiSym = aSymI2 map1Metric
                aSym = tensorContr3 (1,1) $ tensorProd8 invEta antiSym
                int3Contr = tensorContr3 (0,0) $ tensorContr3 (0,1) $ tensorProd8 int3 aSym
                intAContr = tensorContr3 (0,0) $ tensorContr3 (0,1) $ tensorProd8 intA aSym
                block1 = tensorContrWith9 (0,0) addVarsMap $ tensorContrWith20 (1,0) addVarsMap $ tensorProdWith8 (flip multVarsMap) ansatzTens int3Contr 
                block2 = tensorTransWithU9 (0,1) addVarsMap $ tensorTransWithU20 (1,2) addVarsMap block1 
                block3 = tensorTransWithU9 (1,2) addVarsMap $ tensorTransWithU9 (0,1) addVarsMap $ tensorContrWith20 (1,0) addVarsMap $ tensorProdWith8 multVarsMap intAContr ansatzTens

    ansatzAIBJCK :: M.Map (IndList 2 Lind3) (IndList 1 Uind9) -> M.Map (IndList 2 Uind3) (IndList 1 Lind9) -> M.Map (IndList 4 Lind3) (IndList 1 Uind20) -> M.Map (IndList 4 Uind3) (IndList 1 Lind20) -> Tensor8 3 0 0 0 3 0 0 0 VarMap -> Tensor8 3 0 0 0 4 0 0 0 VarMap
    ansatzAIBJCK map1Metric map2Metric map1Area map2Area ansatzTens = tensorAddWith8 addVarsMap block1 $ tensorAddWith8 addVarsMap block2 block3 
            where
                int3 = interEqn3 map1Metric map2Metric map1Area map2Area
                antiSym = aSymI2 map1Metric
                aSym = tensorContr3 (1,1) $ tensorProd8 invEta antiSym
                int3Contr = tensorContr3 (0,0) $ tensorContr3 (0,1) $ tensorProd8 int3 aSym
                block1 = tensorContrWith9 (0,0) addVarsMap $ tensorContrWith20 (0,0) addVarsMap $ tensorProdWith8 (flip multVarsMap) ansatzTens int3Contr 
                block2 = tensorTransWithU9 (1,2) addVarsMap $ tensorTransWithU20 (1,2) addVarsMap block1 
                block3 = tensorTransWithU9 (0,2) addVarsMap $ tensorTransWithU20 (0,2) addVarsMap block1

    --order 4

    ansatzABCDJ :: M.Map (IndList 2 Lind3) (IndList 1 Uind9) -> M.Map (IndList 2 Uind3) (IndList 1 Lind9) -> M.Map (IndList 4 Lind3) (IndList 1 Uind20) -> M.Map (IndList 4 Uind3) (IndList 1 Lind20) -> Tensor8 4 0 0 0 1 0 0 0 VarMap -> Tensor8 4 0 0 0 2 0 0 0 VarMap
    ansatzABCDJ map1Metric map2Metric map1Area map2Area ansatzTens = tensorAddWith8 addVarsMap block1 $ tensorAddWith8 addVarsMap block2 $ tensorAddWith8 addVarsMap block3 block4  
            where
                intA = interArea map1Area map2Area
                int3 = interEqn3 map1Metric map2Metric map1Area map2Area 
                antiSym = aSymI2 map1Metric
                aSym = tensorContr3 (1,1) $ tensorProd8 invEta antiSym
                intAContr = tensorContr3 (0,0) $ tensorContr3 (0,1) $ tensorProd8 intA aSym
                int3Contr = tensorContr3 (0,0) $ tensorContr3 (0,1) $ tensorProd8 int3 aSym
                block1 = tensorTransWithU20 (2,3) addVarsMap $ tensorContrWith20 (0,0) addVarsMap $ tensorProdWith8 (flip multVarsMap) ansatzTens intAContr 
                block2 = tensorTransWithU20 (1,2) addVarsMap block1 
                block3 = tensorTransWithU20 (0,2) addVarsMap block1
                block4 = tensorContrWith9 (0,0) addVarsMap $ tensorContrWith20 (3,0) addVarsMap $ tensorProdWith8 (flip multVarsMap) ansatzTens int3Contr 


    ansatzABCcDd :: M.Map (IndList 2 Lind3) (IndList 1 Uind9) -> M.Map (IndList 2 Uind3) (IndList 1 Lind9) -> M.Map (IndList 4 Lind3) (IndList 1 Uind20) -> M.Map (IndList 4 Uind3) (IndList 1 Lind20) -> Tensor8 4 0 0 0 0 0 2 0 VarMap -> Tensor8 4 0 0 0 1 0 2 0 VarMap
    ansatzABCcDd map1Metric map2Metric map1Area map2Area ansatzTens = tensorAddWith8 addVarsMap block1 $ tensorAddWith8 addVarsMap block2 $ tensorAddWith8 addVarsMap block3 block4 
            where
                intA = interArea map1Area map2Area
                int2 = interEqn2 map1Area map2Area
                antiSym = aSymI2 map1Metric
                aSym = tensorContr3 (1,1) $ tensorProd8 invEta antiSym
                intAContr = tensorContr3 (0,0) $ tensorContr3 (0,1) $ tensorProd8 intA aSym
                int2Contr = tensorContr3 (1,0) $ tensorContr3 (0,2) $ tensorProd8 int2 aSym
                block1 = tensorContrWith20 (1,0) addVarsMap $ tensorProdWith8 multVarsMap intAContr ansatzTens
                block2 = tensorTransWithU20 (0,1) addVarsMap block1
                block3 = tensorContrWith3 (0,0) addVarsMap $ tensorContrWith20 (2,0) addVarsMap $ tensorProdWith8 (flip multVarsMap) ansatzTens int2Contr 
                block4 = tensorTransWithU3 (0,1) addVarsMap $ tensorTransWithU20 (2,3) addVarsMap block3 
    
    --the equations in tensorial form

    --start with the first subgraph (#of total derivatives = 2)

    --no Prolongation 

    eqn3 :: M.Map (IndList 2 Lind3) (IndList 1 Uind9) -> M.Map (IndList 2 Uind3) (IndList 1 Lind9) -> M.Map (IndList 4 Lind3) (IndList 1 Uind20) -> M.Map (IndList 4 Uind3) (IndList 1 Lind20) -> Tensor8 1 0 0 0 1 0 0 0 VarMap -> Tensor8 0 0 0 0 0 0 3 1 VarMap
    eqn3 map1Metric map2Metric map1Area map2Area ansatzTens6 = total
            where
                flatInt = flatInter map1Area map2Area 
                intJ = interJ2 map2Metric 
                flatInt1 = tensorProd8 intJ flatInt 
                flatInt2 = tensorTransU3 (0,1) flatInt1
                flatInt3 = tensorTransU3 (1,2) flatInt1
                flatInt4 = tensorTransU3 (0,2) flatInt1 
                flatInt5 = tensorTransU3 (0,1) $ tensorTransU3 (1,2) flatInt1
                flatInt6 = tensorTransU3 (0,1) $ tensorTransU3 (0,2) flatInt1 
                tens = tensorAdd8 flatInt1 $ tensorAdd8 flatInt2 $ tensorAdd8 flatInt3 $ tensorAdd8 flatInt4 $ tensorAdd8 flatInt5 flatInt6
                total = tensorContrWith9 (0,0) addVarsMap $ tensorContrWith20 (0,0) addVarsMap $ tensorProdWith8 (flip multVarsMap) ansatzTens6 tens  

    --1 prolongation
    
    eqn1AI ::  M.Map (IndList 2 Lind3) (IndList 1 Uind9) -> M.Map (IndList 2 Uind3) (IndList 1 Lind9) -> M.Map (IndList 4 Lind3) (IndList 1 Uind20) -> M.Map (IndList 4 Uind3) (IndList 1 Lind20) -> Tensor8 1 0 0 0 1 0 0 0 VarMap -> Tensor8 2 0 0 0 1 0 0 0 VarMap -> Tensor8 1 0 0 0 1 0 1 1 VarMap
    --eqn1AI map1Metric map2Metric map1Area map2Area ansatzTens6 ansatzTens10 = tensorAddWith8 addVarsMap block0 $ tensorAddWith8 addVarsMap block1 block2 
    eqn1AI map1Metric map2Metric map1Area map2Area ansatzTens6 ansatzTens10 = tensorAddWith8 addVarsMap block1 block2 
          where
                flatInt = flatInter map1Area map2Area 
                int3 = interEqn3 map1Metric map2Metric map1Area map2Area 
                --block0 = tensorProdWith8 (flip multVarsMap) ansatzTens6 delta3 
                block1 = tensorContrWith20 (0,0) addVarsMap $ tensorProdWith8 (flip multVarsMap) ansatzTens10 flatInt
                block2 = tensorContrWith9 (0,0) addVarsMap $ tensorContrWith20 (0,0) addVarsMap $ tensorProdWith8 (flip multVarsMap) ansatzTens6 int3 


    eqn3A :: M.Map (IndList 2 Lind3) (IndList 1 Uind9) -> M.Map (IndList 2 Uind3) (IndList 1 Lind9) -> M.Map (IndList 4 Lind3) (IndList 1 Uind20) -> M.Map (IndList 4 Uind3) (IndList 1 Lind20) -> Tensor8 1 0 0 0 1 0 0 0 VarMap ->  Tensor8 2 0 0 0 1 0 0 0 VarMap -> Tensor8 1 0 0 0 0 0 3 1 VarMap
    eqn3A map1Metric map2Metric map1Area map2Area ansatzTens6 ansatzTens10 = tensorAddWith8 addVarsMap total1 total2
            where
                flatInt = flatInter map1Area map2Area 
                intA = interArea map1Area map2Area
                intJ = interJ2 map2Metric 
                flatInt1 = tensorProd8 intJ flatInt 
                flatInt2 = tensorTransU3 (0,1) flatInt1
                flatInt3 = tensorTransU3 (1,2) flatInt1
                flatInt4 = tensorTransU3 (0,2) flatInt1 
                flatInt5 = tensorTransU3 (0,1) $ tensorTransU3 (1,2) flatInt1
                flatInt6 = tensorTransU3 (0,1) $ tensorTransU3 (0,2) flatInt1 
                intA1 = tensorProd8 intJ intA 
                intA2 = tensorTransU3 (0,1) intA1
                intA3 = tensorTransU3 (1,2) intA1
                intA4 = tensorTransU3 (0,2) intA1 
                intA5 = tensorTransU3 (0,1) $ tensorTransU3 (1,2) intA1
                intA6 = tensorTransU3 (0,1) $ tensorTransU3 (0,2) intA1 
                tens1 = tensorAdd8 flatInt1 $ tensorAdd8 flatInt2 $ tensorAdd8 flatInt3 $ tensorAdd8 flatInt4 $ tensorAdd8 flatInt5 flatInt6
                tens2 = tensorAdd8 intA1 $ tensorAdd8 intA2 $ tensorAdd8 intA3 $ tensorAdd8 intA4 $ tensorAdd8 intA5 intA6
                total1 = tensorContrWith9 (0,0) addVarsMap $ tensorContrWith20 (0,0) addVarsMap $ tensorProdWith8 (flip multVarsMap) ansatzTens6 tens2 
                total2 = tensorContrWith9 (0,0) addVarsMap $ tensorContrWith20 (1,0) addVarsMap $ tensorProdWith8 (flip multVarsMap) ansatzTens10 tens1   

    eqn2Aa :: M.Map (IndList 2 Lind3) (IndList 1 Uind9) -> M.Map (IndList 2 Uind3) (IndList 1 Lind9) -> M.Map (IndList 4 Lind3) (IndList 1 Uind20) -> M.Map (IndList 4 Uind3) (IndList 1 Lind20) -> Tensor8 1 0 0 0 1 0 0 0 VarMap -> Tensor8 2 0 0 0 0 0 2 0 VarMap -> Tensor8 1 0 0 0 0 0 3 1 VarMap
    eqn2Aa map1Metric map2Metric map1Area map2Area ansatz6 ansatz10 = tensorAddWith8 addVarsMap tens1 tens2 
            where
                int4 = interEqn4 map1Metric map2Metric map1Area map2Area 
                flatInt = flatInter map1Area map2Area 
                block1 = tensorContrWith20 (0,0) addVarsMap $ tensorProdWith8 (flip multVarsMap) ansatz10 flatInt
                block1Trans = tensorTransWithU3 (0,2) addVarsMap block1
                tens1 = tensorAddWith8 addVarsMap block1 block1Trans 
                block2 = tensorContrWith9 (0,0) addVarsMap  $ tensorContrWith20 (0,0) addVarsMap $ tensorProdWith8 (flip multVarsMap) ansatz6 int4
                block2' = tensorTransWithU3 (0,1) addVarsMap block2 
                block2Trans = tensorTransWithU3 (0,2) addVarsMap block2'
                tens2 = tensorAddWith8 addVarsMap block2' block2Trans 

    --2 prolongations

    eqn1ABI :: M.Map (IndList 2 Lind3) (IndList 1 Uind9) -> M.Map (IndList 2 Uind3) (IndList 1 Lind9) -> M.Map (IndList 4 Lind3) (IndList 1 Uind20) -> M.Map (IndList 4 Uind3) (IndList 1 Lind20) -> Tensor8 2 0 0 0 1 0 0 0 VarMap -> Tensor8 3 0 0 0 1 0 0 0 VarMap -> Tensor8 2 0 0 0 1 0 1 1 VarMap
    eqn1ABI map1Metric map2Metric map1Area map2Area ansatz10 ansatz14 = tensorAddWith8 addVarsMap block1 $ tensorAddWith8 addVarsMap block2 block3 
            where
                flatInt = flatInter map1Area map2Area 
                intA = interArea map1Area map2Area 
                int3 = interEqn3 map1Metric map2Metric map1Area map2Area 
                block1 = tensorContrWith20 (0,0) addVarsMap $ tensorProdWith8 (flip multVarsMap) ansatz14 flatInt
                block2 = tensorContrWith20 (1,0) addVarsMap $ tensorProdWith8 multVarsMap intA ansatz10 
                block3 = tensorContrWith9 (0,0) addVarsMap $ tensorContrWith20 (1,0) addVarsMap $ tensorProdWith8 (flip multVarsMap) ansatz10 int3

    eqn3AB :: M.Map (IndList 2 Lind3) (IndList 1 Uind9) -> M.Map (IndList 2 Uind3) (IndList 1 Lind9) -> M.Map (IndList 4 Lind3) (IndList 1 Uind20) -> M.Map (IndList 4 Uind3) (IndList 1 Lind20) -> Tensor8 2 0 0 0 1 0 0 0 VarMap ->  Tensor8 3 0 0 0 1 0 0 0 VarMap -> Tensor8 2 0 0 0 0 0 3 1 VarMap
    eqn3AB map1Metric map2Metric map1Area map2Area ansatzTens10 ansatzTens14 = tensorAddWith8 addVarsMap total1 $ tensorAddWith8 addVarsMap total2 total3
            where
                flatInt = flatInter map1Area map2Area 
                intA = interArea map1Area map2Area
                intJ = interJ2 map2Metric 
                flatInt1 = tensorProd8 intJ flatInt 
                flatInt2 = tensorTransU3 (0,1) flatInt1
                flatInt3 = tensorTransU3 (1,2) flatInt1
                flatInt4 = tensorTransU3 (0,2) flatInt1 
                flatInt5 = tensorTransU3 (0,1) $ tensorTransU3 (1,2) flatInt1
                flatInt6 = tensorTransU3 (0,1) $ tensorTransU3 (0,2) flatInt1 
                intA1 = tensorProd8 intJ intA 
                intA2 = tensorTransU3 (0,1) intA1
                intA3 = tensorTransU3 (1,2) intA1
                intA4 = tensorTransU3 (0,2) intA1 
                intA5 = tensorTransU3 (0,1) $ tensorTransU3 (1,2) intA1
                intA6 = tensorTransU3 (0,1) $ tensorTransU3 (0,2) intA1 
                tens1 = tensorAdd8 flatInt1 $ tensorAdd8 flatInt2 $ tensorAdd8 flatInt3 $ tensorAdd8 flatInt4 $ tensorAdd8 flatInt5 flatInt6
                tens2 = tensorAdd8 intA1 $ tensorAdd8 intA2 $ tensorAdd8 intA3 $ tensorAdd8 intA4 $ tensorAdd8 intA5 intA6
                total1 = tensorContrWith9 (0,0) addVarsMap $ tensorContrWith20 (1,0) addVarsMap $ tensorProdWith8 (flip multVarsMap) ansatzTens10 tens2 
                total2 = tensorTransWithU20 (0,1) addVarsMap total1
                total3 = tensorContrWith9 (0,0) addVarsMap $ tensorContrWith20 (2,0) addVarsMap $ tensorProdWith8 (flip multVarsMap) ansatzTens14 tens1

    
    eqn2ABb :: M.Map (IndList 2 Lind3) (IndList 1 Uind9) -> M.Map (IndList 2 Uind3) (IndList 1 Lind9) -> M.Map (IndList 4 Lind3) (IndList 1 Uind20) -> M.Map (IndList 4 Uind3) (IndList 1 Lind20) -> Tensor8 2 0 0 0 0 0 2 0 VarMap -> Tensor8 2 0 0 0 1 0 0 0 VarMap -> Tensor8 3 0 0 0 0 0 2 0 VarMap -> Tensor8 2 0 0 0 0 0 3 1 VarMap
    eqn2ABb map1Metric map2Metric map1Area map2Area ansatz10_1 ansatz10_2 ansatz14 = tensorAddWith8 addVarsMap tens1 $ tensorAddWith8 addVarsMap tens2 tens3
            where
                int4 = interEqn4 map1Metric map2Metric map1Area map2Area 
                intA = interArea map1Area map2Area 
                flatInt = flatInter map1Area map2Area 
                block1 = tensorContrWith20 (1,0) addVarsMap $ tensorProdWith8 (flip multVarsMap) ansatz14 flatInt
                block1Trans = tensorTransWithU3 (0,2) addVarsMap block1
                tens1 = tensorAddWith8 addVarsMap block1 block1Trans 
                block2 = tensorContrWith9 (0,0) addVarsMap  $ tensorContrWith20 (1,0) addVarsMap $ tensorProdWith8 (flip multVarsMap) ansatz10_2 int4
                block2' = tensorTransWithU3 (0,1) addVarsMap block2 
                block2Trans = tensorTransWithU3 (0,2) addVarsMap block2'
                tens2 = tensorAddWith8 addVarsMap block2' block2Trans 
                block3 = tensorContrWith20 (0,0) addVarsMap $ tensorProdWith8 (flip multVarsMap) ansatz10_1 intA
                block3Trans = tensorTransWithU3 (0,2) addVarsMap block3
                tens3 = tensorTransWithU20 (0,1) addVarsMap $ tensorAddWith8 addVarsMap block3 block3Trans 

    eqn1AaBb :: M.Map (IndList 2 Lind3) (IndList 1 Uind9) -> M.Map (IndList 2 Uind3) (IndList 1 Lind9) -> M.Map (IndList 4 Lind3) (IndList 1 Uind20) -> M.Map (IndList 4 Uind3) (IndList 1 Lind20) -> Tensor8 2 0 0 0 0 0 2 0 VarMap -> Tensor8 3 0 0 0 0 0 2 0 VarMap -> Tensor8 2 0 0 0 0 0 3 1 VarMap
    eqn1AaBb map1Metric map2Metric map1Area map2Area ansatz10_1 ansatz14 = tensorAddWith8 addVarsMap block1 $ tensorAddWith8 addVarsMap block2 block3
            where
                int2 = interEqn2 map1Area map2Area
                flatInt = flatInter map1Area map2Area 
                block1 = tensorTransWithU3 (1,2) addVarsMap $ tensorContrWith20 (0,0) addVarsMap $ tensorProdWith8 (flip multVarsMap) ansatz14 flatInt 
                block2 = tensorContrWith20 (0,0) addVarsMap $ tensorContrWith3 (0,1) addVarsMap $ tensorProdWith8 (flip multVarsMap) ansatz10_1 int2 
                block3 = tensorTransWithU20 (0,1) addVarsMap $ tensorTransWithU3 (0,2) addVarsMap block2 

    --3 prolongations 

    eqn1ABbCc :: M.Map (IndList 2 Lind3) (IndList 1 Uind9) -> M.Map (IndList 2 Uind3) (IndList 1 Lind9) -> M.Map (IndList 4 Lind3) (IndList 1 Uind20) -> M.Map (IndList 4 Uind3) (IndList 1 Lind20) -> Tensor8 3 0 0 0 0 0 2 0 VarMap -> Tensor8 4 0 0 0 0 0 2 0 VarMap -> Tensor8 3 0 0 0 0 0 3 1 VarMap
    eqn1ABbCc map1Metric map2Metric map1Area map2Area ansatz14 ansatz18 = tensorAddWith8 addVarsMap block0 $ tensorAddWith8 addVarsMap block1 $ tensorAddWith8 addVarsMap block2 block3
        where
            int2 = interEqn2 map1Area map2Area
            flatInt = flatInter map1Area map2Area 
            intA = interArea map1Area map2Area
            block0 = tensorTransWithU3 (1,2) addVarsMap $ tensorContrWith20 (0,0) addVarsMap $ tensorProdWith8 (flip multVarsMap) ansatz18 flatInt 
            block1 = tensorTransWithU3 (0,1) addVarsMap $ tensorContrWith20 (1,0) addVarsMap $ tensorProdWith8 multVarsMap intA ansatz14 
            block2 = tensorContrWith20 (1,0) addVarsMap $ tensorContrWith3 (0,1) addVarsMap $ tensorProdWith8 (flip multVarsMap) ansatz14 int2 
            block3 = tensorTransWithU20 (1,2) addVarsMap $ tensorTransWithU3 (0,2) addVarsMap block2 


    eqn1ABCI :: M.Map (IndList 2 Lind3) (IndList 1 Uind9) -> M.Map (IndList 2 Uind3) (IndList 1 Lind9) -> M.Map (IndList 4 Lind3) (IndList 1 Uind20) -> M.Map (IndList 4 Uind3) (IndList 1 Lind20) -> Tensor8 3 0 0 0 1 0 0 0 VarMap -> Tensor8 4 0 0 0 1 0 0 0 VarMap -> Tensor8 3 0 0 0 1 0 1 1 VarMap
    eqn1ABCI map1Metric map2Metric map1Area map2Area ansatz14 ansatz18 = tensorAddWith8 addVarsMap block1 $ tensorAddWith8 addVarsMap block2 $ tensorAddWith8 addVarsMap block3 block4 
            where
                flatInt = flatInter map1Area map2Area 
                intA = interArea map1Area map2Area 
                int3 = interEqn3 map1Metric map2Metric map1Area map2Area 
                block1 = tensorContrWith20 (0,0) addVarsMap $ tensorProdWith8 (flip multVarsMap) ansatz18 flatInt
                block2 = tensorContrWith20 (1,0) addVarsMap $ tensorProdWith8 multVarsMap intA ansatz14
                block3 = tensorTransWithU20 (0,1) addVarsMap block2 
                block4 = tensorContrWith9 (0,0) addVarsMap $ tensorContrWith20 (2,0) addVarsMap $ tensorProdWith8 (flip multVarsMap) ansatz14 int3


    eqn2ABCc :: M.Map (IndList 2 Lind3) (IndList 1 Uind9) -> M.Map (IndList 2 Uind3) (IndList 1 Lind9) -> M.Map (IndList 4 Lind3) (IndList 1 Uind20) -> M.Map (IndList 4 Uind3) (IndList 1 Lind20) -> Tensor8 3 0 0 0 0 0 2 0 VarMap -> Tensor8 3 0 0 0 1 0 0 0 VarMap -> Tensor8 4 0 0 0 0 0 2 0 VarMap -> Tensor8 3 0 0 0 0 0 3 1 VarMap
    eqn2ABCc map1Metric map2Metric map1Area map2Area ansatz14_1 ansatz14_2 ansatz18 = tensorAddWith8 addVarsMap tens1 $ tensorAddWith8 addVarsMap tens2 $ tensorAddWith8 addVarsMap tens3 tens4 
            where
                int4 = interEqn4 map1Metric map2Metric map1Area map2Area 
                intA = interArea map1Area map2Area 
                flatInt = flatInter map1Area map2Area 
                block1 = tensorContrWith20 (2,0) addVarsMap $ tensorProdWith8 (flip multVarsMap) ansatz18 flatInt
                block1Trans = tensorTransWithU3 (0,2) addVarsMap block1
                tens1 = tensorAddWith8 addVarsMap block1 block1Trans 
                block2 = tensorContrWith9 (0,0) addVarsMap  $ tensorContrWith20 (2,0) addVarsMap $ tensorProdWith8 (flip multVarsMap) ansatz14_2 int4
                block2' = tensorTransWithU3 (0,1) addVarsMap block2 
                block2Trans = tensorTransWithU3 (0,2) addVarsMap block2'
                tens2 = tensorAddWith8 addVarsMap block2' block2Trans 
                block3 = tensorContrWith20 (1,0) addVarsMap $ tensorProdWith8 (flip multVarsMap) ansatz14_1 intA
                block3Trans = tensorTransWithU3 (0,2) addVarsMap block3
                tens3 = tensorTransWithU20 (1,2) addVarsMap $ tensorAddWith8 addVarsMap block3 block3Trans 
                tens4 = tensorTransWithU20 (0,1) addVarsMap tens3

    eqn3ABC :: M.Map (IndList 2 Lind3) (IndList 1 Uind9) -> M.Map (IndList 2 Uind3) (IndList 1 Lind9) -> M.Map (IndList 4 Lind3) (IndList 1 Uind20) -> M.Map (IndList 4 Uind3) (IndList 1 Lind20) -> Tensor8 3 0 0 0 1 0 0 0 VarMap ->  Tensor8 4 0 0 0 1 0 0 0 VarMap -> Tensor8 3 0 0 0 0 0 3 1 VarMap
    eqn3ABC map1Metric map2Metric map1Area map2Area ansatzTens14 ansatzTens18 = tensorAddWith8 addVarsMap total1 $ tensorAddWith8 addVarsMap total2 $ tensorAddWith8 addVarsMap total3 total4
            where
                flatInt = flatInter map1Area map2Area 
                intA = interArea map1Area map2Area
                intJ = interJ2 map2Metric 
                flatInt1 = tensorProd8 intJ flatInt 
                flatInt2 = tensorTransU3 (0,1) flatInt1
                flatInt3 = tensorTransU3 (1,2) flatInt1
                flatInt4 = tensorTransU3 (0,2) flatInt1 
                flatInt5 = tensorTransU3 (0,1) $ tensorTransU3 (1,2) flatInt1
                flatInt6 = tensorTransU3 (0,1) $ tensorTransU3 (0,2) flatInt1 
                intA1 = tensorProd8 intJ intA 
                intA2 = tensorTransU3 (0,1) intA1
                intA3 = tensorTransU3 (1,2) intA1
                intA4 = tensorTransU3 (0,2) intA1 
                intA5 = tensorTransU3 (0,1) $ tensorTransU3 (1,2) intA1
                intA6 = tensorTransU3 (0,1) $ tensorTransU3 (0,2) intA1 
                tens1 = tensorAdd8 flatInt1 $ tensorAdd8 flatInt2 $ tensorAdd8 flatInt3 $ tensorAdd8 flatInt4 $ tensorAdd8 flatInt5 flatInt6
                tens2 = tensorAdd8 intA1 $ tensorAdd8 intA2 $ tensorAdd8 intA3 $ tensorAdd8 intA4 $ tensorAdd8 intA5 intA6
                total1 = tensorContrWith9 (0,0) addVarsMap $ tensorContrWith20 (2,0) addVarsMap $ tensorProdWith8 (flip multVarsMap) ansatzTens14 tens2 
                total2 = tensorTransWithU20 (0,2) addVarsMap total1
                total3 = tensorTransWithU20 (1,2) addVarsMap total1
                total4 = tensorContrWith9 (0,0) addVarsMap $ tensorContrWith20 (3,0) addVarsMap $ tensorProdWith8 (flip multVarsMap) ansatzTens18 tens1

    --second subgraph (#of total derivatives = 0)

    eqn1 ::  M.Map (IndList 2 Lind3) (IndList 1 Uind9) -> M.Map (IndList 2 Uind3) (IndList 1 Lind9) -> M.Map (IndList 4 Lind3) (IndList 1 Uind20) -> M.Map (IndList 4 Uind3) (IndList 1 Lind20) -> Tensor8 1 0 0 0 0 0 0 0 VarMap -> Tensor8 0 0 0 0 0 0 1 1 VarMap
    eqn1 map1Metric map2Metric map1Area map2Area ansatzTens4 = tens
            where
                intFlat = flatInter map1Area map2Area 
                tens = tensorContrWith20 (0,0) addVarsMap $ tensorProdWith8 (flip multVarsMap) ansatzTens4 intFlat  

    eqn1A ::  M.Map (IndList 2 Lind3) (IndList 1 Uind9) -> M.Map (IndList 2 Uind3) (IndList 1 Lind9) -> M.Map (IndList 4 Lind3) (IndList 1 Uind20) -> M.Map (IndList 4 Uind3) (IndList 1 Lind20) -> Tensor8 1 0 0 0 0 0 0 0 VarMap -> Tensor8 2 0 0 0 0 0 0 0 VarMap -> Tensor8 1 0 0 0 0 0 1 1 VarMap
    eqn1A map1Metric map2Metric map1Area map2Area ansatzTens4 ansatzTens8 = tensorAddWith8 addVarsMap tens1 tens2 
            where
                intFlat = flatInter map1Area map2Area 
                intArea = interArea map1Area map2Area 
                tens1 = tensorContrWith20 (0,0) addVarsMap $ tensorProdWith8 (flip multVarsMap) ansatzTens4 intArea 
                tens2 = tensorContrWith20 (0,0) addVarsMap $ tensorProdWith8 (flip multVarsMap) ansatzTens8 intFlat 

    eqn1AB ::  M.Map (IndList 2 Lind3) (IndList 1 Uind9) -> M.Map (IndList 2 Uind3) (IndList 1 Lind9) -> M.Map (IndList 4 Lind3) (IndList 1 Uind20) -> M.Map (IndList 4 Uind3) (IndList 1 Lind20) -> Tensor8 2 0 0 0 0 0 0 0 VarMap -> Tensor8 3 0 0 0 0 0 0 0 VarMap -> Tensor8 2 0 0 0 0 0 1 1 VarMap
    eqn1AB map1Metric map2Metric map1Area map2Area ansatzTens8 ansatzTens12 = tensorAddWith8 addVarsMap tens1 $ tensorAddWith8 addVarsMap tens2 tens3  
            where
                intFlat = flatInter map1Area map2Area 
                intArea = interArea map1Area map2Area 
                tens1 = tensorContrWith20 (0,0) addVarsMap $ tensorProdWith8 (flip multVarsMap) ansatzTens12 intFlat 
                tens2 = tensorContrWith20 (0,0) addVarsMap $ tensorProdWith8 (flip multVarsMap) ansatzTens8 intArea 
                tens3 = tensorTransWithU20 (0,1) addVarsMap tens2 

    eqn1ABC ::  M.Map (IndList 2 Lind3) (IndList 1 Uind9) -> M.Map (IndList 2 Uind3) (IndList 1 Lind9) -> M.Map (IndList 4 Lind3) (IndList 1 Uind20) -> M.Map (IndList 4 Uind3) (IndList 1 Lind20) -> Tensor8 3 0 0 0 0 0 0 0 VarMap -> Tensor8 4 0 0 0 0 0 0 0 VarMap -> Tensor8 3 0 0 0 0 0 1 1 VarMap
    eqn1ABC map1Metric map2Metric map1Area map2Area ansatzTens12 ansatzTens16 = tensorAddWith8 addVarsMap tens1 $ tensorAddWith8 addVarsMap tens2 $ tensorAddWith8 addVarsMap tens3 tens4   
            where
                intFlat = flatInter map1Area map2Area 
                intArea = interArea map1Area map2Area 
                tens1 = tensorContrWith20 (0,0) addVarsMap $ tensorProdWith8 (flip multVarsMap) ansatzTens16 intFlat 
                tens2 = tensorContrWith20 (0,0) addVarsMap $ tensorProdWith8 (flip multVarsMap) ansatzTens12 intArea 
                tens3 = tensorTransWithU20 (0,2) addVarsMap tens2 
                tens4 = tensorTransWithU20 (1,2) addVarsMap tens2 



    --third subgraph (#of total derivatives = 4)

    eqn3AI :: M.Map (IndList 2 Lind3) (IndList 1 Uind9) -> M.Map (IndList 2 Uind3) (IndList 1 Lind9) -> M.Map (IndList 4 Lind3) (IndList 1 Uind20) -> M.Map (IndList 4 Uind3) (IndList 1 Lind20) -> Tensor8 2 0 0 0 2 0 0 0 VarMap -> Tensor8 1 0 0 0 1 0 3 1 VarMap
    eqn3AI map1Metric map2Metric map1Area map2Area ansatzTens12 = total
            where
                flatInt = flatInter map1Area map2Area 
                intJ = interJ2 map2Metric 
                flatInt1 = tensorProd8 intJ flatInt 
                flatInt2 = tensorTransU3 (0,1) flatInt1
                flatInt3 = tensorTransU3 (1,2) flatInt1
                flatInt4 = tensorTransU3 (0,2) flatInt1 
                flatInt5 = tensorTransU3 (0,1) $ tensorTransU3 (1,2) flatInt1
                flatInt6 = tensorTransU3 (0,1) $ tensorTransU3 (0,2) flatInt1 
                tens = tensorAdd8 flatInt1 $ tensorAdd8 flatInt2 $ tensorAdd8 flatInt3 $ tensorAdd8 flatInt4 $ tensorAdd8 flatInt5 flatInt6
                total = tensorContrWith9 (0,0) addVarsMap $ tensorContrWith20 (0,0) addVarsMap $ tensorProdWith8 (flip multVarsMap) ansatzTens12 tens  


    -----------------------------------

    ansatzAB2 :: M.Map (IndList 2 Lind3) (IndList 1 Uind9) -> M.Map (IndList 2 Uind3) (IndList 1 Lind9) -> M.Map (IndList 4 Lind3) (IndList 1 Uind20) -> M.Map (IndList 4 Uind3) (IndList 1 Lind20) -> Tensor8 2 0 0 0 0 0 0 0 VarMap -> Tensor8 2 0 0 0 1 0 0 0 VarMap
    ansatzAB2 map1Metric map2Metric map1Area map2Area ansatzTens = block1 
            where
                intA = interArea map1Area map2Area
                antiSym = aSymI2 map1Metric
                aSym = tensorContr3 (1,1) $ tensorProd8 invEta antiSym
                intAContr = tensorContr3 (0,0) $ tensorContr3 (0,1) $ tensorProd8 intA aSym
                block1 = tensorContrWith20 (0,0) addVarsMap $ tensorProdWith8 (flip multVarsMap) ansatzTens intAContr 
    
    ansatzAIB2_1 :: M.Map (IndList 2 Lind3) (IndList 1 Uind9) -> M.Map (IndList 2 Uind3) (IndList 1 Lind9) -> M.Map (IndList 4 Lind3) (IndList 1 Uind20) -> M.Map (IndList 4 Uind3) (IndList 1 Lind20) -> Tensor8 2 0 0 0 1 0 0 0 VarMap -> Tensor8 2 0 0 0 2 0 0 0 VarMap
    ansatzAIB2_1 map1Metric map2Metric map1Area map2Area ansatzTens = block1 
            where
                intArea = interArea map1Area map2Area
                antiSym = aSymI2 map1Metric
                aSym = tensorContr3 (1,1) $ tensorProd8 invEta antiSym
                intAContr = tensorContr3 (0,0) $ tensorContr3 (0,1) $ tensorProd8 intArea aSym
                block1 = tensorTransWithU20 (0,1) addVarsMap $ tensorContrWith20 (0,0) addVarsMap $ tensorProdWith8 (flip multVarsMap) ansatzTens intAContr 

    ansatzAIB2_2 :: M.Map (IndList 2 Lind3) (IndList 1 Uind9) -> M.Map (IndList 2 Uind3) (IndList 1 Lind9) -> M.Map (IndList 4 Lind3) (IndList 1 Uind20) -> M.Map (IndList 4 Uind3) (IndList 1 Lind20) -> Tensor8 2 0 0 0 1 0 0 0 VarMap -> Tensor8 2 0 0 0 2 0 0 0 VarMap
    ansatzAIB2_2 map1Metric map2Metric map1Area map2Area ansatzTens = block2 
            where
                int3 = interEqn3 map1Metric map2Metric map1Area map2Area
                antiSym = aSymI2 map1Metric
                aSym = tensorContr3 (1,1) $ tensorProd8 invEta antiSym
                int3Contr = tensorContr3 (0,0) $ tensorContr3 (0,1) $ tensorProd8 int3 aSym
                block2 = tensorContrWith9 (0,0) addVarsMap $ tensorContrWith20 (1,0) addVarsMap $ tensorProdWith8 (flip multVarsMap) ansatzTens int3Contr 

    ansatzAIBJ2 :: M.Map (IndList 2 Lind3) (IndList 1 Uind9) -> M.Map (IndList 2 Uind3) (IndList 1 Lind9) -> M.Map (IndList 4 Lind3) (IndList 1 Uind20) -> M.Map (IndList 4 Uind3) (IndList 1 Lind20) -> Tensor8 2 0 0 0 2 0 0 0 VarMap -> Tensor8 2 0 0 0 3 0 0 0 VarMap
    ansatzAIBJ2 map1Metric map2Metric map1Area map2Area ansatzTens = block1
            where
                int3 = interEqn3 map1Metric map2Metric map1Area map2Area
                antiSym = aSymI2 map1Metric
                aSym = tensorContr3 (1,1) $ tensorProd8 invEta antiSym
                int3Contr = tensorContr3 (0,0) $ tensorContr3 (0,1) $ tensorProd8 int3 aSym
                block1 = tensorContrWith9 (0,0) addVarsMap $ tensorContrWith20 (0,0) addVarsMap $ tensorProdWith8 (flip multVarsMap) ansatzTens int3Contr 


   
    <|MERGE_RESOLUTION|>--- conflicted
+++ resolved
@@ -53,15 +53,8 @@
     epsilonUp, epsilonDown,
     flatArea', eta, epsilon, epsilonInv, flatAreaInv, flatAreaST, flatAreaInvST,
     tensorProdWith8, multVarsMap, tensorContrWith20, tensorAddWith8, toSparseMat, interJAreaInv, interIAreaInv,
-<<<<<<< HEAD
-    interAnsatzEqn1, interAnsatzEqn1Test, interAnsatzEqn3, interAnsatzEqn3Test, interAnsatzEqn1Zero, flatAreaInvSTNoEps, flatAreaInvNoEps, flatAreaNoEps,
-    interAnsatzEqn1NoInv, interAnsatzEqn1TestNoInv, interAnsatzEqn3NoInv, interAnsatzEqn3TestNoInv, interAnsatzEqn1ZeroNoInv, interIntCondTest,
+    interAnsatzEqn1, flatAreaInvSTNoEps, flatAreaNoEps, ansatzEqn1Test, interAnsatzEqn1ZeroTest, ansatzEqn2Test,
     genericArea, genericAreaM
-    
-=======
-    interAnsatzEqn1, flatAreaInvSTNoEps, flatAreaNoEps, ansatzEqn1Test, interAnsatzEqn1ZeroTest, ansatzEqn2Test
-
->>>>>>> b2e92e9b
 ) where
 
     import Data.Foldable
