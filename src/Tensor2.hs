--- conflicted
+++ resolved
@@ -4,16 +4,9 @@
 module Tensor2 (
     Ind, Index, Tensor,
     triangleMap2, triangleMap3, triangleMapArea,
-<<<<<<< HEAD
-    intAIB, mkEqnSparseIntAIB, 
-    interI_2, interJ_2, interI_Area, interJ_Area,
-    intAIBJC
-
-=======
     intAIB, mkEqnSparseIntAIB, interArea, interMetric, flatArea, flatAreaST, epsilon, eta, interEqn1_2, interEqn1_3,
     interI_2, interJ_2, interI_Area, interJ_Area, intTest5, tensorProductNumeric, delta_20, intTest5List, tensorProductWith, tensorTranspose
     
->>>>>>> 42d19afe
 
 ) where
 
@@ -28,15 +21,7 @@
     --import Data.Hashable
     
 
-<<<<<<< HEAD
-    import Control.Parallel.Strategies
-
-    import Control.DeepSeq
-
-    type Ind = [Int]
-=======
     type Ind = [Int] 
->>>>>>> 42d19afe
 
     type Index = (Ind, Ind, Ind, Ind ,Ind ,Ind ,Ind ,Ind) 
 
@@ -186,24 +171,9 @@
 
 
     combineIndex :: Index -> Index -> Index
-<<<<<<< HEAD
-    combineIndex (a1,b1,c1,d1,e1,f1,g1,h1) (a2,b2,c2,d2,e2,f2,g2,h2) = 
-        let
-            !a3 = combineInd a1 a2
-            !b3 = combineInd b1 b2
-            !c3 = combineInd c1 c2
-            !d3 = combineInd d1 d2
-            !e3 = combineInd e1 e2
-            !f3 = combineInd f1 f2
-            !g3 = combineInd g1 g2
-            !h3 = combineInd h1 h2
-            !res = (a3, b3, c3, d3, e3, f3, g3, h3)
-        in res
-=======
     combineIndex (a1,b1,c1,d1,e1,f1,g1,h1) (a2,b2,c2,d2,e2,f2,g2,h2) = (a1++a2, b1++b2, c1++c2, d1++d2, e1++e2, f1++f2, g1++g2, h1++h2)
         --(combineInd a1 a2, combineInd b1 b2, combineInd c1 c2, combineInd d1 d2, combineInd e1 e2, combineInd f1 f2, combineInd g1 g2, combineInd h1 h2)
 
->>>>>>> 42d19afe
 
     isContractionInd :: (Int,Int) -> Ind -> Ind  -> Bool
     isContractionInd (i,k) s1 s2 = val1 == val2
@@ -273,18 +243,6 @@
     tensorBlockTranspose :: Int -> ([Int],[Int]) -> Tensor a -> Tensor a
     tensorBlockTranspose i pair map1 =  M.mapKeys (swapBlockPosIndex i pair) map1 
 
-<<<<<<< HEAD
-    tensorProductWith :: (NFData a, NFData b, NFData c) => (a -> b -> c) -> Tensor a -> Tensor b -> Tensor c
-    tensorProductWith f map1 map2 = runEval $
-                  do
-                    let pairs1 = M.assocs map1 
-                    let pairs2 = M.assocs map2
-                    let combineF = \(a,b) (c,d) -> (combineIndex a c, f b d)
-                    let combined = combineF <$> pairs1 <*> pairs2
-                    let newMap = foldl' (\m (k, v) -> let m' = M.insert k v m
-                                                       in m') M.empty combined
-                    return newMap
-=======
     tensorProductWith :: (a -> b -> c) -> Tensor a -> Tensor b -> Tensor c
     tensorProductWith f map1 map2 = newMap
                 where
@@ -292,7 +250,6 @@
                     pairs2 = M.assocs map2
                     combineF = \(a,b) (c,d) -> (combineIndex a c, f b d)
                     newMap = M.fromDistinctAscList $ combineF <$> pairs1 <*> pairs2
->>>>>>> 42d19afe
 
     
     tensorProductNumeric :: (Num a, Eq a) => Tensor a -> Tensor a -> Tensor a
@@ -718,9 +675,6 @@
     mkEqnSparseIntAIB :: Tensor Rational -> M.Map (Int,Int) Rational
     mkEqnSparseIntAIB  map1 = M.mapKeys index2SparseIntAIB map1
 
-<<<<<<< HEAD
-    intAIBJC :: M.Map Ind Int ->  M.Map Ind Int -> M.Map Ind Int -> M.Map Ind Int -> Tensor Rational 
-=======
     intTest5 :: Tensor Rational -> Tensor Rational 
     intTest5 tens = tensorProductNumeric tens $ tensorProductNumeric tens $ tensorProductNumeric tens $ tensorProductNumeric tens tens
 
@@ -728,23 +682,12 @@
     intTest5List l = tensorProductList l $ tensorProductList l $ tensorProductList l $ tensorProductList l l
 
     intAIBJC :: M.Map Ind Int ->  M.Map Ind Int -> M.Map Ind Int->  M.Map Ind Int -> Tensor Rational 
->>>>>>> 42d19afe
     intAIBJC map1Area map2Area map1Metric map2Metric = tensorSub tens tensTrans 
                     where
                         intArea = interArea map1Area map2Area
                         intMetric = interMetric map1Metric map2Metric
                         int3 = interEqn1_3 map1Area map2Area map1Metric map2Metric
                         flatA = flatArea map2Area
-<<<<<<< HEAD
-                        flatInt = tensorContractWith_20 (0,1) (+) $ tensorProductWith (*) intArea flatA 
-                        block0 = tensorProductWith (*) delta_20 $ tensorProductWith (*) delta_20 $ tensorProductWith (*) delta_9 $ tensorProductWith (*) delta_9 delta_3
-                        block0prod = tensorProductWith (*) block0 $! flatInt
-                        block1 = tensorProductWith (*) int3 $ tensorProductWith (*) delta_20 delta_9 
-                        block1prod = tensorProductWith (*) block1 $! flatInt
-                        block2prod = tensorTranspose 5 (0,1) $ tensorTranspose 1 (0,1) block1prod
-                        block3 = tensorProductWith (*) delta_20 $ tensorProductWith (*) delta_20 $ tensorProductWith (*) delta_9 delta_9 
-                        block3prod = tensorProductWith (*) block3 $! tensorContractWith_20 (0,1) (+) $ tensorProductWith (*) intArea $! flatInt
-=======
                         flatInt = tensorContractWith_20 (0,1) (+) $ tensorProductNumeric intArea flatA 
                         block0 = tensorProductNumeric delta_20 $ tensorProductNumeric delta_20 $ tensorProductNumeric delta_9 $ tensorProductNumeric delta_9 delta_3
                         block0prod = tensorProductNumeric block0 $! flatInt
@@ -753,7 +696,6 @@
                         block2prod = tensorTranspose 5 (0,1) $ tensorTranspose 1 (0,1) block1prod
                         block3 = tensorProductNumeric delta_20 $ tensorProductNumeric delta_20 $ tensorProductNumeric delta_9 delta_9 
                         block3prod = tensorProductNumeric block3 $! tensorContractWith_20 (0,1) (+) $ tensorProductNumeric intArea $! flatInt
->>>>>>> 42d19afe
                         totalBlock1prod = tensorAdd block0prod $ tensorAdd block1prod $ tensorAdd block2prod block3prod 
                         totalBlockTransprod = tensorTranspose 6 (0,1) $ tensorTranspose 2 (0,1) totalBlock1prod
                         tens = tensorAdd totalBlock1prod totalBlockTransprod
