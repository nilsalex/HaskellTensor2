name:                HaskellTensor
version:             0.1.0.0
-- synopsis:
-- description:
homepage:            https://github.com/githubuser/HaskellTensor#readme
license:             BSD3
license-file:        LICENSE
author:              Author name here
maintainer:          example@example.com
copyright:           2018 Author name here
category:            Web
build-type:          Simple
cabal-version:       >=1.10
extra-source-files:  README.md

executable HaskellTensor
  hs-source-dirs:      src
  main-is:             Main.hs
  default-language:    Haskell2010
<<<<<<< HEAD
  build-depends:       base >= 4.7 && < 5, containers, tf-random, split, deepseq, parallel
  other-modules:       BasicTensors, EquivarianceEqns, EquivarianceMetric, Index, Ivar, Pde, Tensor, Integrabillity, Ansatz, Symmetrize, Perturbation, AnsatzEqns2, Order2Int, Order3Int, IndexMap, TensorMap, BasicTensorsMap, Order1Int, PerturbationTree, PerturbationTree2, Tensor2, TensorF
  ghc-options:         -O2 -rtsopts -threaded -with-rtsopts=-N
=======
  build-depends:       base >= 4.7 && < 5, containers, tf-random, split, hashable, unordered-containers,  sorted-list, deepseq
  other-modules:       BasicTensors, EquivarianceEqns, EquivarianceMetric, Index, Ivar, Pde, Tensor, Integrabillity, Ansatz, Symmetrize,
                       Perturbation, AnsatzEqns2, Order2Int, Order3Int, IndexMap, TensorMap, BasicTensorsMap, Order1Int, PerturbationTree,
                       PerturbationTree2, Tensor2, TensorF, TensorInt, TensorTreeNumeric
  ghc-options:         -threaded -rtsopts -with-rtsopts=-N
>>>>>>> 42d19afe
<|MERGE_RESOLUTION|>--- conflicted
+++ resolved
@@ -17,14 +17,8 @@
   hs-source-dirs:      src
   main-is:             Main.hs
   default-language:    Haskell2010
-<<<<<<< HEAD
-  build-depends:       base >= 4.7 && < 5, containers, tf-random, split, deepseq, parallel
-  other-modules:       BasicTensors, EquivarianceEqns, EquivarianceMetric, Index, Ivar, Pde, Tensor, Integrabillity, Ansatz, Symmetrize, Perturbation, AnsatzEqns2, Order2Int, Order3Int, IndexMap, TensorMap, BasicTensorsMap, Order1Int, PerturbationTree, PerturbationTree2, Tensor2, TensorF
-  ghc-options:         -O2 -rtsopts -threaded -with-rtsopts=-N
-=======
   build-depends:       base >= 4.7 && < 5, containers, tf-random, split, hashable, unordered-containers,  sorted-list, deepseq
   other-modules:       BasicTensors, EquivarianceEqns, EquivarianceMetric, Index, Ivar, Pde, Tensor, Integrabillity, Ansatz, Symmetrize,
                        Perturbation, AnsatzEqns2, Order2Int, Order3Int, IndexMap, TensorMap, BasicTensorsMap, Order1Int, PerturbationTree,
                        PerturbationTree2, Tensor2, TensorF, TensorInt, TensorTreeNumeric
-  ghc-options:         -threaded -rtsopts -with-rtsopts=-N
->>>>>>> 42d19afe
+  ghc-options:         -threaded -rtsopts -with-rtsopts=-N