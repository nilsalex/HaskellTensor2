language: minimal

dist: bionic

sudo: false

cache:
  directories:
    - $HOME/.stack

matrix:
  include:
<<<<<<< HEAD
  - env: GHCVER=8.8.3 SOLVER=nightly
=======
  - env: GHCVER=8.10.1 SOLVER=nightly-2020-06-19
>>>>>>> 59b08f24
    addons:
      apt:
        sources:
          - sourceline: 'ppa:hvr/ghc'
        packages:
        - libblas-dev
        - liblapack-dev
<<<<<<< HEAD
        - ghc-8.8.3
  - env: GHCVER=8.8.3 SOLVER=lts-15
=======
        - ghc-8.10.1
  - env: GHCVER=8.8.3 SOLVER=lts-16.1
>>>>>>> 59b08f24
    addons:
      apt:
        sources:
          - sourceline: 'ppa:hvr/ghc'
        packages:
        - libblas-dev
        - liblapack-dev
        - ghc-8.8.3
<<<<<<< HEAD
  - env: GHCVER=8.6.5 SOLVER=lts-14
=======
  - env: GHCVER=8.8.2 SOLVER=lts-15.3
    addons:
      apt:
        sources:
          - sourceline: 'ppa:hvr/ghc'
        packages:
        - libblas-dev
        - liblapack-dev
        - ghc-8.8.2
  - env: GHCVER=8.6.5 SOLVER=lts-14.27
>>>>>>> 59b08f24
    addons:
      apt:
        sources:
          - sourceline: 'ppa:hvr/ghc'
        packages:
        - libblas-dev
        - liblapack-dev
        - ghc-8.6.5
  - env: GHCVER=8.4.4 SOLVER=lts-12
    addons:
      apt:
        sources:
        - sourceline: 'ppa:hvr/ghc'
        packages:
        - libblas-dev
        - liblapack-dev
        - ghc-8.4.4
  - env: GHCVER=8.2.2 SOLVER=lts-11
    addons:
      apt:
        sources:
        - sourceline: 'ppa:hvr/ghc'
        packages:
        - libblas-dev
        - liblapack-dev
        - ghc-8.2.2
  - env: GHCVER=8.0.2 SOLVER=lts-9
    addons:
      apt:
        sources:
        - sourceline: 'ppa:hvr/ghc'
        packages:
        - libblas-dev
        - liblapack-dev
        - ghc-8.0.2
<<<<<<< HEAD
=======
  allow_failures:
  - env: GHCVER=8.10.1 SOLVER=nightly-2020-06-19
>>>>>>> 59b08f24

before_install:
  - mkdir -p ~/.local/bin
  - export PATH=$HOME/.local/bin:$PATH
  - travis_retry curl -L https://get.haskellstack.org/stable/linux-x86_64.tar.gz | tar xz --wildcards --strip-components=1 -C ~/.local/bin '*/stack'
  - export PATH=/opt/ghc/$GHCVER/bin:$PATH
  - cd package
  - stack config set resolver $SOLVER
  - stack config set system-ghc --global true

install:
  - stack --no-terminal --skip-ghc-check build

script:
  - stack --no-terminal --skip-ghc-check haddock
  - stack --no-terminal --skip-ghc-check test<|MERGE_RESOLUTION|>--- conflicted
+++ resolved
@@ -10,11 +10,7 @@
 
 matrix:
   include:
-<<<<<<< HEAD
-  - env: GHCVER=8.8.3 SOLVER=nightly
-=======
   - env: GHCVER=8.10.1 SOLVER=nightly-2020-06-19
->>>>>>> 59b08f24
     addons:
       apt:
         sources:
@@ -22,13 +18,8 @@
         packages:
         - libblas-dev
         - liblapack-dev
-<<<<<<< HEAD
-        - ghc-8.8.3
-  - env: GHCVER=8.8.3 SOLVER=lts-15
-=======
         - ghc-8.10.1
   - env: GHCVER=8.8.3 SOLVER=lts-16.1
->>>>>>> 59b08f24
     addons:
       apt:
         sources:
@@ -37,9 +28,6 @@
         - libblas-dev
         - liblapack-dev
         - ghc-8.8.3
-<<<<<<< HEAD
-  - env: GHCVER=8.6.5 SOLVER=lts-14
-=======
   - env: GHCVER=8.8.2 SOLVER=lts-15.3
     addons:
       apt:
@@ -50,7 +38,6 @@
         - liblapack-dev
         - ghc-8.8.2
   - env: GHCVER=8.6.5 SOLVER=lts-14.27
->>>>>>> 59b08f24
     addons:
       apt:
         sources:
@@ -86,11 +73,8 @@
         - libblas-dev
         - liblapack-dev
         - ghc-8.0.2
-<<<<<<< HEAD
-=======
   allow_failures:
   - env: GHCVER=8.10.1 SOLVER=nightly-2020-06-19
->>>>>>> 59b08f24
 
 before_install:
   - mkdir -p ~/.local/bin
