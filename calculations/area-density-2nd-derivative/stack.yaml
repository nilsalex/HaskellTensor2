--- conflicted
+++ resolved
@@ -1,8 +1,4 @@
-<<<<<<< HEAD
-resolver: lts-15.5
-=======
-resolver: lts-14.23
->>>>>>> 59b08f24
+resolver: nightly-2020-06-19
 
 packages:
 - .
