{-# LANGUAGE DataKinds #-}
{-# LANGUAGE ScopedTypeVariables #-}

module Math.Tensor.Examples.Gravity.Schwarzschild
(schwarzschild, schwarzschild', christoffel, ricci, einstein)
where

import Math.Tensor
import Math.Tensor.Examples.Gravity
<<<<<<< HEAD

import Numeric.AD.Internal.Forward (Forward(..))

=======
 
>>>>>>> b3fadef0
schwarzschild :: Floating a => a -> STTens 0 2 (CFun [a] a)
schwarzschild rs = fromListT2
    [
      ((Empty, Ind3 0 `Append` singletonInd (Ind3 0)), CFun $ \(_:r:_) -> r' r ),
      ((Empty, Ind3 1 `Append` singletonInd (Ind3 1)), CFun $ \(_:r:_) -> -1/(r' r)),
      ((Empty, Ind3 2 `Append` singletonInd (Ind3 2)), CFun $ \(_:r:_) -> -(r^2)),
      ((Empty, Ind3 3 `Append` singletonInd (Ind3 3)), CFun $ \(_:r:theta:_) -> -(r*sin theta)^2)
    ]
  where
    r' r = 1 - rs / r

schwarzschild' :: Floating a => a -> STTens 2 0 (CFun [a] a)
schwarzschild' rs = fromListT2
    [
      ((Ind3 0 `Append` singletonInd (Ind3 0), Empty), CFun $ \(_:r:_) -> 1/(r' r)),
      ((Ind3 1 `Append` singletonInd (Ind3 1), Empty), CFun $ \(_:r:_) -> - r' r),
      ((Ind3 2 `Append` singletonInd (Ind3 2), Empty), CFun $ \(_:r:_) -> -1/(r^2)),
      ((Ind3 3 `Append` singletonInd (Ind3 3), Empty), CFun $ \(_:r:theta:_) -> -1/(r*sin theta)^2)
    ]
  where
    r' r = 1 - rs / r

half :: Fractional a => SField a
half = SField $ 1/2

christoffel :: forall a.Floating a => a -> STTens 1 2 (CFun [a] a)
christoffel rs = gamma
    where
        g = schwarzschild (Lift rs)
        g' = schwarzschild' rs :: STTens 2 0 (CFun [a] a)
        del_g = partial g :: STTens 0 3 (CFun [a] a)
        g'_del_g = g' &* del_g
        t1 = contrATens1 (0, 0) g'_del_g
        t2 = contrATens1 (0, 1) g'_del_g
        t3 = tensorTrans2 (0, 1) t2
        s = t2 &+ (t3 &- t1)
        h = half :: SField a
        gamma = h &. s

ricci :: forall a.Floating a => a -> STTens 0 2 (CFun [a] a)
ricci rs = (term1 &- term2) &+ (term3 &- term4)
    where
        gamma1 = christoffel (Lift rs)
        gamma2 = christoffel rs
        del_gamma = partial gamma1 :: STTens 1 3 (CFun [a] a)
        gamma_gamma = contrATens1 (1,1) $ gamma2 &* gamma2 :: STTens 1 3 (CFun [a] a)
        term1 = contrATens1 (0,0) del_gamma
        term2 = contrATens1 (0,1) del_gamma
        term3 = contrATens1 (0,0) gamma_gamma
        term4 = contrATens1 (0,1) gamma_gamma

einstein :: forall a.Floating a => a -> STTens 0 2 (CFun [a] a)
einstein rs = r_ab &- (h &. r &* g)
    where
        r_ab = ricci rs :: STTens 0 2 (CFun [a] a)
        g = schwarzschild rs :: STTens 0 2 (CFun [a] a)
        g' = schwarzschild' rs :: STTens 2 0 (CFun [a] a)
        r = contrATens1 (0,0) $ contrATens1 (1,1) $ g' &* r_ab
        h = half :: SField a<|MERGE_RESOLUTION|>--- conflicted
+++ resolved
@@ -7,18 +7,14 @@
 
 import Math.Tensor
 import Math.Tensor.Examples.Gravity
-<<<<<<< HEAD
 
 import Numeric.AD.Internal.Forward (Forward(..))
 
-=======
- 
->>>>>>> b3fadef0
 schwarzschild :: Floating a => a -> STTens 0 2 (CFun [a] a)
 schwarzschild rs = fromListT2
     [
       ((Empty, Ind3 0 `Append` singletonInd (Ind3 0)), CFun $ \(_:r:_) -> r' r ),
-      ((Empty, Ind3 1 `Append` singletonInd (Ind3 1)), CFun $ \(_:r:_) -> -1/(r' r)),
+      ((Empty, Ind3 1 `Append` singletonInd (Ind3 1)), CFun $ \(_:r:_) -> -1/r' r),
       ((Empty, Ind3 2 `Append` singletonInd (Ind3 2)), CFun $ \(_:r:_) -> -(r^2)),
       ((Empty, Ind3 3 `Append` singletonInd (Ind3 3)), CFun $ \(_:r:theta:_) -> -(r*sin theta)^2)
     ]
@@ -28,7 +24,7 @@
 schwarzschild' :: Floating a => a -> STTens 2 0 (CFun [a] a)
 schwarzschild' rs = fromListT2
     [
-      ((Ind3 0 `Append` singletonInd (Ind3 0), Empty), CFun $ \(_:r:_) -> 1/(r' r)),
+      ((Ind3 0 `Append` singletonInd (Ind3 0), Empty), CFun $ \(_:r:_) -> 1/r' r),
       ((Ind3 1 `Append` singletonInd (Ind3 1), Empty), CFun $ \(_:r:_) -> - r' r),
       ((Ind3 2 `Append` singletonInd (Ind3 2), Empty), CFun $ \(_:r:_) -> -1/(r^2)),
       ((Ind3 3 `Append` singletonInd (Ind3 3), Empty), CFun $ \(_:r:theta:_) -> -1/(r*sin theta)^2)
